--- conflicted
+++ resolved
@@ -23,12 +23,9 @@
 import { IMinter } from './interfaces/IMinter.sol';
 import { Create3AddressFixed } from './utils/Create3AddressFixed.sol';
 import { Operator } from './utils/Operator.sol';
-<<<<<<< HEAD
 import { IHyperliquidInterchainToken } from './interfaces/IHyperliquidInterchainToken.sol';
-=======
 import { ChainTracker } from './utils/ChainTracker.sol';
 import { ItsHubAddressTracker } from './utils/ItsHubAddressTracker.sol';
->>>>>>> fce4ba2f
 
 /**
  * @title The Interchain Token Service
