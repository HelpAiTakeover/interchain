// SPDX-License-Identifier: MIT

pragma solidity ^0.8.0;

import { IERC20 } from '@axelar-network/axelar-gmp-sdk-solidity/contracts/interfaces/IERC20.sol';
import { IAxelarGasService } from '@axelar-network/axelar-gmp-sdk-solidity/contracts/interfaces/IAxelarGasService.sol';
import { IAxelarGateway } from '@axelar-network/axelar-gmp-sdk-solidity/contracts/interfaces/IAxelarGateway.sol';
import { ExpressExecutorTracker } from '@axelar-network/axelar-gmp-sdk-solidity/contracts/express/ExpressExecutorTracker.sol';
import { Upgradable } from '@axelar-network/axelar-gmp-sdk-solidity/contracts/upgradable/Upgradable.sol';
import { AddressBytes } from '@axelar-network/axelar-gmp-sdk-solidity/contracts/libs/AddressBytes.sol';
import { Multicall } from '@axelar-network/axelar-gmp-sdk-solidity/contracts/utils/Multicall.sol';
import { Pausable } from '@axelar-network/axelar-gmp-sdk-solidity/contracts/utils/Pausable.sol';
import { InterchainAddressTracker } from '@axelar-network/axelar-gmp-sdk-solidity/contracts/utils/InterchainAddressTracker.sol';

import { IInterchainTokenService } from './interfaces/IInterchainTokenService.sol';
import { ITokenHandler } from './interfaces/ITokenHandler.sol';
import { ITokenManagerDeployer } from './interfaces/ITokenManagerDeployer.sol';
import { IInterchainTokenDeployer } from './interfaces/IInterchainTokenDeployer.sol';
import { IInterchainTokenExecutable } from './interfaces/IInterchainTokenExecutable.sol';
import { IInterchainTokenExpressExecutable } from './interfaces/IInterchainTokenExpressExecutable.sol';
import { ITokenManager } from './interfaces/ITokenManager.sol';
import { IERC20Named } from './interfaces/IERC20Named.sol';
import { Create3AddressFixed } from './utils/Create3AddressFixed.sol';

import { Operator } from './utils/Operator.sol';

/**
 * @title The Interchain Token Service
 * @notice This contract is responsible for facilitating interchain token transfers.
 * It (mostly) does not handle tokens, but is responsible for the messaging that needs to occur for interchain transfers to happen.
 * @dev The only storage used in this contract is for Express calls.
 * Furthermore, no ether is intended to or should be sent to this contract except as part of deploy/interchainTransfer payable methods for gas payment.
 */
contract InterchainTokenService is
    Upgradable,
    Operator,
    Pausable,
    Multicall,
    Create3AddressFixed,
    ExpressExecutorTracker,
    InterchainAddressTracker,
    IInterchainTokenService
{
    using AddressBytes for bytes;
    using AddressBytes for address;

    IAxelarGateway public immutable gateway;
    IAxelarGasService public immutable gasService;
    address public immutable interchainTokenFactory;
    bytes32 public immutable chainNameHash;

    address public immutable interchainTokenDeployer;
    address public immutable tokenManagerDeployer;

    string internal constant AXELAR = 'Axelar';

    /**
     * @dev Token manager implementation addresses
     */
    address public immutable tokenManager;
    address public immutable tokenHandler;

    bytes32 internal constant PREFIX_INTERCHAIN_TOKEN_ID = keccak256('its-interchain-token-id');
    bytes32 internal constant PREFIX_INTERCHAIN_TOKEN_SALT = keccak256('its-interchain-token-salt');

    bytes32 private constant CONTRACT_ID = keccak256('interchain-token-service');
    bytes32 private constant EXECUTE_SUCCESS = keccak256('its-execute-success');
    bytes32 private constant EXPRESS_EXECUTE_SUCCESS = keccak256('its-express-execute-success');

    /**
     * @dev The message types that are sent between InterchainTokenService on different chains.
     */

    uint256 private constant MESSAGE_TYPE_INTERCHAIN_TRANSFER = 0;
    uint256 private constant MESSAGE_TYPE_DEPLOY_INTERCHAIN_TOKEN = 1;
    uint256 private constant MESSAGE_TYPE_DEPLOY_TOKEN_MANAGER = 2;
    uint256 private constant MESSAGE_TYPE_ROUTE_PAYLOAD = 10;

    /**
     * @dev Tokens and token managers deployed via the Token Factory contract use a special deployer address.
     * This removes the dependency on the address the token factory was deployed too to be able to derive the same tokenId.
     */
    address internal constant TOKEN_FACTORY_DEPLOYER = address(0);

    /**
     * @dev Latest version of metadata that's supported.
     */

    enum MetadataVersion {
        CONTRACT_CALL,
        EXPRESS_CALL
    }

    uint32 internal constant LATEST_METADATA_VERSION = 1;

    /**
     * @notice Constructor for the Interchain Token Service.
     * @dev All of the variables passed here are stored as immutable variables.
     * @param tokenManagerDeployer_ The address of the TokenManagerDeployer.
     * @param interchainTokenDeployer_ The address of the InterchainTokenDeployer.
     * @param gateway_ The address of the AxelarGateway.
     * @param gasService_ The address of the AxelarGasService.
     * @param interchainTokenFactory_ The address of the InterchainTokenFactory.
     * @param chainName_ The name of the chain that this contract is deployed on.
     * @param tokenManagerImplementation_ The tokenManager implementation.
     * @param tokenHandler_ The tokenHandler implementation.
     */
    constructor(
        address tokenManagerDeployer_,
        address interchainTokenDeployer_,
        address gateway_,
        address gasService_,
        address interchainTokenFactory_,
        string memory chainName_,
        address tokenManagerImplementation_,
        address tokenHandler_
    ) {
        if (
            gasService_ == address(0) ||
            tokenManagerDeployer_ == address(0) ||
            interchainTokenDeployer_ == address(0) ||
            gateway_ == address(0) ||
            interchainTokenFactory_ == address(0) ||
            tokenManagerImplementation_ == address(0) ||
            tokenHandler_ == address(0)
        ) revert ZeroAddress();

        gateway = IAxelarGateway(gateway_);
        gasService = IAxelarGasService(gasService_);
        tokenManagerDeployer = tokenManagerDeployer_;
        interchainTokenDeployer = interchainTokenDeployer_;
        interchainTokenFactory = interchainTokenFactory_;

        if (bytes(chainName_).length == 0) revert InvalidChainName();
        chainNameHash = keccak256(bytes(chainName_));

        tokenManager = tokenManagerImplementation_;
        tokenHandler = tokenHandler_;
    }

    /*******\
    MODIFIERS
    \*******/

    /**
     * @notice This modifier is used to ensure that only a remote InterchainTokenService can invoke the execute function.
     * @param sourceChain The source chain of the contract call.
     * @param sourceAddress The source address that the call came from.
     */
    modifier onlyRemoteService(string calldata sourceChain, string calldata sourceAddress) {
        if (!isTrustedAddress(sourceChain, sourceAddress)) revert NotRemoteService();

        _;
    }

    /*****\
    GETTERS
    \*****/

    /**
     * @notice Getter for the contract id.
     * @return bytes32 The contract id of this contract.
     */
    function contractId() external pure returns (bytes32) {
        return CONTRACT_ID;
    }

    /**
     * @notice Calculates the address of a TokenManager from a specific tokenId.
     * @dev The TokenManager does not need to exist already.
     * @param tokenId The tokenId.
     * @return tokenManagerAddress_ The deployment address of the TokenManager.
     */
    function tokenManagerAddress(bytes32 tokenId) public view returns (address tokenManagerAddress_) {
        tokenManagerAddress_ = _create3Address(tokenId);
    }

    /**
     * @notice Returns the address of a TokenManager from a specific tokenId.
     * @dev The TokenManager needs to exist already.
     * @param tokenId The tokenId.
     * @return tokenManagerAddress_ The deployment address of the TokenManager.
     */
    function validTokenManagerAddress(bytes32 tokenId) public view returns (address tokenManagerAddress_) {
        tokenManagerAddress_ = tokenManagerAddress(tokenId);
        if (tokenManagerAddress_.code.length == 0) revert TokenManagerDoesNotExist(tokenId);
    }

    /**
     * @notice Returns the address of the token that an existing tokenManager points to.
     * @param tokenId The tokenId.
     * @return tokenAddress The address of the token.
     */
    function validTokenAddress(bytes32 tokenId) public view returns (address tokenAddress) {
        address tokenManagerAddress_ = validTokenManagerAddress(tokenId);
        tokenAddress = ITokenManager(tokenManagerAddress_).tokenAddress();
    }

    /**
     * @notice Returns the address of the interchain token associated with the given tokenId.
     * @dev The token does not need to exist.
     * @param tokenId The tokenId of the interchain token.
     * @return tokenAddress The address of the interchain token.
     */
    function interchainTokenAddress(bytes32 tokenId) public view returns (address tokenAddress) {
        tokenId = _getInterchainTokenSalt(tokenId);
        tokenAddress = _create3Address(tokenId);
    }

    /**
     * @notice Calculates the tokenId that would correspond to a link for a given deployer with a specified salt.
     * @param sender The address of the TokenManager deployer.
     * @param salt The salt that the deployer uses for the deployment.
     * @return tokenId The tokenId that the custom TokenManager would get (or has gotten).
     */
    function interchainTokenId(address sender, bytes32 salt) public pure returns (bytes32 tokenId) {
        tokenId = keccak256(abi.encode(PREFIX_INTERCHAIN_TOKEN_ID, sender, salt));
    }

    /**
     * @notice Getter function for TokenManager implementation. This will mainly be called by TokenManager proxies
     * to figure out their implementations.
     * @return tokenManagerAddress The address of the TokenManager implementation.
     */
    function tokenManagerImplementation(uint256 /*tokenManagerType*/) external view returns (address) {
        return tokenManager;
    }

    /**
     * @notice Getter function for the flow limit of an existing TokenManager with a given tokenId.
     * @param tokenId The tokenId of the TokenManager.
     * @return flowLimit_ The flow limit.
     */
    function flowLimit(bytes32 tokenId) external view returns (uint256 flowLimit_) {
        ITokenManager tokenManager_ = ITokenManager(validTokenManagerAddress(tokenId));
        flowLimit_ = tokenManager_.flowLimit();
    }

    /**
     * @notice Getter function for the flow out amount of an existing TokenManager with a given tokenId.
     * @param tokenId The tokenId of the TokenManager.
     * @return flowOutAmount_ The flow out amount.
     */
    function flowOutAmount(bytes32 tokenId) external view returns (uint256 flowOutAmount_) {
        ITokenManager tokenManager_ = ITokenManager(validTokenManagerAddress(tokenId));
        flowOutAmount_ = tokenManager_.flowOutAmount();
    }

    /**
     * @notice Getter function for the flow in amount of an existing TokenManager with a given tokenId.
     * @param tokenId The tokenId of the TokenManager.
     * @return flowInAmount_ The flow in amount.
     */
    function flowInAmount(bytes32 tokenId) external view returns (uint256 flowInAmount_) {
        ITokenManager tokenManager_ = ITokenManager(validTokenManagerAddress(tokenId));
        flowInAmount_ = tokenManager_.flowInAmount();
    }

    /************\
    USER FUNCTIONS
    \************/

    /**
     * @notice Used to deploy remote custom TokenManagers.
     * @dev At least the `gasValue` amount of native token must be passed to the function call. `gasValue` exists because this function can be
     * part of a multicall involving multiple functions that could make remote contract calls.
     * @param salt The salt to be used during deployment.
     * @param destinationChain The name of the chain to deploy the TokenManager and standardized token to.
     * @param tokenManagerType The type of token manager to be deployed. Cannot be NATIVE_INTERCHAIN_TOKEN.
     * @param params The params that will be used to initialize the TokenManager.
     * @param gasValue The amount of native tokens to be used to pay for gas for the remote deployment.
     * @return tokenId The tokenId corresponding to the deployed TokenManager.
     */
    function deployTokenManager(
        bytes32 salt,
        string calldata destinationChain,
        TokenManagerType tokenManagerType,
        bytes calldata params,
        uint256 gasValue
    ) external payable whenNotPaused returns (bytes32 tokenId) {
        // Custom token managers can't be deployed with Interchain token mint burn type, which is reserved for interchain tokens
        if (tokenManagerType == TokenManagerType.NATIVE_INTERCHAIN_TOKEN) revert CannotDeploy(tokenManagerType);

        address deployer = msg.sender;

        if (deployer == interchainTokenFactory) {
            deployer = TOKEN_FACTORY_DEPLOYER;
        }

        tokenId = interchainTokenId(deployer, salt);

        emit InterchainTokenIdClaimed(tokenId, deployer, salt);

        if (bytes(destinationChain).length == 0) {
            _deployTokenManager(tokenId, tokenManagerType, params);
        } else {
            _deployRemoteTokenManager(tokenId, destinationChain, gasValue, tokenManagerType, params);
        }
    }

    /**
     * @notice Used to deploy an interchain token alongside a TokenManager in another chain.
     * @dev At least the `gasValue` amount of native token must be passed to the function call. `gasValue` exists because this function can be
     * part of a multicall involving multiple functions that could make remote contract calls. If the `minter` parameter is empty bytes then
     * a mint/burn TokenManager is used, otherwise a lock/unlock TokenManager is used.
     * @param salt The salt to be used during deployment.
     * @param destinationChain The name of the destination chain to deploy to.
     * @param name The name of the token to be deployed.
     * @param symbol The symbol of the token to be deployed.
     * @param decimals The decimals of the token to be deployed.
     * @param minter The address that will be able to mint and burn the deployed token.
     * @param gasValue The amount of native tokens to be used to pay for gas for the remote deployment.
     * @return tokenId The tokenId corresponding to the deployed InterchainToken.
     */
    function deployInterchainToken(
        bytes32 salt,
        string calldata destinationChain,
        string memory name,
        string memory symbol,
        uint8 decimals,
        bytes memory minter,
        uint256 gasValue
    ) external payable whenNotPaused returns (bytes32 tokenId) {
        address deployer = msg.sender;

        if (deployer == interchainTokenFactory) deployer = TOKEN_FACTORY_DEPLOYER;

        tokenId = interchainTokenId(deployer, salt);

        if (bytes(destinationChain).length == 0) {
            address tokenAddress = _deployInterchainToken(tokenId, minter, name, symbol, decimals);

            _deployTokenManager(tokenId, TokenManagerType.NATIVE_INTERCHAIN_TOKEN, abi.encode(minter, tokenAddress));
        } else {
            _deployRemoteInterchainToken(tokenId, name, symbol, decimals, minter, destinationChain, gasValue);
        }
    }

    /**
     * @notice Returns the amount of token that this call is worth.
     * @dev If `tokenAddress` is `0`, then value is in terms of the native token, otherwise it's in terms of the token address.
     * @param sourceChain The source chain.
     * @param sourceAddress The source address on the source chain.
     * @param payload The payload sent with the call.
     * @return address The token address.
     * @return uint256 The value the call is worth.
     */
    function contractCallValue(
        string calldata sourceChain,
        string calldata sourceAddress,
        bytes calldata payload
    ) public view virtual onlyRemoteService(sourceChain, sourceAddress) whenNotPaused returns (address, uint256) {
        return _contractCallValue(payload);
    }

    /**
     * @notice Express executes operations based on the payload and selector.
     * @param commandId The unique message id.
     * @param sourceChain The chain where the transaction originates from.
     * @param sourceAddress The address of the remote ITS where the transaction originates from.
     * @param payload The encoded data payload for the transaction.
     */
    function expressExecute(
        bytes32 commandId,
        string calldata sourceChain,
        string calldata sourceAddress,
        bytes calldata payload
    ) public payable whenNotPaused {
        uint256 messageType = abi.decode(payload, (uint256));
        if (messageType != MESSAGE_TYPE_INTERCHAIN_TRANSFER) {
            revert InvalidExpressMessageType(messageType);
        }

        if (gateway.isCommandExecuted(commandId)) revert AlreadyExecuted();

        address expressExecutor = msg.sender;
        bytes32 payloadHash = keccak256(payload);

        emit ExpressExecuted(commandId, sourceChain, sourceAddress, payloadHash, expressExecutor);

        _setExpressExecutor(commandId, sourceChain, sourceAddress, payloadHash, expressExecutor);

        _expressExecute(commandId, sourceChain, payload);
    }

    /**
     * @notice Uses the caller's tokens to fullfill a sendCall ahead of time. Use this only if you have detected an outgoing
     * interchainTransfer that matches the parameters passed here.
     * @param commandId The unique message id of the transfer being expressed.
     * @param sourceChain the name of the chain where the interchainTransfer originated from.
     * @param payload the payload of the receive token
     */
    function _expressExecute(bytes32 commandId, string calldata sourceChain, bytes calldata payload) internal {
        (, bytes32 tokenId, bytes memory sourceAddress, bytes memory destinationAddressBytes, uint256 amount, bytes memory data) = abi
            .decode(payload, (uint256, bytes32, bytes, bytes, uint256, bytes));
        address destinationAddress = destinationAddressBytes.toAddress();

        IERC20 token;
        {
            (bool success, bytes memory returnData) = tokenHandler.delegatecall(
                abi.encodeWithSelector(ITokenHandler.transferTokenFrom.selector, tokenId, msg.sender, destinationAddress, amount)
            );
            if (!success) revert TokenHandlerFailed(returnData);
            (amount, token) = abi.decode(returnData, (uint256, IERC20));
        }

        // slither-disable-next-line reentrancy-events
        emit InterchainTransferReceived(
            commandId,
            tokenId,
            sourceChain,
            sourceAddress,
            destinationAddress,
            amount,
            data.length == 0 ? bytes32(0) : keccak256(data)
        );

        if (data.length != 0) {
            bytes32 result = IInterchainTokenExpressExecutable(destinationAddress).expressExecuteWithInterchainToken(
                commandId,
                sourceChain,
                sourceAddress,
                data,
                tokenId,
                address(token),
                amount
            );

            if (result != EXPRESS_EXECUTE_SUCCESS) revert ExpressExecuteWithInterchainTokenFailed(destinationAddress);
        }
    }

    /**
     * @notice Initiates an interchain transfer of a specified token to a destination chain.
     * @dev The function retrieves the TokenManager associated with the tokenId.
     * @param tokenId The unique identifier of the token to be transferred.
     * @param destinationChain The destination chain to send the tokens to.
     * @param destinationAddress The address on the destination chain to send the tokens to.
     * @param amount The amount of tokens to be transferred.
     * @param metadata Optional metadata for the call for additional effects (such as calling a destination contract).
     */
    function interchainTransfer(
        bytes32 tokenId,
        string calldata destinationChain,
        bytes calldata destinationAddress,
        uint256 amount,
        bytes calldata metadata,
        uint256 gasValue
    ) external payable whenNotPaused {
        string memory symbol;
        (amount, symbol) = _takeToken(tokenId, msg.sender, amount, false);

        (MetadataVersion metadataVersion, bytes memory data) = _decodeMetadata(metadata);

        _transmitInterchainTransfer(
            tokenId,
            msg.sender,
            destinationChain,
            destinationAddress,
            amount,
            metadataVersion,
            data,
            symbol,
            gasValue
        );
    }

    /**
     * @notice Initiates an interchain call contract with interchain token to a destination chain.
     * @param tokenId The unique identifier of the token to be transferred.
     * @param destinationChain The destination chain to send the tokens to.
     * @param destinationAddress The address on the destination chain to send the tokens to.
     * @param amount The amount of tokens to be transferred.
     * @param data Additional data to be passed along with the transfer.
     */
    function callContractWithInterchainToken(
        bytes32 tokenId,
        string calldata destinationChain,
        bytes calldata destinationAddress,
        uint256 amount,
        bytes memory data,
        uint256 gasValue
    ) external payable whenNotPaused {
        if (data.length == 0) revert EmptyData();
        string memory symbol;
        (amount, symbol) = _takeToken(tokenId, msg.sender, amount, false);

        _transmitInterchainTransfer(
            tokenId,
            msg.sender,
            destinationChain,
            destinationAddress,
            amount,
            MetadataVersion.CONTRACT_CALL,
            data,
            symbol,
            gasValue
        );
    }

    /******************\
    TOKEN ONLY FUNCTIONS
    \******************/

    /**
     * @notice Transmit an interchain transfer for the given tokenId.
     * @dev Only callable by a token registered under a tokenId.
     * @param tokenId The tokenId of the token (which must be the msg.sender).
     * @param sourceAddress The address where the token is coming from.
     * @param destinationChain The name of the chain to send tokens to.
     * @param destinationAddress The destinationAddress for the interchainTransfer.
     * @param amount The amount of token to give.
     * @param metadata Optional metadata for the call for additional effects (such as calling a destination contract).
     */
    function transmitInterchainTransfer(
        bytes32 tokenId,
        address sourceAddress,
        string calldata destinationChain,
        bytes memory destinationAddress,
        uint256 amount,
        bytes calldata metadata
    ) external payable whenNotPaused {
        string memory symbol;
        (amount, symbol) = _takeToken(tokenId, sourceAddress, amount, true);

        (MetadataVersion metadataVersion, bytes memory data) = _decodeMetadata(metadata);

        _transmitInterchainTransfer(
            tokenId,
            sourceAddress,
            destinationChain,
            destinationAddress,
            amount,
            metadataVersion,
            data,
            symbol,
            msg.value
        );
    }

    /*************\
    OWNER FUNCTIONS
    \*************/

    /**
     * @notice Used to set a flow limit for a token manager that has the service as its operator.
     * @param tokenIds An array of the tokenIds of the tokenManagers to set the flow limits of.
     * @param flowLimits The flowLimits to set.
     */
    function setFlowLimits(bytes32[] calldata tokenIds, uint256[] calldata flowLimits) external onlyRole(uint8(Roles.OPERATOR)) {
        uint256 length = tokenIds.length;
        if (length != flowLimits.length) revert LengthMismatch();

        for (uint256 i; i < length; ++i) {
            ITokenManager tokenManager_ = ITokenManager(validTokenManagerAddress(tokenIds[i]));
            // slither-disable-next-line calls-loop
            tokenManager_.setFlowLimit(flowLimits[i]);
        }
    }

    /**
     * @notice Used to set a trusted address for a chain.
     * @param chain The chain to set the trusted address of.
     * @param address_ The address to set as trusted.
     */
    function setTrustedAddress(string memory chain, string memory address_) external onlyOwner {
        _setTrustedAddress(chain, address_);
    }

    /**
     * @notice Used to remove a trusted address for a chain.
     * @param chain The chain to set the trusted address of.
     */
    function removeTrustedAddress(string memory chain) external onlyOwner {
        _removeTrustedAddress(chain);
    }

    /**
     * @notice Allows the owner to pause/unpause the token service.
     * @param paused Boolean value representing whether to pause or unpause.
     */
    function setPauseStatus(bool paused) external onlyOwner {
        if (paused) {
            _pause();
        } else {
            _unpause();
        }
    }

    /****************\
    INTERNAL FUNCTIONS
    \****************/

    function _setup(bytes calldata params) internal override {
        (address operator, string memory chainName_, string[] memory trustedChainNames, string[] memory trustedAddresses) = abi.decode(
            params,
            (address, string, string[], string[])
        );
        uint256 length = trustedChainNames.length;

        if (operator == address(0)) revert ZeroAddress();
        if (bytes(chainName_).length == 0 || keccak256(bytes(chainName_)) != chainNameHash) revert InvalidChainName();
        if (length != trustedAddresses.length) revert LengthMismatch();

        _addOperator(operator);
        _setChainName(chainName_);

        for (uint256 i; i < length; ++i) {
            _setTrustedAddress(trustedChainNames[i], trustedAddresses[i]);
        }
    }

    /**
     * @notice Executes operations based on the payload and selector.
     * @param commandId The unique message id.
     * @param sourceChain The chain where the transaction originates from.
     * @param sourceAddress The address of the remote ITS where the transaction originates from.
     * @param payload The encoded data payload for the transaction.
     */
    function execute(
        bytes32 commandId,
        string calldata sourceChain,
        string calldata sourceAddress,
        bytes calldata payload
    ) external onlyRemoteService(sourceChain, sourceAddress) whenNotPaused {
        bytes32 payloadHash = keccak256(payload);

        if (!gateway.validateContractCall(commandId, sourceChain, sourceAddress, payloadHash)) revert NotApprovedByGateway();

        _execute(commandId, sourceChain, sourceAddress, payload, payloadHash);
    }

    /**
     * @notice Returns the amount of token that this call is worth.
     * @dev If `tokenAddress` is `0`, then value is in terms of the native token, otherwise it's in terms of the token address.
     * @param sourceChain The source chain.
     * @param sourceAddress The source address on the source chain.
     * @param payload The payload sent with the call.
     * @param symbol The symbol symbol for the call.
     * @param amount The amount for the call.
     * @return address The token address.
     * @return uint256 The value the call is worth.
     */
    function contractCallWithTokenValue(
        string calldata sourceChain,
        string calldata sourceAddress,
        bytes calldata payload,
        string calldata symbol,
        uint256 amount
    ) public view virtual onlyRemoteService(sourceChain, sourceAddress) whenNotPaused returns (address, uint256) {
        _checkPayloadAgainstGatewayData(payload, symbol, amount);
        return _contractCallValue(payload);
    }

    /**
     * @notice Express executes with a gateway token operations based on the payload and selector.
     * @param commandId The unique message id.
     * @param sourceChain The chain where the transaction originates from.
     * @param sourceAddress The address of the remote ITS where the transaction originates from.
     * @param payload The encoded data payload for the transaction.
     * @param tokenSymbol The symbol symbol for the call.
     * @param amount The amount for the call.
     */
    function expressExecuteWithToken(
        bytes32 commandId,
        string calldata sourceChain,
        string calldata sourceAddress,
        bytes calldata payload,
        string calldata tokenSymbol,
        uint256 amount
    ) external payable {
        _checkPayloadAgainstGatewayData(payload, tokenSymbol, amount);
        // It should be ok to ignore the symbol and amount since this info exists on the payload.
        expressExecute(commandId, sourceChain, sourceAddress, payload);
    }

    function executeWithToken(
        bytes32 commandId,
        string calldata sourceChain,
        string calldata sourceAddress,
        bytes calldata payload,
        string calldata tokenSymbol,
        uint256 amount
    ) external onlyRemoteService(sourceChain, sourceAddress) whenNotPaused {
        _executeWithToken(commandId, sourceChain, sourceAddress, payload, tokenSymbol, amount);
    }

    /**
     * @notice Check that the tokenId from the payload is a token that is registered in the gateway with the proper tokenSymbol, with the right amount from the payload.
     * Also check that the amount in the payload matches the one for the call.
     * @param payload The payload for the call contract with token.
     * @param tokenSymbol The tokenSymbol for the call contract with token.
     * @param amount The amount for the call contract with token.
     */
    function _checkPayloadAgainstGatewayData(bytes calldata payload, string calldata tokenSymbol, uint256 amount) internal view {
        (, bytes32 tokenId, , , uint256 amountInPayload) = abi.decode(payload, (uint256, bytes32, uint256, uint256, uint256));

        if (validTokenAddress(tokenId) != gateway.tokenAddresses(tokenSymbol) || amount != amountInPayload)
            revert InvalidGatewayTokenTransfer(tokenId, payload, tokenSymbol, amount);
    }

    /**
     * @notice Processes the payload data for a send token call.
     * @param commandId The unique message id.
     * @param expressExecutor The address of the express executor. Equals `address(0)` if it wasn't expressed.
     * @param sourceChain The chain where the transaction originates from.
     * @param payload The encoded data payload to be processed.
     */
    function _processInterchainTransferPayload(
        bytes32 commandId,
        address expressExecutor,
        string memory sourceChain,
        bytes memory payload
    ) internal {
        bytes32 tokenId;
        bytes memory sourceAddress;
        address destinationAddress;
        uint256 amount;
        bytes memory data;
        {
            bytes memory destinationAddressBytes;
            (, tokenId, sourceAddress, destinationAddressBytes, amount, data) = abi.decode(
                payload,
                (uint256, bytes32, bytes, bytes, uint256, bytes)
            );
            destinationAddress = destinationAddressBytes.toAddress();
        }

        // Return token to the existing express caller
        if (expressExecutor != address(0)) {
            // slither-disable-next-line unused-return
            _giveToken(tokenId, expressExecutor, amount);

            return;
        }

        address tokenAddress;
        (amount, tokenAddress) = _giveToken(tokenId, destinationAddress, amount);

        // slither-disable-next-line reentrancy-events
        emit InterchainTransferReceived(
            commandId,
            tokenId,
            sourceChain,
            sourceAddress,
            destinationAddress,
            amount,
            data.length == 0 ? bytes32(0) : keccak256(data)
        );

        if (data.length != 0) {
            bytes32 result = IInterchainTokenExecutable(destinationAddress).executeWithInterchainToken(
                commandId,
                sourceChain,
                sourceAddress,
                data,
                tokenId,
                tokenAddress,
                amount
            );

            if (result != EXECUTE_SUCCESS) revert ExecuteWithInterchainTokenFailed(destinationAddress);
        }
    }

    /**
     * @notice Processes a deploy token manager payload.
     */
    function _processDeployTokenManagerPayload(bytes memory payload) internal {
        (, bytes32 tokenId, TokenManagerType tokenManagerType, bytes memory params) = abi.decode(
            payload,
            (uint256, bytes32, TokenManagerType, bytes)
        );

        if (tokenManagerType == TokenManagerType.NATIVE_INTERCHAIN_TOKEN) revert CannotDeploy(tokenManagerType);

        _deployTokenManager(tokenId, tokenManagerType, params);
    }

    /**
     * @notice Processes a deploy interchain token manager payload.
     * @param payload The encoded data payload to be processed.
     */
    function _processDeployInterchainTokenPayload(bytes memory payload) internal {
        (, bytes32 tokenId, string memory name, string memory symbol, uint8 decimals, bytes memory minterBytes) = abi.decode(
            payload,
            (uint256, bytes32, string, string, uint8, bytes)
        );
        address tokenAddress;

        tokenAddress = _deployInterchainToken(tokenId, minterBytes, name, symbol, decimals);

        _deployTokenManager(tokenId, TokenManagerType.NATIVE_INTERCHAIN_TOKEN, abi.encode(minterBytes, tokenAddress));
    }

    /**
     * @notice Calls a contract on a specific destination chain with the given payload
     * @param destinationChain The target chain where the contract will be called.
     * @param payload The data payload for the transaction.
     * @param gasValue The amount of gas to be paid for the transaction.
     */
    function _callContract(
        string memory destinationChain,
        bytes memory payload,
        MetadataVersion metadataVersion,
        uint256 gasValue
    ) internal {
        string memory destinationAddress = trustedAddress(destinationChain);
        if (bytes(destinationAddress).length == 0) revert UntrustedChain();

<<<<<<< HEAD
        if (bytes(destinationAddress).length == 1) {
            payload = abi.encode(MESSAGE_TYPE_ROUTE_PAYLOAD, destinationChain, payload);
            destinationChain = AXELAR;
            destinationAddress = trustedAddress(destinationChain);
        }

        if (gasValue > 0) {
            if (metadataVersion == MetadataVersion.CONTRACT_CALL) {
                gasService.payNativeGasForContractCall{ value: gasValue }(
                    address(this),
                    destinationChain,
                    destinationAddress,
                    payload, // solhint-disable-next-line avoid-tx-origin
                    tx.origin
                );
            } else if (metadataVersion == MetadataVersion.EXPRESS_CALL) {
                gasService.payNativeGasForExpressCall{ value: gasValue }(
                    address(this),
                    destinationChain,
                    destinationAddress,
                    payload, // solhint-disable-next-line avoid-tx-origin
                    tx.origin
                );
            } else {
                revert InvalidMetadataVersion(uint32(metadataVersion));
            }
        }

        gateway.callContract(destinationChain, destinationAddress, payload);
=======
        (bool success, ) = tokenHandler.delegatecall(
            abi.encodeWithSelector(
                ITokenHandler.callContract.selector,
                destinationChain,
                destinationAddress,
                payload,
                metadataVersion,
                gasValue
            )
        );
        if (!success) revert CallContractFailed();
>>>>>>> 490b8c01
    }

    /**
     * @notice Calls a contract on a specific destination chain with the given payload and gateway token
     * @param destinationChain The target chain where the contract will be called.
     * @param payload The data payload for the transaction.
     * @param gasValue The amount of gas to be paid for the transaction.
     */
    function _callContractWithToken(
        string memory destinationChain,
        bytes memory payload,
        string memory symbol,
        uint256 amount,
        MetadataVersion metadataVersion,
        uint256 gasValue
    ) internal {
        string memory destinationAddress = trustedAddress(destinationChain);
        if (bytes(destinationAddress).length == 0) revert UntrustedChain();

<<<<<<< HEAD
        if (bytes(destinationAddress).length == 1) {
            payload = abi.encode(MESSAGE_TYPE_ROUTE_PAYLOAD, destinationChain, payload);
            destinationChain = AXELAR;
            destinationAddress = trustedAddress(destinationChain);
        }

        if (gasValue > 0) {
            if (metadataVersion == MetadataVersion.CONTRACT_CALL) {
                gasService.payNativeGasForContractCallWithToken{ value: gasValue }(
                    address(this),
                    destinationChain,
                    destinationAddress,
                    payload,
                    symbol,
                    amount, // solhint-disable-next-line avoid-tx-origin
                    tx.origin
                );
            } else if (metadataVersion == MetadataVersion.EXPRESS_CALL) {
                gasService.payNativeGasForExpressCallWithToken{ value: gasValue }(
                    address(this),
                    destinationChain,
                    destinationAddress,
                    payload,
                    symbol,
                    amount, // solhint-disable-next-line avoid-tx-origin
                    tx.origin
                );
            } else {
                revert InvalidMetadataVersion(uint32(metadataVersion));
            }
        }

        gateway.callContractWithToken(destinationChain, destinationAddress, payload, symbol, amount);
=======
        (bool success, ) = tokenHandler.delegatecall(
            abi.encodeWithSelector(
                ITokenHandler.callContractWithToken.selector,
                destinationChain,
                destinationAddress,
                payload,
                symbol,
                amount,
                metadataVersion,
                gasValue
            )
        );
        if (!success) revert CallContractFailed();
>>>>>>> 490b8c01
    }

    function _execute(
        bytes32 commandId,
        string memory sourceChain,
        string memory sourceAddress,
        bytes memory payload,
        bytes32 payloadHash
    ) internal {
        uint256 messageType = abi.decode(payload, (uint256));
        if (messageType == MESSAGE_TYPE_INTERCHAIN_TRANSFER) {
            address expressExecutor = _getExpressExecutorAndEmitEvent(commandId, sourceChain, sourceAddress, payloadHash);
            _processInterchainTransferPayload(commandId, expressExecutor, sourceChain, payload);
        } else if (messageType == MESSAGE_TYPE_DEPLOY_TOKEN_MANAGER) {
            _processDeployTokenManagerPayload(payload);
        } else if (messageType == MESSAGE_TYPE_DEPLOY_INTERCHAIN_TOKEN) {
            _processDeployInterchainTokenPayload(payload);
        } else if (messageType == MESSAGE_TYPE_ROUTE_PAYLOAD) {
            (, sourceChain, sourceAddress, payload) = abi.decode(payload, (uint256, string, string, bytes));
            _execute(commandId, sourceChain, sourceAddress, payload, keccak256(payload));
        } else {
            revert InvalidMessageType(messageType);
        }
    }

    function _executeWithToken(
        bytes32 commandId,
        string calldata sourceChain,
        string calldata sourceAddress,
        bytes calldata payload,
        string calldata tokenSymbol,
        uint256 amount
    ) internal {
        bytes32 payloadHash = keccak256(payload);

        if (!gateway.validateContractCallAndMint(commandId, sourceChain, sourceAddress, payloadHash, tokenSymbol, amount))
            revert NotApprovedByGateway();

        uint256 messageType = abi.decode(payload, (uint256));
        if (messageType != MESSAGE_TYPE_INTERCHAIN_TRANSFER) {
            revert InvalidMessageType(messageType);
        }

        _checkPayloadAgainstGatewayData(payload, tokenSymbol, amount);

        // slither-disable-next-line reentrancy-events
        address expressExecutor = _getExpressExecutorAndEmitEvent(commandId, sourceChain, sourceAddress, payloadHash);

        _processInterchainTransferPayload(commandId, expressExecutor, sourceChain, payload);
    }

    /**
     * @notice Deploys a token manager on a destination chain.
     * @param tokenId The ID of the token.
     * @param destinationChain The chain where the token manager will be deployed.
     * @param gasValue The amount of gas to be paid for the transaction.
     * @param tokenManagerType The type of token manager to be deployed.
     * @param params Additional parameters for the token manager deployment.
     */
    function _deployRemoteTokenManager(
        bytes32 tokenId,
        string calldata destinationChain,
        uint256 gasValue,
        TokenManagerType tokenManagerType,
        bytes memory params
    ) internal {
        // slither-disable-next-line unused-return
        validTokenManagerAddress(tokenId);

        emit TokenManagerDeploymentStarted(tokenId, destinationChain, tokenManagerType, params);

        bytes memory payload = abi.encode(MESSAGE_TYPE_DEPLOY_TOKEN_MANAGER, tokenId, tokenManagerType, params);

        _callContract(destinationChain, payload, MetadataVersion.CONTRACT_CALL, gasValue);
    }

    /**
     * @notice Deploys an interchain token on a destination chain.
     * @param tokenId The ID of the token.
     * @param name The name of the token.
     * @param symbol The symbol of the token.
     * @param decimals The number of decimals of the token.
     * @param minter The minter address for the token.
     * @param destinationChain The destination chain where the token will be deployed.
     * @param gasValue The amount of gas to be paid for the transaction.
     */
    function _deployRemoteInterchainToken(
        bytes32 tokenId,
        string memory name,
        string memory symbol,
        uint8 decimals,
        bytes memory minter,
        string calldata destinationChain,
        uint256 gasValue
    ) internal {
        // slither-disable-next-line unused-return
        validTokenManagerAddress(tokenId);

        // slither-disable-next-line reentrancy-events
        emit InterchainTokenDeploymentStarted(tokenId, name, symbol, decimals, minter, destinationChain);

        bytes memory payload = abi.encode(MESSAGE_TYPE_DEPLOY_INTERCHAIN_TOKEN, tokenId, name, symbol, decimals, minter);

        _callContract(destinationChain, payload, MetadataVersion.CONTRACT_CALL, gasValue);
    }

    /**
     * @notice Deploys a token manager.
     * @param tokenId The ID of the token.
     * @param tokenManagerType The type of the token manager to be deployed.
     * @param params Additional parameters for the token manager deployment.
     */
    function _deployTokenManager(bytes32 tokenId, TokenManagerType tokenManagerType, bytes memory params) internal {
        (bool success, bytes memory returnData) = tokenManagerDeployer.delegatecall(
            abi.encodeWithSelector(ITokenManagerDeployer.deployTokenManager.selector, tokenId, tokenManagerType, params)
        );
        if (!success) revert TokenManagerDeploymentFailed(returnData);

        address tokenManager_;
        assembly {
            tokenManager_ := mload(add(returnData, 0x20))
        }

        (success, returnData) = tokenHandler.delegatecall(
            abi.encodeWithSelector(ITokenHandler.postTokenManagerDeploy.selector, tokenManagerType, tokenManager_)
        );
        if (!success) revert PostDeployFailed(returnData);

        // slither-disable-next-line reentrancy-events
        emit TokenManagerDeployed(tokenId, tokenManager_, tokenManagerType, params);
    }

    /**
     * @notice Computes the salt for an interchain token deployment.
     * @param tokenId The ID of the token.
     * @return salt The computed salt for the token deployment.
     */
    function _getInterchainTokenSalt(bytes32 tokenId) internal pure returns (bytes32 salt) {
        return keccak256(abi.encode(PREFIX_INTERCHAIN_TOKEN_SALT, tokenId));
    }

    /**
     * @notice Deploys an interchain token.
     * @param tokenId The ID of the token.
     * @param minterBytes The minter address for the token.
     * @param name The name of the token.
     * @param symbol The symbol of the token.
     * @param decimals The number of decimals of the token.
     */
    function _deployInterchainToken(
        bytes32 tokenId,
        bytes memory minterBytes,
        string memory name,
        string memory symbol,
        uint8 decimals
    ) internal returns (address tokenAddress) {
        bytes32 salt = _getInterchainTokenSalt(tokenId);

        address minter;
        if (bytes(minterBytes).length != 0) minter = minterBytes.toAddress();

        (bool success, bytes memory returnData) = interchainTokenDeployer.delegatecall(
            abi.encodeWithSelector(IInterchainTokenDeployer.deployInterchainToken.selector, salt, tokenId, minter, name, symbol, decimals)
        );
        if (!success) {
            revert InterchainTokenDeploymentFailed(returnData);
        }

        assembly {
            tokenAddress := mload(add(returnData, 0x20))
        }

        // slither-disable-next-line reentrancy-events
        emit InterchainTokenDeployed(tokenId, tokenAddress, minter, name, symbol, decimals);
    }

    /**
     * @notice Decodes the metadata into a version number and data bytes.
     * @dev The function expects the metadata to have the version in the first 4 bytes, followed by the actual data.
     * @param metadata The bytes containing the metadata to decode.
     * @return version The version number extracted from the metadata.
     * @return data The data bytes extracted from the metadata.
     */
    function _decodeMetadata(bytes calldata metadata) internal pure returns (MetadataVersion version, bytes memory data) {
        if (metadata.length < 4) return (MetadataVersion.CONTRACT_CALL, data);

        uint32 versionUint = uint32(bytes4(metadata[:4]));
        if (versionUint > LATEST_METADATA_VERSION) revert InvalidMetadataVersion(versionUint);

        version = MetadataVersion(versionUint);

        if (metadata.length == 4) return (version, data);

        data = metadata[4:];
    }

    /**
     * @notice Transmit a callContractWithInterchainToken for the given tokenId.
     * @param tokenId The tokenId of the TokenManager (which must be the msg.sender).
     * @param sourceAddress The address where the token is coming from, which will also be used for gas reimbursement.
     * @param destinationChain The name of the chain to send tokens to.
     * @param destinationAddress The destinationAddress for the interchainTransfer.
     * @param amount The amount of tokens to send.
     * @param metadataVersion The version of the metadata.
     * @param data The data to be passed with the token transfer.
     */
    function _transmitInterchainTransfer(
        bytes32 tokenId,
        address sourceAddress,
        string calldata destinationChain,
        bytes memory destinationAddress,
        uint256 amount,
        MetadataVersion metadataVersion,
        bytes memory data,
        string memory symbol,
        uint256 gasValue
    ) internal {
        if (amount == 0) revert ZeroAmount();

        // slither-disable-next-line reentrancy-events
        emit InterchainTransfer(
            tokenId,
            sourceAddress,
            destinationChain,
            destinationAddress,
            amount,
            data.length == 0 ? bytes32(0) : keccak256(data)
        );

        bytes memory payload = abi.encode(
            MESSAGE_TYPE_INTERCHAIN_TRANSFER,
            tokenId,
            sourceAddress.toBytes(),
            destinationAddress,
            amount,
            data
        );
        if (bytes(symbol).length > 0) {
            _callContractWithToken(destinationChain, payload, symbol, amount, metadataVersion, gasValue);
        } else {
            _callContract(destinationChain, payload, metadataVersion, gasValue);
        }
    }

    /**
     * @dev Takes token from a sender via the token service. `tokenOnly` indicates if the caller should be restricted to the token only.
     */
    function _takeToken(bytes32 tokenId, address from, uint256 amount, bool tokenOnly) internal returns (uint256, string memory symbol) {
        (bool success, bytes memory data) = tokenHandler.delegatecall(
            abi.encodeWithSelector(ITokenHandler.takeToken.selector, tokenId, tokenOnly, from, amount)
        );
        if (!success) revert TakeTokenFailed(data);
        (amount, symbol) = abi.decode(data, (uint256, string));

        return (amount, symbol);
    }

    /**
     * @dev Gives token to recipient via the token service.
     */
    function _giveToken(bytes32 tokenId, address to, uint256 amount) internal returns (uint256, address tokenAddress) {
        (bool success, bytes memory data) = tokenHandler.delegatecall(
            abi.encodeWithSelector(ITokenHandler.giveToken.selector, tokenId, to, amount)
        );
        if (!success) revert GiveTokenFailed(data);
        (amount, tokenAddress) = abi.decode(data, (uint256, address));

        return (amount, tokenAddress);
    }

    /**
     * @notice Returns the amount of token that this call is worth.
     * @dev If `tokenAddress` is `0`, then value is in terms of the native token, otherwise it's in terms of the token address.
     * @param payload The payload sent with the call.
     * @return address The token address.
     * @return uint256 The value the call is worth.
     */
    function _contractCallValue(bytes calldata payload) internal view returns (address, uint256) {
        (uint256 messageType, bytes32 tokenId, , , uint256 amount) = abi.decode(payload, (uint256, bytes32, bytes, bytes, uint256));
        if (messageType != MESSAGE_TYPE_INTERCHAIN_TRANSFER) {
            revert InvalidExpressMessageType(messageType);
        }

        return (validTokenAddress(tokenId), amount);
    }

    function _getExpressExecutorAndEmitEvent(
        bytes32 commandId,
        string memory sourceChain,
        string memory sourceAddress,
        bytes32 payloadHash
    ) internal returns (address expressExecutor) {
        expressExecutor = _popExpressExecutor(commandId, sourceChain, sourceAddress, payloadHash);

        if (expressExecutor != address(0)) {
            emit ExpressExecutionFulfilled(commandId, sourceChain, sourceAddress, payloadHash, expressExecutor);
        }
    }
}<|MERGE_RESOLUTION|>--- conflicted
+++ resolved
@@ -808,37 +808,12 @@
         string memory destinationAddress = trustedAddress(destinationChain);
         if (bytes(destinationAddress).length == 0) revert UntrustedChain();
 
-<<<<<<< HEAD
         if (bytes(destinationAddress).length == 1) {
             payload = abi.encode(MESSAGE_TYPE_ROUTE_PAYLOAD, destinationChain, payload);
             destinationChain = AXELAR;
             destinationAddress = trustedAddress(destinationChain);
         }
 
-        if (gasValue > 0) {
-            if (metadataVersion == MetadataVersion.CONTRACT_CALL) {
-                gasService.payNativeGasForContractCall{ value: gasValue }(
-                    address(this),
-                    destinationChain,
-                    destinationAddress,
-                    payload, // solhint-disable-next-line avoid-tx-origin
-                    tx.origin
-                );
-            } else if (metadataVersion == MetadataVersion.EXPRESS_CALL) {
-                gasService.payNativeGasForExpressCall{ value: gasValue }(
-                    address(this),
-                    destinationChain,
-                    destinationAddress,
-                    payload, // solhint-disable-next-line avoid-tx-origin
-                    tx.origin
-                );
-            } else {
-                revert InvalidMetadataVersion(uint32(metadataVersion));
-            }
-        }
-
-        gateway.callContract(destinationChain, destinationAddress, payload);
-=======
         (bool success, ) = tokenHandler.delegatecall(
             abi.encodeWithSelector(
                 ITokenHandler.callContract.selector,
@@ -850,7 +825,6 @@
             )
         );
         if (!success) revert CallContractFailed();
->>>>>>> 490b8c01
     }
 
     /**
@@ -870,41 +844,12 @@
         string memory destinationAddress = trustedAddress(destinationChain);
         if (bytes(destinationAddress).length == 0) revert UntrustedChain();
 
-<<<<<<< HEAD
         if (bytes(destinationAddress).length == 1) {
             payload = abi.encode(MESSAGE_TYPE_ROUTE_PAYLOAD, destinationChain, payload);
             destinationChain = AXELAR;
             destinationAddress = trustedAddress(destinationChain);
         }
 
-        if (gasValue > 0) {
-            if (metadataVersion == MetadataVersion.CONTRACT_CALL) {
-                gasService.payNativeGasForContractCallWithToken{ value: gasValue }(
-                    address(this),
-                    destinationChain,
-                    destinationAddress,
-                    payload,
-                    symbol,
-                    amount, // solhint-disable-next-line avoid-tx-origin
-                    tx.origin
-                );
-            } else if (metadataVersion == MetadataVersion.EXPRESS_CALL) {
-                gasService.payNativeGasForExpressCallWithToken{ value: gasValue }(
-                    address(this),
-                    destinationChain,
-                    destinationAddress,
-                    payload,
-                    symbol,
-                    amount, // solhint-disable-next-line avoid-tx-origin
-                    tx.origin
-                );
-            } else {
-                revert InvalidMetadataVersion(uint32(metadataVersion));
-            }
-        }
-
-        gateway.callContractWithToken(destinationChain, destinationAddress, payload, symbol, amount);
-=======
         (bool success, ) = tokenHandler.delegatecall(
             abi.encodeWithSelector(
                 ITokenHandler.callContractWithToken.selector,
@@ -918,7 +863,6 @@
             )
         );
         if (!success) revert CallContractFailed();
->>>>>>> 490b8c01
     }
 
     function _execute(
