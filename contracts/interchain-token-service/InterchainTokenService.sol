--- conflicted
+++ resolved
@@ -330,12 +330,7 @@
     }
 
     /**
-<<<<<<< HEAD
      * @notice Used to deploy a standardized token alongside a TokenManager.
-=======
-     * @notice Used to deploy a standardized token alongside a TokenManager. If the `distributor` is the address of the TokenManager (which
-     * can be calculated ahead of time) then a mint/burn TokenManager is used. Otherwise a lock/unlock TokenManager is used.
->>>>>>> 5cf5ea5c
      * @param salt the salt to be used.
      * @param name the name of the token to be deployed.
      * @param symbol the symbol of the token to be deployed.
