--- conflicted
+++ resolved
@@ -26,13 +26,10 @@
         TokenManagerAddressStorage(interchainTokenService_) // solhint-disable-next-line no-empty-blocks
     {}
 
-<<<<<<< HEAD
-=======
     /**
      * @dev Sets up the token address.
      * @param params The setup parameters in bytes. Should be encoded with the token address.
      */
->>>>>>> 9a366d76
     function _setup(bytes calldata params) internal override {
         //the first argument is reserved for the admin.
         (, address tokenAddress) = abi.decode(params, (bytes, address));
