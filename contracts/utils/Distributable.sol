// SPDX-License-Identifier: MIT

pragma solidity ^0.8.0;

import { IDistributable } from '../interfaces/IDistributable.sol';

import { RolesBase } from '@axelar-network/axelar-gmp-sdk-solidity/contracts/utils/RolesBase.sol';
import { RolesConstants } from './RolesConstants.sol';

/**
 * @title Distributable Contract
 * @notice A contract module which provides a basic access control mechanism, where
 * there is an account (a distributor) that can be granted exclusive access to
 * specific functions.
 * @dev This module is used through inheritance.
 */
<<<<<<< HEAD
contract Distributable is IDistributable {
    // uint256(keccak256('distributor')) - 1
    uint256 internal constant DISTRIBUTOR_SLOT = 0x71c5a35e45a25c49e8f747acd4bcb869814b3d104c492d2554f4c46e12371f56;

    // uint256(keccak256('proposed-distributor')) - 1
    uint256 internal constant PROPOSED_DISTRIBUTOR_SLOT = 0xbb1aa7d30971a97896e14e460c5ace030e39b624cf8f7c1ce200eeb378d7dcf1;

    /**
     * @dev Throws a NotDistributor custom error if called by any account other than the distributor.
     */
    modifier onlyDistributor() {
        if (distributor() != msg.sender) revert NotDistributor();
        _;
    }

    /**
     * @notice Gets the address of the distributor.
     * @return distributor_ The address of the distributor.
     */
    function distributor() public view returns (address distributor_) {
        assembly {
            distributor_ := sload(DISTRIBUTOR_SLOT)
        }
    }

=======
contract Distributable is IDistributable, RolesBase, RolesConstants {
>>>>>>> 9f89c148
    /**
     * @notice Internal function that stores the new distributor address in the correct storage slot.
     * @param distributor_ The address of the new distributor.
     */
    function _addDistributor(address distributor_) internal {
        _addRole(distributor_, uint8(Roles.DISTRIBUTOR));
    }

    /**
     * @notice Changes the distributor of the contract.
     * @dev Can only be called by the current distributor.
     * @param distributor_ The address of the new distributor.
     */
    function transferDistributorship(address distributor_) external onlyRole(uint8(Roles.DISTRIBUTOR)) {
        _transferRole(msg.sender, distributor_, uint8(Roles.DISTRIBUTOR));
    }

    /**
     * @notice Proposes a change of the distributor of the contract.
     * @dev Can only be called by the current distributor.
     * @param distributor_ The address of the new distributor.
     */
    function proposeDistributorship(address distributor_) external onlyRole(uint8(Roles.DISTRIBUTOR)) {
        _proposeRole(msg.sender, distributor_, uint8(Roles.DISTRIBUTOR));
    }

    /**
     * @notice Accept a change of the distributor of the contract.
     * @dev Can only be called by the proposed distributor.
     */
    function acceptDistributorship(address fromDistributor) external {
        _acceptRole(fromDistributor, msg.sender, uint8(Roles.DISTRIBUTOR));
    }

    /**
     * @notice Query if an address is a distributor
     * @param addr the address to query for
     */
    function isDistributor(address addr) external view returns (bool) {
        return hasRole(addr, uint8(Roles.DISTRIBUTOR));
    }
}<|MERGE_RESOLUTION|>--- conflicted
+++ resolved
@@ -14,35 +14,7 @@
  * specific functions.
  * @dev This module is used through inheritance.
  */
-<<<<<<< HEAD
-contract Distributable is IDistributable {
-    // uint256(keccak256('distributor')) - 1
-    uint256 internal constant DISTRIBUTOR_SLOT = 0x71c5a35e45a25c49e8f747acd4bcb869814b3d104c492d2554f4c46e12371f56;
-
-    // uint256(keccak256('proposed-distributor')) - 1
-    uint256 internal constant PROPOSED_DISTRIBUTOR_SLOT = 0xbb1aa7d30971a97896e14e460c5ace030e39b624cf8f7c1ce200eeb378d7dcf1;
-
-    /**
-     * @dev Throws a NotDistributor custom error if called by any account other than the distributor.
-     */
-    modifier onlyDistributor() {
-        if (distributor() != msg.sender) revert NotDistributor();
-        _;
-    }
-
-    /**
-     * @notice Gets the address of the distributor.
-     * @return distributor_ The address of the distributor.
-     */
-    function distributor() public view returns (address distributor_) {
-        assembly {
-            distributor_ := sload(DISTRIBUTOR_SLOT)
-        }
-    }
-
-=======
 contract Distributable is IDistributable, RolesBase, RolesConstants {
->>>>>>> 9f89c148
     /**
      * @notice Internal function that stores the new distributor address in the correct storage slot.
      * @param distributor_ The address of the new distributor.
