--- conflicted
+++ resolved
@@ -13,53 +13,15 @@
  * there is an account (a distributor) that can be granted exclusive access to
  * specific functions. This module is used through inheritance.
  */
-<<<<<<< HEAD
-contract Distributable is IDistributable {
-    // uint256(keccak256('distributor')) - 1
-    uint256 internal constant DISTRIBUTOR_SLOT = 0x71c5a35e45a25c49e8f747acd4bcb869814b3d104c492d2554f4c46e12371f56;
-
-    // uint256(keccak256('proposed-distributor')) - 1
-    uint256 internal constant PROPOSED_DISTRIBUTOR_SLOT = 0xbb1aa7d30971a97896e14e460c5ace030e39b624cf8f7c1ce200eeb378d7dcf1;
-
-    /**
-     * @dev Throws a NotDistributor custom error if called by any account other than the distributor.
-     */
-    modifier onlyDistributor() {
-        if (distributor() != msg.sender) revert NotDistributor(msg.sender);
-        _;
-    }
-
-    /**
-     * @notice Get the address of the distributor
-     * @return distributor_ of the distributor
-     */
-    function distributor() public view returns (address distributor_) {
-        assembly {
-            distributor_ := sload(DISTRIBUTOR_SLOT)
-        }
-    }
-
-=======
 contract Distributable is IDistributable, RolesBase, RolesConstants {
->>>>>>> 3ef1db2a
     /**
      * @dev Internal function that stores the new distributor address in the correct storage slot
      * @param distributor_ The address of the new distributor
      */
-<<<<<<< HEAD
-    function _setDistributor(address distributor_) internal {
-        address previousDistributor;
-        assembly {
-            previousDistributor := sload(DISTRIBUTOR_SLOT)
-            sstore(DISTRIBUTOR_SLOT, distributor_)
-        }
-        emit DistributorshipTransferred(previousDistributor, distributor_);
-=======
     function _addDistributor(address distributor_) internal {
         uint8[] memory roles = new uint8[](1);
         roles[0] = uint8(Roles.DISTRIBUTOR);
         _addRoles(distributor_, roles);
->>>>>>> 3ef1db2a
     }
 
     /**
@@ -88,20 +50,9 @@
      * @notice Accept a change of the distributor of the contract
      * @dev Can only be called by the proposed distributor
      */
-<<<<<<< HEAD
-    function acceptDistributorship() external {
-        address proposedDistributor;
-        assembly {
-            proposedDistributor := sload(PROPOSED_DISTRIBUTOR_SLOT)
-            sstore(PROPOSED_DISTRIBUTOR_SLOT, 0)
-        }
-        if (msg.sender != proposedDistributor) revert NotProposedDistributor(msg.sender, proposedDistributor);
-        _setDistributor(proposedDistributor);
-=======
     function acceptDistributorship(address fromDistributor) external {
         uint8[] memory roles = new uint8[](1);
         roles[0] = uint8(Roles.DISTRIBUTOR);
         _acceptRoles(fromDistributor, msg.sender, roles);
->>>>>>> 3ef1db2a
     }
 }