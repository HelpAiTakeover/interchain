// SPDX-License-Identifier: MIT

pragma solidity ^0.8.0;

import { INoReEntrancy } from '../interfaces/INoReEntrancy.sol';

/**
 * @title Pausable
 * @notice This contract provides a mechanism to halt the execution of specific functions
 * if a pause condition is activated.
 */
contract NoReEntrancy is INoReEntrancy {
    // uint256(keccak256('entered')) - 1
    uint256 internal constant ENTERED_SLOT = 0x01f33dd720a8dea3c4220dc5074a2239fb442c4c775306a696f97a7c54f785fc;
    uint256 internal constant NOT_ENTERED = 1;
    uint256 internal constant HAS_ENTERED = 2;

    /**
     * @notice A modifier that throws a ReEntrancy custom error if the contract is entered
     * @dev This modifier should be used with functions that can be entered twice
     */
    modifier noReEntrancy() {
<<<<<<< HEAD
        if (_hasEntered()) revert ReEntrancy();
        _setEntered(HAS_ENTERED);
=======
        if (hasEntered()) revert ReEntrancy();
        _setEntered(true);
>>>>>>> 8a211761
        _;
        _setEntered(NOT_ENTERED);
    }

    /**
     * @notice Check if the contract is already executing.
     * @return entered A boolean representing the entered status. True if already executing, false otherwise.
     */
    function hasEntered() public view returns (bool entered) {
        assembly {
            entered := eq(sload(ENTERED_SLOT), HAS_ENTERED)
        }
    }

    /**
     * @notice Sets the entered status of the contract
     * @param entered A boolean representing the entered status. True if already executing, false otherwise.
     */
    function _setEntered(uint256 entered) internal {
        assembly {
            sstore(ENTERED_SLOT, entered)
        }
    }
}<|MERGE_RESOLUTION|>--- conflicted
+++ resolved
@@ -20,13 +20,8 @@
      * @dev This modifier should be used with functions that can be entered twice
      */
     modifier noReEntrancy() {
-<<<<<<< HEAD
-        if (_hasEntered()) revert ReEntrancy();
+        if (hasEntered()) revert ReEntrancy();
         _setEntered(HAS_ENTERED);
-=======
-        if (hasEntered()) revert ReEntrancy();
-        _setEntered(true);
->>>>>>> 8a211761
         _;
         _setEntered(NOT_ENTERED);
     }
