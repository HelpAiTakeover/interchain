// SPDX-License-Identifier: MIT

pragma solidity ^0.8.0;

import { AddressBytes } from '@axelar-network/axelar-gmp-sdk-solidity/contracts/libs/AddressBytes.sol';
import { IImplementation } from '@axelar-network/axelar-gmp-sdk-solidity/contracts/interfaces/IImplementation.sol';
import { Implementation } from '@axelar-network/axelar-gmp-sdk-solidity/contracts/upgradable/Implementation.sol';

import { ITokenManager } from '../interfaces/ITokenManager.sol';
import { ITokenManagerType } from '../interfaces/ITokenManagerType.sol';
import { IInterchainTokenService } from '../interfaces/IInterchainTokenService.sol';

import { Operatable } from '../utils/Operatable.sol';
import { FlowLimit } from '../utils/FlowLimit.sol';

/**
<<<<<<< HEAD
 * @title TokenManager
 * @notice This contract is responsible for handling tokens before initiating a cross chain token transfer, or after receiving one.
=======
 * @title The main functionality of TokenManagers.
 * @notice This contract is responsible for handling tokens before initiating an interchain token transfer, or after receiving one.
>>>>>>> fcd97b7a
 */
abstract contract TokenManager is ITokenManager, ITokenManagerType, Operatable, FlowLimit, Implementation {
    using AddressBytes for bytes;

    IInterchainTokenService public immutable interchainTokenService;

    bytes32 private constant CONTRACT_ID = keccak256('token-manager');

    /**
     * @notice Constructs the TokenManager contract.
     * @param interchainTokenService_ The address of the interchain token service.
     */
    constructor(address interchainTokenService_) {
        if (interchainTokenService_ == address(0)) revert TokenLinkerZeroAddress();

        interchainTokenService = IInterchainTokenService(interchainTokenService_);
    }

    /**
     * @notice A modifier that allows only the interchain token service to execute the function.
     */
    modifier onlyService() {
        if (msg.sender != address(interchainTokenService)) revert NotService(msg.sender);
        _;
    }

    /**
     * @notice A modifier that allows only the token to execute the function.
     */
    modifier onlyToken() {
        if (msg.sender != this.tokenAddress()) revert NotToken(msg.sender);
        _;
    }

    /**
     * @notice Getter for the contract id.
     * @return bytes32 The contract id.
     */
    function contractId() external pure override returns (bytes32) {
        return CONTRACT_ID;
    }

    /**
     * @dev Reads the token address from the proxy.
     * @return tokenAddress_ The address of the token.
     */
    function tokenAddress() external view virtual returns (address tokenAddress_) {
        // Ask the proxy what the token address is.
        tokenAddress_ = this.tokenAddress();
    }

    /**
     * @notice A function that returns the token id.
     * @dev This will only work when implementation is called by a proxy, which stores the tokenId as an immutable.
     * @return bytes32 The interchain token ID.
     */
    function interchainTokenId() public view returns (bytes32) {
        // slither-disable-next-line var-read-using-this
        return this.interchainTokenId();
    }

    /**
     * @notice A function that should return the token address from the setup params.
     * @param params The setup parameters.
     * @return tokenAddress_ The token address.
     */
    function getTokenAddressFromParams(bytes calldata params) external pure returns (address tokenAddress_) {
        (, tokenAddress_) = abi.decode(params, (bytes, address));
    }

    /**
     * @notice Setup function for the TokenManager.
     * @dev This function should only be called by the proxy, and only once from the proxy constructor.
     * The exact format of params depends on the type of TokenManager used but the first 32 bytes are reserved
     * for the address of the operator, stored as bytes (to be compatible with non-EVM chains)
     * @param params The parameters to be used to initialize the TokenManager.
     */
    function setup(bytes calldata params) external override(Implementation, IImplementation) onlyProxy {
        bytes memory operatorBytes = abi.decode(params, (bytes));
        address operator;

        /**
         * @dev Specifying an empty operator will default to the service being the operator. This makes it easy to deploy
         * remote interchain tokens without knowing anything about the service address at the destination.
         */
        if (operatorBytes.length == 0) {
            operator = address(interchainTokenService);
        } else {
            operator = operatorBytes.toAddress();

            // Add flow limiter role to the service by default. The operator can remove this if they so choose.
            _addAccountRoles(address(interchainTokenService), 1 << uint8(Roles.FLOW_LIMITER));
        }

        _addAccountRoles(operator, (1 << uint8(Roles.FLOW_LIMITER)) | (1 << uint8(Roles.OPERATOR)));

        _setup(params);
    }

    /**
<<<<<<< HEAD
     * @notice Calls the service to initiate a cross-chain transfer after taking the appropriate amount of tokens from the user.
     * @param destinationChain The name of the chain to send tokens to.
     * @param destinationAddress The address on the destination chain to send tokens to.
     * @param amount The amount of tokens to take from msg.sender.
     * @param metadata Any additional data to be sent with the transfer.
=======
     * @notice Calls the service to initiate an interchain transfer after taking the appropriate amount of tokens from the user.
     * @param destinationChain the name of the chain to send tokens to.
     * @param destinationAddress the address of the user to send tokens to.
     * @param amount the amount of tokens to take from msg.sender.
     * @param metadata any additional data to be sent with the transfer.
>>>>>>> fcd97b7a
     */
    function interchainTransfer(
        string calldata destinationChain,
        bytes calldata destinationAddress,
        uint256 amount,
        bytes calldata metadata
    ) external payable virtual {
        address sender = msg.sender;

        amount = _takeToken(sender, amount);

        // rate limit the outgoing amount to destination
        _addFlowOut(amount);

        interchainTokenService.transmitInterchainTransfer{ value: msg.value }(
            interchainTokenId(),
            sender,
            destinationChain,
            destinationAddress,
            amount,
            metadata
        );
    }

    /**
<<<<<<< HEAD
     * @notice Calls the service to initiate a cross-chain call contract with interchain token after taking the appropriate amount of tokens from the user.
     * @param destinationChain The name of the chain to send tokens to.
     * @param destinationAddress The address on the destination chain to send tokens to.
     * @param amount The amount of tokens to take from msg.sender.
     * @param data The data to pass to the destination contract.
=======
     * @notice Calls the service to initiate an interchain transfer with data after taking the appropriate amount of tokens from the user.
     * @param destinationChain the name of the chain to send tokens to.
     * @param destinationAddress the address of the user to send tokens to.
     * @param amount the amount of tokens to take from msg.sender.
     * @param data the data to pass to the destination contract.
>>>>>>> fcd97b7a
     */
    function callContractWithInterchainToken(
        string calldata destinationChain,
        bytes calldata destinationAddress,
        uint256 amount,
        bytes calldata data
    ) external payable virtual {
        address sender = msg.sender;

        amount = _takeToken(sender, amount);

        // rate limit the outgoing amount to destination
        _addFlowOut(amount);

        uint32 version = 0;
        interchainTokenService.transmitInterchainTransfer{ value: msg.value }(
            interchainTokenId(),
            sender,
            destinationChain,
            destinationAddress,
            amount,
            abi.encodePacked(version, data)
        );
    }

    /**
<<<<<<< HEAD
     * @notice Calls the service to initiate a cross-chain transfer after taking the appropriate amount of tokens from the user. This can only be called by the token itself.
     * @param sender The address of the sender paying for the cross chain transfer.
     * @param destinationChain The name of the chain to send tokens to.
     * @param destinationAddress  The address on the destination chain to send tokens to.
     * @param amount The amount of tokens to take from msg.sender.
     * @param metadata Any additional data to be sent with the transfer.
=======
     * @notice Calls the service to initiate an interchain transfer after taking the appropriate amount of tokens from the user. This can only be called by the token itself.
     * @param sender the address of the user paying for the interchain transfer.
     * @param destinationChain the name of the chain to send tokens to.
     * @param destinationAddress the address of the user to send tokens to.
     * @param amount the amount of tokens to take from msg.sender.
     * @param metadata any additional data to be sent with the transfer
>>>>>>> fcd97b7a
     */
    function transmitInterchainTransfer(
        address sender,
        string calldata destinationChain,
        bytes calldata destinationAddress,
        uint256 amount,
        bytes calldata metadata
    ) external payable virtual onlyToken {
        amount = _takeToken(sender, amount);

        // rate limit the outgoing amount to destination
        _addFlowOut(amount);

        interchainTokenService.transmitInterchainTransfer{ value: msg.value }(
            interchainTokenId(),
            sender,
            destinationChain,
            destinationAddress,
            amount,
            metadata
        );
    }

    /**
     * @notice This function gives token to a specified address.
     * @dev Can only be called by the service.
     * @param destinationAddress The address to give tokens to.
     * @param amount The amount of tokens to give.
     * @return uint256 The amount of token actually given, which will only be different than `amount` in cases where the token takes some on-transfer fee.
     */
    function giveToken(address destinationAddress, uint256 amount) external onlyService returns (uint256) {
        // rate limit the incoming amount from source
        _addFlowIn(amount);
        amount = _giveToken(destinationAddress, amount);
        return amount;
    }

    /**
     * @notice This function gives token to a specified address.
     * @dev Can only be called by the service.
     * @param sourceAddress The address to give tokens to.
     * @param amount The amount of tokens to give.
     * @return uint256 The amount of token actually given, which will onle be differen than `amount` in cases where the token takes some on-transfer fee.
     */
    function takeToken(address sourceAddress, uint256 amount) external onlyService returns (uint256) {
        amount = _takeToken(sourceAddress, amount);
        // rate limit the outgoing amount to destination
        _addFlowOut(amount);
        return amount;
    }

    /**
     * @notice This function adds a flow limiter for this TokenManager.
     * @dev Can only be called by the operator.
     * @param flowLimiter the address of the new flow limiter.
     */
    function addFlowLimiter(address flowLimiter) external onlyRole(uint8(Roles.OPERATOR)) {
        if (flowLimiter == address(0)) revert ZeroAddress();

        _addRole(flowLimiter, uint8(Roles.FLOW_LIMITER));
    }

    /**
     * @notice This function removes a flow limiter for this TokenManager.
     * @dev Can only be called by the operator.
     * @param flowLimiter the address of an existing flow limiter.
     */
    function removeFlowLimiter(address flowLimiter) external onlyRole(uint8(Roles.OPERATOR)) {
        if (flowLimiter == address(0)) revert ZeroAddress();

        _removeRole(flowLimiter, uint8(Roles.FLOW_LIMITER));
    }

    /**
     * @notice This function sets the flow limit for this TokenManager.
     * @dev Can only be called by the flow limiters.
     * @param flowLimit_ The maximum difference between the tokens flowing in and/or out at any given interval of time (6h).
     */
    function setFlowLimit(uint256 flowLimit_) external onlyRole(uint8(Roles.FLOW_LIMITER)) {
        _setFlowLimit(flowLimit_, interchainTokenId());
    }

    /**
     * @notice Transfers tokens from a specific address to this contract.
     * @dev Must be overridden in the inheriting contract.
     * @param from The address from which the tokens will be sent.
     * @param amount The amount of tokens to receive.
     * @return uint256 The amount of tokens received.
     */
    function _takeToken(address from, uint256 amount) internal virtual returns (uint256);

    /**
     * @notice Transfers tokens from this contract to a specific address.
     * @dev Must be overridden in the inheriting contract.
     * @param receiver The address to which the tokens will be sent.
     * @param amount The amount of tokens to send.
     * @return uint256 The amount of tokens sent.
     */
    function _giveToken(address receiver, uint256 amount) internal virtual returns (uint256);

    /**
     * @notice Additional setup logic to perform
     * @dev Must be overridden in the inheriting contract.
     * @param params The setup parameters.
     */
    function _setup(bytes calldata params) internal virtual {}
}<|MERGE_RESOLUTION|>--- conflicted
+++ resolved
@@ -14,13 +14,8 @@
 import { FlowLimit } from '../utils/FlowLimit.sol';
 
 /**
-<<<<<<< HEAD
  * @title TokenManager
- * @notice This contract is responsible for handling tokens before initiating a cross chain token transfer, or after receiving one.
-=======
- * @title The main functionality of TokenManagers.
  * @notice This contract is responsible for handling tokens before initiating an interchain token transfer, or after receiving one.
->>>>>>> fcd97b7a
  */
 abstract contract TokenManager is ITokenManager, ITokenManagerType, Operatable, FlowLimit, Implementation {
     using AddressBytes for bytes;
@@ -121,19 +116,11 @@
     }
 
     /**
-<<<<<<< HEAD
-     * @notice Calls the service to initiate a cross-chain transfer after taking the appropriate amount of tokens from the user.
+     * @notice Calls the service to initiate an interchain transfer after taking the appropriate amount of tokens from the user.
      * @param destinationChain The name of the chain to send tokens to.
      * @param destinationAddress The address on the destination chain to send tokens to.
      * @param amount The amount of tokens to take from msg.sender.
      * @param metadata Any additional data to be sent with the transfer.
-=======
-     * @notice Calls the service to initiate an interchain transfer after taking the appropriate amount of tokens from the user.
-     * @param destinationChain the name of the chain to send tokens to.
-     * @param destinationAddress the address of the user to send tokens to.
-     * @param amount the amount of tokens to take from msg.sender.
-     * @param metadata any additional data to be sent with the transfer.
->>>>>>> fcd97b7a
      */
     function interchainTransfer(
         string calldata destinationChain,
@@ -159,19 +146,11 @@
     }
 
     /**
-<<<<<<< HEAD
-     * @notice Calls the service to initiate a cross-chain call contract with interchain token after taking the appropriate amount of tokens from the user.
+     * @notice Calls the service to initiate an interchain transfer with data after taking the appropriate amount of tokens from the user.
      * @param destinationChain The name of the chain to send tokens to.
      * @param destinationAddress The address on the destination chain to send tokens to.
      * @param amount The amount of tokens to take from msg.sender.
      * @param data The data to pass to the destination contract.
-=======
-     * @notice Calls the service to initiate an interchain transfer with data after taking the appropriate amount of tokens from the user.
-     * @param destinationChain the name of the chain to send tokens to.
-     * @param destinationAddress the address of the user to send tokens to.
-     * @param amount the amount of tokens to take from msg.sender.
-     * @param data the data to pass to the destination contract.
->>>>>>> fcd97b7a
      */
     function callContractWithInterchainToken(
         string calldata destinationChain,
@@ -198,21 +177,12 @@
     }
 
     /**
-<<<<<<< HEAD
-     * @notice Calls the service to initiate a cross-chain transfer after taking the appropriate amount of tokens from the user. This can only be called by the token itself.
-     * @param sender The address of the sender paying for the cross chain transfer.
+     * @notice Calls the service to initiate an interchain transfer after taking the appropriate amount of tokens from the user. This can only be called by the token itself.
+     * @param sender The address of the sender paying for the interchain transfer.
      * @param destinationChain The name of the chain to send tokens to.
      * @param destinationAddress  The address on the destination chain to send tokens to.
      * @param amount The amount of tokens to take from msg.sender.
      * @param metadata Any additional data to be sent with the transfer.
-=======
-     * @notice Calls the service to initiate an interchain transfer after taking the appropriate amount of tokens from the user. This can only be called by the token itself.
-     * @param sender the address of the user paying for the interchain transfer.
-     * @param destinationChain the name of the chain to send tokens to.
-     * @param destinationAddress the address of the user to send tokens to.
-     * @param amount the amount of tokens to take from msg.sender.
-     * @param metadata any additional data to be sent with the transfer
->>>>>>> fcd97b7a
      */
     function transmitInterchainTransfer(
         address sender,
