--- conflicted
+++ resolved
@@ -199,11 +199,6 @@
     }
 
     /**
-<<<<<<< HEAD
-     * @notice This function sets the flow limit for this TokenManager.
-     * @dev Can only be called by the operator.
-     * @param flowLimit The maximum difference between the tokens flowing in and/or out at any given interval of time (6h).
-=======
      * @notice This function adds a flow limiter for this TokenManager. Can only be called by the operator.
      * @param flowLimiter the address of the new flow limiter.
      */
@@ -228,9 +223,9 @@
     }
 
     /**
-     * @notice This function sets the flow limit for this TokenManager. Can only be called by the flow limiters.
-     * @param flowLimit the maximum difference between the tokens flowing in and/or out at any given interval of time (6h)
->>>>>>> 9f89c148
+     * @notice This function sets the flow limit for this TokenManager.
+     * @dev Can only be called by the flow limiters.
+     * @param flowLimit The maximum difference between the tokens flowing in and/or out at any given interval of time (6h).
      */
     function setFlowLimit(uint256 flowLimit) external onlyRole(uint8(Roles.FLOW_LIMITER)) {
         _setFlowLimit(flowLimit, tokenId());
