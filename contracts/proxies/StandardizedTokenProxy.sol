--- conflicted
+++ resolved
@@ -8,10 +8,7 @@
 
 /**
  * @title StandardizedTokenProxy
-<<<<<<< HEAD
-=======
  * @author Foivos Antoulinakis
->>>>>>> b2693df8
  * @dev Proxy contract for StandardizedToken contracts. Inherits from FixedProxy and implements IStandardizedTokenProxy.
  */
 contract StandardizedTokenProxy is FixedProxy, IStandardizedTokenProxy {
