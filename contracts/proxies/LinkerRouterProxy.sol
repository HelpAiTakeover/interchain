// SPDX-License-Identifier: MIT

pragma solidity 0.8.9;

import { Proxy } from '@axelar-network/axelar-gmp-sdk-solidity/contracts/upgradable/Proxy.sol';

/**
 * @title LinkerRouterProxy
<<<<<<< HEAD
=======
 * @author Foivos Antoulinakis
>>>>>>> b2693df8
 * @dev Proxy contract for the LinkerRouter contract. Inherits from the Proxy contract.
 */
contract LinkerRouterProxy is Proxy {
    /**
     * @dev Constructs the LinkerRouterProxy contract.
     * @param implementationAddress Address of the LinkerRouter implementation
     * @param owner Address of the owner of the proxy
     */
    constructor(
        address implementationAddress,
        address owner
    )
        Proxy(implementationAddress, owner, new bytes(0)) // solhint-disable-next-line no-empty-blocks
    {}

    /**
     * @dev Override for the `contractId` function in Proxy. Returns a unique identifier for this contract.
     * @return bytes32 Identifier for this contract.
     */
    // solhint-disable-next-line no-empty-blocks
    function contractId() internal pure override returns (bytes32) {
        // bytes32(uint256(keccak256('remote-address-validator')))
        return 0x5d9f4d5e6bb737c289f92f2a319c66ba484357595194acb7c2122e48550eda7d;
    }
}<|MERGE_RESOLUTION|>--- conflicted
+++ resolved
@@ -6,10 +6,7 @@
 
 /**
  * @title LinkerRouterProxy
-<<<<<<< HEAD
-=======
  * @author Foivos Antoulinakis
->>>>>>> b2693df8
  * @dev Proxy contract for the LinkerRouter contract. Inherits from the Proxy contract.
  */
 contract LinkerRouterProxy is Proxy {
