--- conflicted
+++ resolved
@@ -25,14 +25,9 @@
 
 import { ExpressCallHandler } from '../utils/ExpressCallHandler.sol';
 import { Pausable } from '../utils/Pausable.sol';
-<<<<<<< HEAD
 import { Multicall } from '../utils/Multicall.sol';
 
 contract InterchainTokenService is IInterchainTokenService, AxelarExecutable, Upgradable, ExpressCallHandler, Pausable, Multicall {
-=======
-
-contract InterchainTokenService is IInterchainTokenService, AxelarExecutable, Upgradable, ExpressCallHandler, Pausable {
->>>>>>> 6ae8a1cf
     using StringToBytes32 for string;
     using Bytes32ToString for bytes32;
     using AddressBytesUtils for bytes;
@@ -157,7 +152,6 @@
         } else if (TokenManagerType(tokenManagerType) == TokenManagerType.LIQUIDITY_POOL) {
             return implementationLiquidityPool;
         }
-<<<<<<< HEAD
     }
 
     function getParamsLockUnlock(bytes memory admin, address tokenAddress) public pure returns (bytes memory params) {
@@ -168,28 +162,6 @@
         params = abi.encode(admin, tokenAddress);
     }
 
-=======
-    }
-
-    function getParamsLockUnlock(bytes memory admin, address tokenAddress) public pure returns (bytes memory params) {
-        params = abi.encode(admin, tokenAddress);
-    }
-
-    function getParamsMintBurn(bytes memory admin, address tokenAddress) public pure returns (bytes memory params) {
-        params = abi.encode(admin, tokenAddress);
-    }
-
-    function getParamsStandardized(
-        bytes memory admin,
-        string calldata tokenName,
-        string calldata tokenSymbol,
-        uint8 tokenDecimals,
-        uint256 mintAmount
-    ) public pure returns (bytes memory params) {
-        params = abi.encode(admin, tokenName, tokenSymbol, tokenDecimals, mintAmount);
-    }
-
->>>>>>> 6ae8a1cf
     function getParamsLiquidityPool(
         bytes memory admin,
         address tokenAddress,
@@ -202,31 +174,18 @@
     USER FUNCTIONS
     \************/
 
-<<<<<<< HEAD
     function registerCanonicalToken(address tokenAddress) external payable notPaused returns (bytes32 tokenId) {
-=======
-    function registerCanonicalToken(address tokenAddress) external notPaused returns (bytes32 tokenId) {
->>>>>>> 6ae8a1cf
         (, string memory tokenSymbol, ) = _validateToken(tokenAddress);
         if (gateway.tokenAddresses(tokenSymbol) == tokenAddress) revert GatewayToken();
         tokenId = getCanonicalTokenId(tokenAddress);
         _deployTokenManager(tokenId, TokenManagerType.LOCK_UNLOCK, abi.encode(address(this).toBytes(), tokenAddress));
     }
 
-<<<<<<< HEAD
     function deployRemoteCanonicalToken(bytes32 tokenId, string calldata destinationChain, uint256 gasValue) public payable notPaused {
-=======
-    function deployRemoteCanonicalTokens(
-        bytes32 tokenId,
-        string[] calldata destinationChains,
-        uint256[] calldata gasValues
-    ) public payable notPaused {
->>>>>>> 6ae8a1cf
         address tokenAddress = getValidTokenManagerAddress(tokenId);
         tokenAddress = ITokenManager(tokenAddress).tokenAddress();
         if (getCanonicalTokenId(tokenAddress) != tokenId) revert NotCanonicalTokenManager();
         (string memory tokenName, string memory tokenSymbol, uint8 tokenDecimals) = _validateToken(tokenAddress);
-<<<<<<< HEAD
         _deployRemoteStandardizedToken(tokenId, tokenName, tokenSymbol, tokenDecimals, '', destinationChain, gasValue);
     }
 
@@ -242,92 +201,10 @@
         bytes calldata params,
         uint256 gasValue
     ) external payable notPaused {
-=======
-        bytes memory payload = abi.encode(
-            SELECTOR_DEPLOY_AND_REGISTER_STANDARDIZED_TOKEN,
-            tokenId,
-            tokenName,
-            tokenSymbol,
-            tokenDecimals,
-            ''
-        );
-        _deployRemoteStandardizedTokens(tokenId, payload, destinationChains, gasValues);
-    }
-
-    function registerCanonicalTokenAndDeployRemoteCanonicalTokens(
-        address tokenAddress,
-        string[] calldata destinationChains,
-        uint256[] calldata gasValues
-    ) external payable notPaused returns (bytes32 tokenId) {
-        tokenId = getCanonicalTokenId(tokenAddress);
-        _deployTokenManager(tokenId, TokenManagerType.LOCK_UNLOCK, abi.encode(address(this).toBytes(), tokenAddress));
-        (string memory tokenName, string memory tokenSymbol, uint8 tokenDecimals) = _validateToken(tokenAddress);
-        if (gateway.tokenAddresses(tokenSymbol) == tokenAddress) revert GatewayToken();
-        bytes memory payload = abi.encode(
-            SELECTOR_DEPLOY_AND_REGISTER_STANDARDIZED_TOKEN,
-            tokenId,
-            tokenName,
-            tokenSymbol,
-            tokenDecimals,
-            ''
-        );
-        _deployRemoteStandardizedTokens(tokenId, payload, destinationChains, gasValues);
-    }
-
-    function deployCustomTokenManager(bytes32 salt, TokenManagerType tokenManagerType, bytes memory params) public notPaused {
->>>>>>> 6ae8a1cf
         bytes32 tokenId = getCustomTokenId(msg.sender, salt);
         _deployRemoteTokenManager(tokenId, destinationChain, gasValue, tokenManagerType, params);
     }
 
-    function deployAndRegisterStandardizedToken(
-        bytes32 salt,
-<<<<<<< HEAD
-        string calldata name,
-        string calldata symbol,
-        uint8 decimals,
-        uint256 mintAmount,
-        address distributor
-    ) public payable {
-=======
-        string[] calldata destinationChains,
-        TokenManagerType[] calldata tokenManagerTypes,
-        bytes[] calldata params,
-        uint256[] calldata gasValues
-    ) external payable notPaused {
->>>>>>> 6ae8a1cf
-        bytes32 tokenId = getCustomTokenId(msg.sender, salt);
-        _deployStandardizedToken(tokenId, distributor, name, symbol, decimals, mintAmount, msg.sender);
-        address tokenManagerAddress = getTokenManagerAddress(tokenId);
-        TokenManagerType tokenManagerType = distributor == tokenManagerAddress ? TokenManagerType.MINT_BURN : TokenManagerType.LOCK_UNLOCK;
-        address tokenAddress = getStandardizedTokenAddress(tokenId);
-        deployCustomTokenManager(salt, tokenManagerType, abi.encode(msg.sender.toBytes(), tokenAddress));
-    }
-
-    function deployAndRegisterRemoteStandardizedTokens(
-        bytes32 salt,
-<<<<<<< HEAD
-        string calldata name,
-        string calldata symbol,
-        uint8 decimals,
-        bytes calldata distributor,
-        string calldata destinationChain,
-        uint256 gasValue
-=======
-        TokenManagerType tokenManagerType,
-        bytes calldata params,
-        string[] calldata destinationChains,
-        TokenManagerType[] calldata tokenManagerTypes,
-        bytes[] calldata remoteParams,
-        uint256[] calldata gasValues
->>>>>>> 6ae8a1cf
-    ) external payable notPaused {
-        bytes32 tokenId = getCustomTokenId(msg.sender, salt);
-        _deployRemoteStandardizedToken(tokenId, name, symbol, decimals, distributor, destinationChain, gasValue);
-    }
-
-<<<<<<< HEAD
-=======
     function deployAndRegisterStandardizedToken(
         bytes32 salt,
         string calldata name,
@@ -335,7 +212,7 @@
         uint8 decimals,
         uint256 mintAmount,
         address distributor
-    ) public {
+    ) public payable {
         bytes32 tokenId = getCustomTokenId(msg.sender, salt);
         _deployStandardizedToken(tokenId, distributor, name, symbol, decimals, mintAmount, msg.sender);
         address tokenManagerAddress = getTokenManagerAddress(tokenId);
@@ -350,21 +227,13 @@
         string calldata symbol,
         uint8 decimals,
         bytes calldata distributor,
-        string calldata destinationChain
+        string calldata destinationChain,
+        uint256 gasValue
     ) external payable notPaused {
         bytes32 tokenId = getCustomTokenId(msg.sender, salt);
-        bytes memory payload = abi.encode(
-            SELECTOR_DEPLOY_AND_REGISTER_STANDARDIZED_TOKEN,
-            tokenId,
-            name,
-            symbol,
-            decimals,
-            distributor
-        );
-        _deployRemoteStandardizedToken(tokenId, payload, destinationChain, msg.value);
-    }
-
->>>>>>> 6ae8a1cf
+        _deployRemoteStandardizedToken(tokenId, name, symbol, decimals, distributor, destinationChain, gasValue);
+    }
+
     function expressReceiveToken(bytes32 tokenId, address destinationAddress, uint256 amount, bytes32 sendHash) external notPaused {
         address caller = msg.sender;
         ITokenManager tokenManager = ITokenManager(getValidTokenManagerAddress(tokenId));
@@ -433,7 +302,6 @@
             _callContract(destinationChain, payload, msg.value, sourceAddress);
         }
         emit TokenSentWithData(tokenId, destinationChain, destinationAddress, amount, sourceAddress, data, sendHash);
-<<<<<<< HEAD
     }
 
     function transmitSendTokenWithToken(
@@ -476,54 +344,6 @@
         emit TokenSentWithData(tokenId, destinationChain, destinationAddress, amount, sourceAddress, data, sendHash);
     }
 
-=======
-    }
-
-    function transmitSendTokenWithToken(
-        bytes32 tokenId,
-        string calldata symbol,
-        address sourceAddress,
-        string calldata destinationChain,
-        bytes calldata destinationAddress,
-        uint256 amount
-    ) external payable onlyTokenManager(tokenId) notPaused {
-        bytes32 sendHash = keccak256(abi.encode(tokenId, block.number, amount, sourceAddress));
-        bytes memory payload = abi.encode(SELECTOR_SEND_TOKEN, tokenId, destinationAddress, amount, sendHash);
-        _callContractWithToken(destinationChain, symbol, amount, payload, sourceAddress);
-        emit TokenSent(tokenId, destinationChain, destinationAddress, amount, sendHash);
-    }
-
-    function transmitSendTokenWithDataWithToken(
-        bytes32 tokenId,
-        string memory symbol,
-        address sourceAddress,
-        string calldata destinationChain,
-        bytes memory destinationAddress,
-        uint256 amount,
-        bytes memory data
-    ) external payable onlyTokenManager(tokenId) notPaused {
-        bytes32 sendHash = keccak256(abi.encode(tokenId, block.number, amount, sourceAddress));
-        {
-            bytes memory sourceAddressBytes = sourceAddress.toBytes();
-            bytes memory payload = abi.encode(
-                SELECTOR_SEND_TOKEN_WITH_DATA,
-                tokenId,
-                destinationAddress,
-                amount,
-                sourceAddressBytes,
-                data,
-                sendHash
-            );
-            _callContractWithToken(destinationChain, symbol, amount, payload, sourceAddress);
-        }
-        emit TokenSentWithData(tokenId, destinationChain, destinationAddress, amount, sourceAddress, data, sendHash);
-    }
-
-    function approveGateway(bytes32 tokenId, address tokenAddress) external onlyTokenManager(tokenId) {
-        IERC20Named(tokenAddress).approve(address(gateway), type(uint256).max);
-    }
-
->>>>>>> 6ae8a1cf
     /*************\
     OWNER FUNCTIONS
     \*************/
@@ -640,21 +460,10 @@
     }
 
     function _processDeployStandardizedTokenAndManagerPayload(bytes calldata payload) internal {
-<<<<<<< HEAD
         (, bytes32 tokenId, string memory name, string memory symbol, uint8 decimals, bytes memory distributorBytes) = abi.decode(
             payload,
             (uint256, bytes32, string, string, uint8, bytes)
         );
-=======
-        (
-            ,
-            bytes32 tokenId,
-            string memory name,
-            string memory symbol,
-            uint8 decimals,
-            bytes memory distributorBytes
-        ) = abi.decode(payload, (uint256, bytes32, string, string, uint8, bytes));
->>>>>>> 6ae8a1cf
         address tokenAddress = getStandardizedTokenAddress(tokenId);
         address distributor = distributorBytes.length > 0 ? distributorBytes.toAddress() : address(this);
         _deployStandardizedToken(tokenId, distributor, name, symbol, decimals, 0, distributor);
@@ -723,7 +532,6 @@
     }
 
     function _deployRemoteStandardizedToken(
-<<<<<<< HEAD
         bytes32 tokenId,
         string memory name,
         string memory symbol,
@@ -755,27 +563,6 @@
         );
         if (!success) {
             revert TokenManagerDeploymentFailed();
-=======
-        bytes32 tokenId,
-        bytes memory payload,
-        string calldata destinationChain,
-        uint256 gasValue
-    ) internal {
-        _callContract(destinationChain, payload, gasValue, msg.sender);
-        emit RemoteStandardizedTokenAndManagerDeploymentInitialized(tokenId, destinationChain, gasValue);
-    }
-
-    function _deployRemoteStandardizedTokens(
-        bytes32 tokenId,
-        bytes memory payload,
-        string[] calldata destinationChains,
-        uint256[] calldata gasValues
-    ) internal {
-        uint256 length = destinationChains.length;
-        if (length != gasValues.length) revert LengthMismatch();
-        for (uint256 i = 0; i < length; ++i) {
-            _deployRemoteStandardizedToken(tokenId, payload, destinationChains[i], gasValues[i]);
->>>>>>> 6ae8a1cf
         }
         emit TokenManagerDeployed(tokenId, tokenManagerType, params);
     }
