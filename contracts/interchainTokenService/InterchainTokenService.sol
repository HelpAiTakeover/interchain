// SPDX-License-Identifier: MIT

pragma solidity 0.8.9;
import { AxelarExecutable } from '@axelar-network/axelar-gmp-sdk-solidity/contracts/executable/AxelarExecutable.sol';
import { Upgradable } from '@axelar-network/axelar-gmp-sdk-solidity/contracts/upgradable/Upgradable.sol';
import { IAxelarGateway } from '@axelar-network/axelar-gmp-sdk-solidity/contracts/interfaces/IAxelarGateway.sol';
import { IAxelarGasService } from '@axelar-network/axelar-gmp-sdk-solidity/contracts/interfaces/IAxelarGasService.sol';
import { IERC20 } from '@axelar-network/axelar-gmp-sdk-solidity/contracts/interfaces/IERC20.sol';

import { EternalStorage } from '@axelar-network/axelar-cgp-solidity/contracts/EternalStorage.sol';

import { IInterchainTokenService } from '../interfaces/IInterchainTokenService.sol';
import { ITokenDeployer } from '../interfaces/ITokenDeployer.sol';
import { ILinkerRouter } from '../interfaces/ILinkerRouter.sol';
import { IERC20BurnableMintable } from '../interfaces/IERC20BurnableMintable.sol';
import { IERC20Named } from '../interfaces/IERC20Named.sol';
import { IInterchainTokenExecutable } from '../interfaces/IInterchainTokenExecutable.sol';

import { AddressBytesUtils } from '../libraries/AddressBytesUtils.sol';
import { LinkedTokenData } from '../libraries/LinkedTokenData.sol';
import { StringToBytes32, Bytes32ToString } from '@axelar-network/axelar-gmp-sdk-solidity/contracts/utils/Bytes32String.sol';

contract InterchainTokenService is IInterchainTokenService, AxelarExecutable, EternalStorage, Upgradable {
    using StringToBytes32 for string;
    using Bytes32ToString for bytes32;
    using LinkedTokenData for bytes32;
    using AddressBytesUtils for bytes;

    IAxelarGasService public immutable gasService;
    ILinkerRouter public immutable linkerRouter;
    ITokenDeployer public immutable tokenDeployer;

    bytes32 internal constant PREFIX_TOKEN_DATA = keccak256('itl-token-data');
    bytes32 internal constant PREFIX_ORIGINAL_CHAIN = keccak256('itl-original-chain');
    bytes32 internal constant PREFIX_TOKEN_ID = keccak256('itl-token-id');
    bytes32 internal constant PREFIX_TOKEN_MINT_LIMIT = keccak256('itl-token-mint-limit');
    bytes32 internal constant PREFIX_TOKEN_MINT_AMOUNT = keccak256('itl-token-mint-amount');
    // keccak256('interchain-token-service')-1
    // solhint-disable-next-line const-name-snakecase
    bytes32 public constant contractId = 0xf407da03daa7b4243ffb261daad9b01d221ea90ab941948cd48101563654ea85;

    bytes32 public immutable chainNameHash;
    bytes32 public immutable chainName;

    constructor(
        address gatewayAddress_,
        address gasServiceAddress_,
        address linkerRouterAddress_,
        address tokenDeployerAddress_,
        string memory chainName_
    ) AxelarExecutable(gatewayAddress_) {
        if (gatewayAddress_ == address(0) || gasServiceAddress_ == address(0) || linkerRouterAddress_ == address(0))
            revert TokenServiceZeroAddress();
        gasService = IAxelarGasService(gasServiceAddress_);
        linkerRouter = ILinkerRouter(linkerRouterAddress_);
        tokenDeployer = ITokenDeployer(tokenDeployerAddress_);
        chainName = chainName_.toBytes32();
        chainNameHash = keccak256(bytes(chainName_));
    }

    modifier onlySelf() {
        if (msg.sender != address(this)) revert NotSelf();
        _;
    }

    modifier onlyRemoteService(string calldata sourceChain, string calldata sourceAddress) {
        if (!linkerRouter.validateSender(sourceChain, sourceAddress)) return;
        _;
    }

    /* KEY GETTERS */

    function _getTokenDataKey(bytes32 tokenId) internal pure returns (bytes32 key) {
        key = keccak256(abi.encode(PREFIX_TOKEN_DATA, tokenId));
    }

    function _getOriginalChainKey(bytes32 tokenId) internal pure returns (bytes32 key) {
        key = keccak256(abi.encode(PREFIX_ORIGINAL_CHAIN, tokenId));
    }

    function _getTokenIdKey(address tokenAddress) internal pure returns (bytes32 key) {
        key = keccak256(abi.encode(PREFIX_TOKEN_ID, tokenAddress));
    }

    function _getTokenMintLimitKey(bytes32 tokenId) internal pure returns (bytes32 key) {
        key = keccak256(abi.encode(PREFIX_TOKEN_MINT_LIMIT, tokenId));
    }

    function _getTokenMintAmountKey(bytes32 tokenId, uint256 epoch) internal pure returns (bytes32 key) {
        key = keccak256(abi.encode(PREFIX_TOKEN_MINT_AMOUNT, tokenId, epoch));
    }

    /* GETTERS AND SETTERS*/

    function getTokenData(bytes32 tokenId) public view returns (bytes32 tokenData) {
        tokenData = bytes32(getUint(_getTokenDataKey(tokenId)));
    }

    function _setTokenData(bytes32 tokenId, bytes32 tokenData) internal {
        _setUint(_getTokenDataKey(tokenId), uint256(tokenData));
    }

    function getOriginalChain(bytes32 tokenId) public view returns (string memory originalChain) {
        bytes32 originalChainBytes = bytes32(getUint(_getOriginalChainKey(tokenId)));
        originalChain = originalChainBytes.toTrimmedString();
    }

    function _setOriginalChain(bytes32 tokenId, string memory originalChain) internal {
        _setUint(_getOriginalChainKey(tokenId), uint256(originalChain.toBytes32()));
    }

    function getTokenId(address tokenAddress) public view returns (bytes32 tokenId) {
        tokenId = bytes32(getUint(_getTokenIdKey(tokenAddress)));
    }

    function _setTokenId(address tokenAddress, bytes32 tokenId) internal {
        _setUint(_getTokenIdKey(tokenAddress), uint256(tokenId));
    }

    function getTokenMintLimit(bytes32 tokenId) public view returns (uint256 mintLimit) {
        mintLimit = getUint(_getTokenMintLimitKey(tokenId));
    }

    function _setTokenMintLimit(bytes32 tokenId, uint256 mintLimit) internal {
        _setUint(_getTokenMintLimitKey(tokenId), mintLimit);
    }

    function getTokenMintAmount(bytes32 tokenId) internal view returns (uint256 amount) {
        // solhint-disable-next-line not-rely-on-time
        amount = getUint(_getTokenMintAmountKey(tokenId, block.timestamp / 6 hours));
    }

    function _setTokenMintAmount(bytes32 tokenId, uint256 amount) internal {
        uint256 limit = getTokenMintLimit(tokenId);
        if (limit > 0 && amount > limit) revert ExceedMintLimit(tokenId);
        // solhint-disable-next-line not-rely-on-time
        _setUint(_getTokenMintAmountKey(tokenId, block.timestamp / 6 hours), amount);
    }

    function getTokenAddress(bytes32 tokenId) public view returns (address) {
        return getTokenData(tokenId).getAddress();
    }

    function getOriginTokenId(address tokenAddress) public view returns (bytes32) {
        return keccak256(abi.encode(chainNameHash, tokenAddress));
    }

    function getInterchainTokenId(address sender, bytes32 salt) public view returns (bytes32) {
        return keccak256(abi.encode(chainNameHash, sender, salt));
    }

    function getDeploymentAddress(address sender, bytes32 salt) public view returns (address deployment) {
        salt = getInterchainTokenId(sender, salt);
        deployment = tokenDeployer.getDeploymentAddress(address(this), salt);
    }

    /* EXTERNAL FUNCTIONS */

    function deployInterchainToken(
        string calldata tokenName,
        string calldata tokenSymbol,
        uint8 decimals,
        address owner,
        bytes32 salt,
        string[] calldata destinationChains,
        uint256[] calldata gasValues
    ) external payable returns (bytes32 tokenId) {
        tokenId = getInterchainTokenId(msg.sender, salt);
        address tokenAddress = _deployToken(tokenName, tokenSymbol, decimals, owner, tokenId);
        bytes32 tokenData = _registerToken(tokenAddress, tokenId);
        string memory symbol = _deployRemoteTokens(destinationChains, gasValues, tokenId, tokenData);
        if (gateway.tokenAddresses(symbol) == tokenAddress) revert GatewayToken();
    }

    function registerOriginToken(address tokenAddress) external returns (bytes32 tokenId) {
        _validateOriginToken(tokenAddress);
        tokenId = getOriginTokenId(tokenAddress);
        _registerToken(tokenAddress, tokenId);
    }

    function registerOriginTokenAndDeployRemoteTokens(
        address tokenAddress,
        string[] calldata destinationChains,
        uint256[] calldata gasValues
<<<<<<< HEAD
    ) external payable returns (bytes32 tokenId) {
        bytes32 tokenData;
        tokenId = getOriginTokenId(tokenAddress);
        tokenData = _registerToken(tokenAddress, tokenId);
        string memory symbol = _deployRemoteTokens(destinationChains, gasValues, tokenId, tokenData);
        if (gateway.tokenAddresses(symbol) == tokenAddress) revert GatewayToken();
=======
    )
        external
        payable
        returns (
            bytes32 tokenId 
        ) // solhint-disable-next-line no-empty-blocks
    {
        //TODO: Implement.
>>>>>>> 37c89a02
    }

    function deployRemoteTokens(bytes32 tokenId, string[] calldata destinationChains, uint256[] calldata gasValues) external payable {
        bytes32 tokenData = getTokenData(tokenId);
        if (!tokenData.isOrigin()) revert NotOriginToken();
        _deployRemoteTokens(destinationChains, gasValues, tokenId, tokenData);
    }

    // solhint-disable-next-line no-empty-blocks
    function sendToken(bytes32 tokenId, string memory destinationChain, bytes memory to, uint256 amount) external payable {
        //TODO: Implement.
    }

    function callContractWithInterchainToken(
        bytes32 tokenId,
        string memory destinationChain,
        bytes memory to,
        uint256 amount,
        bytes calldata data // solhint-disable-next-line no-empty-blocks
    ) external payable {
        //TODO: Implement.
    }

    // solhint-disable-next-line no-empty-blocks
    function registerOriginGatewayToken(string calldata symbol) external returns (bytes32 tokenId) {
        //TODO: Implement.
    }

    // solhint-disable-next-line no-empty-blocks
    function registerRemoteGatewayToken(string calldata symbol, bytes32 tokenId, string calldata origin) external {
        //TODO: Implement.
    }

    // These two are meant to be called by tokens to have this service facilitate the token transfers for them.
    // solhint-disable-next-line no-empty-blocks
    function sendSelf(address from, string memory destinationChain, bytes memory to, uint256 amount) external payable {
        //TODO: Implement.
    }

    function callContractWithSelf(
        address from,
        string memory destinationChain,
        bytes memory to,
        uint256 amount,
        bytes calldata data // solhint-disable-next-line no-empty-blocks
    ) external payable {
        //TODO: Implement.
    }

    /* ONLY SELF FUNCTIONS */

    function selfDeployToken(
        bytes32 tokenId,
        string memory origin,
        string calldata tokenName,
        string calldata tokenSymbol,
        uint8 decimals,
        bool isGateway
    ) public onlySelf {
        {
            bytes32 tokenData = getTokenData(tokenId);
            if (tokenData != bytes32(0)) {
                if (isGateway && !tokenData.isGateway()) {
                    _setTokenData(tokenId, LinkedTokenData.createRemoteGatewayTokenData(tokenData.getAddress()));
                    return;
                }
                revert AlreadyRegistered();
            }
        }
        address tokenAddress = _deployToken(tokenName, tokenSymbol, decimals, address(this), tokenId);
        if (isGateway) {
            _setTokenData(tokenId, LinkedTokenData.createRemoteGatewayTokenData(tokenAddress));
        } else {
            _setTokenData(tokenId, LinkedTokenData.createTokenData(tokenAddress, false));
        }
        _setTokenId(tokenAddress, tokenId);
        _setOriginalChain(tokenId, origin);
        emit TokenRegistered(tokenId, tokenAddress, false, false, isGateway);
    }

    function selfTransferOrMint(bytes32 tokenId, bytes calldata destinationAddress, uint256 amount) public onlySelf {
        _transferOrMint(tokenId, AddressBytesUtils.toAddress(destinationAddress), amount);
    }

    function selfTransferOrMintWithData(
        bytes32 tokenId,
        string calldata sourceChain,
        bytes calldata sourceAddress,
        bytes calldata destinationAddress,
        uint256 amount,
        bytes calldata data
    ) public onlySelf {
        _transferOrMintWithData(tokenId, AddressBytesUtils.toAddress(destinationAddress), amount, sourceChain, sourceAddress, data);
    }

    function selfSendToken(
        bytes32 tokenId,
        string calldata destinationChain,
        bytes calldata destinationAddress,
        uint256 amount // solhint-disable-next-line no-empty-blocks
    ) public onlySelf {
        // TODO: Implement
    }

    function selfSendTokenWithData(
        bytes32 tokenId,
        string calldata sourceChain,
        bytes calldata sourceAddress,
        string calldata destinationChain,
        bytes calldata destinationAddress,
        uint256 amount,
        bytes calldata data // solhint-disable-next-line no-empty-blocks
    ) public onlySelf {
        // TODO: Implement
    }

    // UTILITY FUNCTIONS
    function _transfer(address tokenAddress, address destinationaddress, uint256 amount) internal {
        // solhint-disable-next-line avoid-low-level-calls
        (bool success, bytes memory returnData) = tokenAddress.call(
            abi.encodeWithSelector(IERC20.transfer.selector, destinationaddress, amount)
        );
        bool transferred = success && (returnData.length == uint256(0) || abi.decode(returnData, (bool)));

        if (!transferred || tokenAddress.code.length == 0) revert TransferFailed();
    }

    function _transferFrom(address tokenAddress, address from, uint256 amount) internal {
        // solhint-disable-next-line avoid-low-level-calls
        (bool success, bytes memory returnData) = tokenAddress.call(
            abi.encodeWithSelector(IERC20.transferFrom.selector, from, address(this), amount)
        );
        bool transferred = success && (returnData.length == uint256(0) || abi.decode(returnData, (bool)));

        if (!transferred || tokenAddress.code.length == 0) revert TransferFromFailed();
    }

    function _mint(address tokenAddress, address destinationaddress, uint256 amount) internal {
        // solhint-disable-next-line avoid-low-level-calls
        (bool success, ) = tokenAddress.call(abi.encodeWithSelector(IERC20BurnableMintable.mint.selector, destinationaddress, amount));

        if (!success || tokenAddress.code.length == 0) revert MintFailed();
    }

    function _burn(address tokenAddress, address from, uint256 amount) internal {
        // solhint-disable-next-line avoid-low-level-calls
        (bool success, ) = tokenAddress.call(abi.encodeWithSelector(IERC20BurnableMintable.burnFrom.selector, from, amount));

        if (!success || tokenAddress.code.length == 0) revert BurnFailed();
    }

    function _transferOrMint(bytes32 tokenId, address destinationaddress, uint256 amount) internal {
        _setTokenMintAmount(tokenId, getTokenMintAmount(tokenId) + amount);

        bytes32 tokenData = getTokenData(tokenId);
        address tokenAddress = tokenData.getAddress();

        if (tokenData.isOrigin() || tokenData.isGateway()) {
            _transfer(tokenAddress, destinationaddress, amount);
        } else {
            _mint(tokenAddress, destinationaddress, amount);
        }
    }

    function _transferOrBurnFrom(bytes32 tokenId, address from, uint256 amount) internal {
        bytes32 tokenData = getTokenData(tokenId);
        address tokenAddress = tokenData.getAddress();
        if (tokenData.isOrigin() || tokenData.isGateway()) {
            _transferFrom(tokenAddress, from, amount);
        } else {
            _burn(tokenAddress, from, amount);
        }
    }

    function _transferOrMintWithData(
        bytes32 tokenId,
        address destinationaddress,
        uint256 amount,
        string calldata sourceChain,
        bytes memory sourceAddress,
        bytes memory data
    ) internal {
        _setTokenMintAmount(tokenId, getTokenMintAmount(tokenId) + amount);

        bytes32 tokenData = getTokenData(tokenId);
        address tokenAddress = tokenData.getAddress();
        if (tokenData.isOrigin() || tokenData.isGateway()) {
            _transfer(tokenAddress, destinationaddress, amount);
        } else {
            _mint(tokenAddress, destinationaddress, amount);
        }
        IInterchainTokenExecutable(destinationaddress).exectuteWithInterchainToken(tokenAddress, sourceChain, sourceAddress, amount, data);
    }

    function _callContract(string memory destinationChain, bytes memory payload, uint256 gasValue) internal {
        string memory destinationAddress = linkerRouter.getRemoteAddress(destinationChain);
        if (gasValue > 0) {
            gasService.payNativeGasForContractCall{ value: gasValue }(
                address(this),
                destinationChain,
                destinationAddress,
                payload,
                msg.sender
            );
        }
        gateway.callContract(destinationChain, destinationAddress, payload);
    }

    function _callContractWithToken(string memory destinationChain, bytes32 tokenData, uint256 amount, bytes memory payload) internal {
        string memory destinationAddress = linkerRouter.getRemoteAddress(destinationChain);
        uint256 gasValue = msg.value;
        string memory symbol = tokenData.getSymbol();
        if (gasValue > 0) {
            gasService.payNativeGasForContractCallWithToken{ value: gasValue }(
                address(this),
                destinationChain,
                destinationAddress,
                payload,
                symbol,
                amount,
                msg.sender
            );
        }
        IERC20Named(tokenData.getAddress()).approve(address(gateway), amount);
        gateway.callContractWithToken(destinationChain, destinationAddress, payload, symbol, amount);
    }

    function _deployToken(
        string memory tokenName,
        string memory tokenSymbol,
        uint8 decimals,
        address owner,
        bytes32 tokenId
    ) internal returns (address tokenAddress) {
        // solhint-disable-next-line avoid-low-level-calls
        (bool success, bytes memory data) = address(tokenDeployer).delegatecall(
            abi.encodeWithSelector(tokenDeployer.deployToken.selector, tokenName, tokenSymbol, decimals, owner, tokenId)
        );
        if (!success) revert TokenDeploymentFailed();
        tokenAddress = abi.decode(data, (address));

        emit TokenDeployed(tokenAddress, tokenName, tokenSymbol, decimals, owner);
    }

    function _registerToken(address tokenAddress, bytes32 tokenId) internal returns (bytes32 tokenData) {
        if (getTokenId(tokenAddress) != bytes32(0)) revert AlreadyRegistered();
        if (getTokenData(tokenId) != bytes32(0)) revert AlreadyRegistered();
        tokenData = LinkedTokenData.createTokenData(tokenAddress, true);
        _setTokenData(tokenId, tokenData);
        _setTokenId(tokenAddress, tokenId);
        emit TokenRegistered(tokenId, tokenAddress, true, false, false);
    }

    function _validateOriginToken(address tokenAddress) internal returns (string memory name, string memory symbol, uint8 decimals) {
        IERC20Named token = IERC20Named(tokenAddress);
        name = token.name();
        symbol = token.symbol();
        decimals = token.decimals();
    }

    /* EXECUTE AND EXECUTE WITH TOKEN */

    function _execute(
        string calldata sourceChain,
        string calldata sourceAddress,
        bytes calldata payload
    ) internal override onlyRemoteService(sourceChain, sourceAddress) {
        // solhint-disable-next-line avoid-low-level-calls
        (bool success, ) = address(this).call(payload);
        if (!success) revert ExecutionFailed();
    }

    function _executeWithToken(
        string calldata sourceChain,
        string calldata sourceAddress,
        bytes calldata payload,
        string calldata /*symbol*/,
        uint256 /*amount*/
    ) internal override onlyRemoteService(sourceChain, sourceAddress) {
        // solhint-disable-next-line avoid-low-level-calls
        (bool success, ) = address(this).call(payload);
        if (!success) revert ExecutionFailed();
    }

    function _deployRemoteTokens(
        string[] calldata destinationChains,
        uint256[] calldata gasValues,
        bytes32 tokenId,
        bytes32 tokenData
    ) internal returns (string memory) {
        (string memory name, string memory symbol, uint8 decimals) = _validateOriginToken(tokenData.getAddress());
        uint256 length = destinationChains.length;
        if (gasValues.length != length) revert LengthMismatch();
        for (uint256 i; i < length; ++i) {
            uint256 gasValue = gasValues[i];
            if (tokenData.isGateway() && linkerRouter.supportedByGateway(destinationChains[i])) revert GatewayToken();
            bytes memory payload = abi.encodeWithSelector(
                this.selfDeployToken.selector,
                tokenId,
                chainName.toTrimmedString(),
                name,
                symbol,
                decimals,
                tokenData.isGateway()
            );
            _callContract(destinationChains[i], payload, gasValue);
            emit RemoteTokenRegisterInitialized(tokenId, destinationChains[i], gasValue);
        }
        return symbol;
    }
}<|MERGE_RESOLUTION|>--- conflicted
+++ resolved
@@ -182,23 +182,12 @@
         address tokenAddress,
         string[] calldata destinationChains,
         uint256[] calldata gasValues
-<<<<<<< HEAD
     ) external payable returns (bytes32 tokenId) {
         bytes32 tokenData;
         tokenId = getOriginTokenId(tokenAddress);
         tokenData = _registerToken(tokenAddress, tokenId);
         string memory symbol = _deployRemoteTokens(destinationChains, gasValues, tokenId, tokenData);
         if (gateway.tokenAddresses(symbol) == tokenAddress) revert GatewayToken();
-=======
-    )
-        external
-        payable
-        returns (
-            bytes32 tokenId 
-        ) // solhint-disable-next-line no-empty-blocks
-    {
-        //TODO: Implement.
->>>>>>> 37c89a02
     }
 
     function deployRemoteTokens(bytes32 tokenId, string[] calldata destinationChains, uint256[] calldata gasValues) external payable {
