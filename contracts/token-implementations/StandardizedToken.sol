--- conflicted
+++ resolved
@@ -16,11 +16,7 @@
  * @notice This contract implements a standardized token which extends InterchainToken functionality.
  * This contract also inherits Distributable and Implementation logic.
  */
-<<<<<<< HEAD
-contract StandardizedToken is InterchainToken, ERC20Permit, Implementation, Distributable {
-=======
 contract StandardizedToken is IERC20BurnableMintable, InterchainToken, ERC20Permit, Implementation, Distributable {
->>>>>>> 0e2d7049
     using AddressBytesUtils for bytes;
 
     address internal tokenManager_;
@@ -34,10 +30,7 @@
         if (msg.sender != tokenManager_) {
             if (msg.sender != distributor()) revert NotDistributor();
         }
-<<<<<<< HEAD
-=======
-
->>>>>>> 0e2d7049
+        
         _;
     }
 
@@ -70,16 +63,11 @@
                 params,
                 (address, address, string, string, uint8)
             );
-<<<<<<< HEAD
-            _setDistributor(distributor_);
-            tokenManager_ = tokenManagerAddress;
-=======
 
             tokenManager_ = tokenManagerAddress;
             name = tokenName;
 
             _setDistributor(distributor_);
->>>>>>> 0e2d7049
             _setDomainTypeSignatureHash(tokenName);
         }
         {
