// SPDX-License-Identifier: MIT

pragma solidity 0.8.9;

import { IInterchainToken } from '../interfaces/IInterchainToken.sol';
import { ITokenManager } from '../interfaces/ITokenManager.sol';
import { ERC20Permit } from '../utils/ERC20Permit.sol';

/**
 * @title An example implementation of the IInterchainToken.
 * // TODO: probably should omit author due to company branding
 * @author Foivos Antoulinakis
 * @notice The implementation ERC20 can be done in any way, however this example assumes that an _approve internal function exists
 * that can be used to create approvals, and that `allowance` is a mapping.
 * @dev You can skip the `tokenManagerRequiresApproval()` function altogether if you know what it should return for your token.
 */
// TODO: Actually let's move ERC20Permit inheritance to standardized token.
// We should inherit ERC20Permit for the standardized tokens directly, so this is flexible.
// We can define a virtual _approve method below that should be instantiated by the implementation.
abstract contract InterchainToken is IInterchainToken, ERC20Permit {
    // TODO: These don't need to be defined here
    string public name;
    string public symbol;
    uint8 public decimals;

    /**
     * @notice Getter for the tokenManager used for this token.
     * @dev Needs to be overwitten.
     * @return tokenManager the TokenManager called to facilitate cross chain transfers.
     */
    function getTokenManager() public view virtual returns (ITokenManager tokenManager);

    /**
     * @notice Getter function specifiying if the tokenManager requires approval to facilitate cross-chain transfers.
     * Usually, only mint/burn tokenManagers do not need approval.
     * @dev The return value depends on the implementation of ERC20.
     * In case of lock/unlock and liquidity pool TokenManagers it is possible to implement transferFrom to allow the
     * TokenManager specifically to do it permissionlesly.
     * On the other hand you can implement burn in a way that requires approval for a mint/burn TokenManager
     * @return tokenManager the TokenManager called to facilitate cross chain transfers.
     */
    function tokenManagerRequiresApproval() public view virtual returns (bool);

    /**
     * @notice Implementation of the interchainTransfer method
     * @dev We chose to either pass `metadata` as raw data on a remote contract call, or, if no data is passed, just do a transfer.
     * A different implementation could have `metadata` that tells this function which function to use or that it is used for anything else as well.
     * @param destinationChain The destination chain identifier.
     * @param recipient The bytes representation of the address of the recipient.
     * @param amount The amount of token to be transfered.
     * @param metadata Either empty, to just facilitate an interchain transfer, or the data can be passed for an interchain contract call with transfer as per semantics defined by the token service.
     */
    function interchainTransfer(
        string calldata destinationChain,
        bytes calldata recipient,
        uint256 amount,
        bytes calldata metadata
    ) external payable {
        address sender = msg.sender;
        ITokenManager tokenManager = getTokenManager();
        /**
         * @dev if you know the value of `tokenManagerRequiresApproval()` you can just skip the if statement and just do nothing or _approve.
         */
        if (tokenManagerRequiresApproval()) {
            _approve(sender, address(tokenManager), allowance[sender][address(tokenManager)] + amount);
        }

<<<<<<< HEAD
        // can evolve in the future. Metadata should be passed as-is to the token service.
        // Metadata should also be versioned:
        // - if metadata is empty, interpret it as a simple transfer
        // - if metadata has a bytes4/bytes32(0) prefix, then it's transfer with data
        // - other versions can add more features in the future, without breaking semantics
=======
        // Metadata semantics are defined by the token service and thus should be passed as-is.
>>>>>>> ba793f0e
        tokenManager.transmitInterchainTransfer{ value: msg.value }(sender, destinationChain, recipient, amount, metadata);
    }

    /**
     * @notice Implementation of the interchainTransferFrom method
     * @dev We chose to either pass `metadata` as raw data on a remote contract call, or, if no data is passed, just do a transfer.
     * A different implementation could have `metadata` that tells this function which function to use or that it is used for anything else as well.
     * @param sender the sender of the tokens. They need to have approved `msg.sender` before this is called.
     * @param destinationChain the string representation of the destination chain.
     * @param recipient the bytes representation of the address of the recipient.
     * @param amount the amount of token to be transfered.
     * @param metadata either empty, to just facilitate a cross-chain transfer, or the data to be passed to a cross-chain contract call and transfer.
     */
    function interchainTransferFrom(
        address sender,
        string calldata destinationChain,
        bytes calldata recipient,
        uint256 amount,
        bytes calldata metadata
    ) external payable {
        uint256 _allowance = allowance[sender][msg.sender];

        if (_allowance != type(uint256).max) {
            _approve(sender, msg.sender, _allowance - amount);
        }

        ITokenManager tokenManager = getTokenManager();
        if (tokenManagerRequiresApproval()) {
            _approve(sender, address(tokenManager), allowance[sender][address(tokenManager)] + amount);
        }

        tokenManager.transmitInterchainTransfer{ value: msg.value }(sender, destinationChain, recipient, amount, metadata);
    }
}<|MERGE_RESOLUTION|>--- conflicted
+++ resolved
@@ -65,15 +65,7 @@
             _approve(sender, address(tokenManager), allowance[sender][address(tokenManager)] + amount);
         }
 
-<<<<<<< HEAD
-        // can evolve in the future. Metadata should be passed as-is to the token service.
-        // Metadata should also be versioned:
-        // - if metadata is empty, interpret it as a simple transfer
-        // - if metadata has a bytes4/bytes32(0) prefix, then it's transfer with data
-        // - other versions can add more features in the future, without breaking semantics
-=======
         // Metadata semantics are defined by the token service and thus should be passed as-is.
->>>>>>> ba793f0e
         tokenManager.transmitInterchainTransfer{ value: msg.value }(sender, destinationChain, recipient, amount, metadata);
     }
 
