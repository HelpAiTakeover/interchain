--- conflicted
+++ resolved
@@ -132,31 +132,34 @@
         bytes32 tokenId,
         address sourceAddress,
         string calldata destinationChain,
-        bytes calldata destinationAddress,
+        bytes memory destinationAddress,
         uint256 amount,
         bytes calldata metadata
     ) external payable;
 
-<<<<<<< HEAD
-    function setFlowLimit(bytes32[] calldata tokenIds, uint256[] calldata flowLimits) external;
+    function setFlowLimit(bytes32 tokenId, uint256 flowLimit) external;
 
     function setPaused(bool paused) external;
 
-    /// @notice Uses the caller's tokens to fullfill a sendCall ahead of time. Use this only if you have detected an outgoing sendToken that matches the parameters passed here.
-    /// @param tokenId the tokenId of the TokenManager used.
-    /// @param destinationAddress the destinationAddress for the sendToken.
-    /// @param amount the amount of token to give.
-    /// @param commandId the commandId calculated from the event at the sourceChain.
+    /**
+     * @notice Uses the caller's tokens to fullfill a sendCall ahead of time. Use this only if you have detected an outgoing sendToken that matches the parameters passed here.
+     * @param tokenId the tokenId of the TokenManager used.
+     * @param destinationAddress the destinationAddress for the sendToken.
+     * @param amount the amount of token to give.
+     * @param commandId the commandId calculated from the event at the sourceChain.
+     */
     function expressReceiveToken(bytes32 tokenId, address destinationAddress, uint256 amount, bytes32 commandId) external;
 
-    /// @notice Uses the caller's tokens to fullfill a callContractWithInterchainToken ahead of time. Use this only if you have detected an outgoing sendToken that matches the parameters passed here.
-    /// @param tokenId the tokenId of the TokenManager used.
-    /// @param sourceChain the name of the chain where the call came from.
-    /// @param sourceAddress the caller of callContractWithInterchainToken.
-    /// @param destinationAddress the destinationAddress for the sendToken.
-    /// @param amount the amount of token to give.
-    /// @param data the data to be passed to destinationAddress after giving them the tokens specified.
-    /// @param commandId the commandId calculated from the event at the sourceChain.
+    /**
+     * @notice Uses the caller's tokens to fullfill a callContractWithInterchainToken ahead of time. Use this only if you have detected an outgoing sendToken that matches the parameters passed here.
+     * @param tokenId the tokenId of the TokenManager used.
+     * @param sourceChain the name of the chain where the call came from.
+     * @param sourceAddress the caller of callContractWithInterchainToken.
+     * @param destinationAddress the destinationAddress for the sendToken.
+     * @param amount the amount of token to give.
+     * @param data the data to be passed to destinationAddress after giving them the tokens specified.
+     * @param commandId the commandId calculated from the event at the sourceChain.
+     */
     function expressReceiveTokenWithData(
         bytes32 tokenId,
         string memory sourceChain,
@@ -166,9 +169,4 @@
         bytes calldata data,
         bytes32 commandId
     ) external;
-=======
-    function setFlowLimit(bytes32 tokenId, uint256 flowLimit) external;
-
-    function setPaused(bool paused) external;
->>>>>>> b2693df8
 }