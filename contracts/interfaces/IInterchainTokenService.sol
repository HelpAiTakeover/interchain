--- conflicted
+++ resolved
@@ -46,11 +46,8 @@
     error TokenHandlerFailed(bytes data);
     error EmptyData();
     error PostDeployFailed(bytes data);
-<<<<<<< HEAD
     error CannotDeploy(TokenManagerType);
-=======
     error ZeroAmount();
->>>>>>> 672b48de
 
     event InterchainTransfer(
         bytes32 indexed tokenId,
