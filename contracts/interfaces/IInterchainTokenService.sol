// SPDX-License-Identifier: MIT

pragma solidity ^0.8.0;

import { IAxelarValuedExpressExecutable } from '@axelar-network/axelar-gmp-sdk-solidity/contracts/interfaces/IAxelarValuedExpressExecutable.sol';
import { IMulticall } from '@axelar-network/axelar-gmp-sdk-solidity/contracts/interfaces/IMulticall.sol';
import { IPausable } from '@axelar-network/axelar-gmp-sdk-solidity/contracts/interfaces/IPausable.sol';
import { IUpgradable } from '@axelar-network/axelar-gmp-sdk-solidity/contracts/interfaces/IUpgradable.sol';

import { ITransmitInterchainToken } from './ITransmitInterchainToken.sol';
import { ITokenManagerType } from './ITokenManagerType.sol';
import { ITokenManagerImplementation } from './ITokenManagerImplementation.sol';
import { IOperator } from './IOperator.sol';
import { IAddressTracker } from './IAddressTracker.sol';

/**
 * @title IInterchainTokenService Interface
 * @notice Interface for the Interchain Token Service
 */
interface IInterchainTokenService is
    ITransmitInterchainToken,
    ITokenManagerType,
    ITokenManagerImplementation,
    IAxelarValuedExpressExecutable,
    IOperator,
    IPausable,
    IMulticall,
    IAddressTracker,
    IUpgradable
{
    error InvalidTokenManagerImplementationType(address implementation);
    error InvalidChainName();
    error NotRemoteService();
    error TokenManagerDoesNotExist(bytes32 tokenId);
    error ExecuteWithInterchainTokenFailed(address contractAddress);
    error ExpressExecuteWithInterchainTokenFailed(address contractAddress);
    error GatewayToken();
    error TokenManagerDeploymentFailed(bytes error);
    error InterchainTokenDeploymentFailed(bytes error);
    error InvalidMessageType(uint256 messageType);
    error InvalidMetadataVersion(uint32 version);
    error ExecuteWithTokenNotSupported();
    error InvalidExpressMessageType(uint256 messageType);
    error TakeTokenFailed(bytes data);
    error GiveTokenFailed(bytes data);
    error TokenHandlerFailed(bytes data);
    error EmptyData();
<<<<<<< HEAD
    error PostDeployFailed(bytes data);
    error ZeroAmount();
=======
    error CannotDeploy(TokenManagerType);
>>>>>>> cd8f7be5

    event InterchainTransfer(
        bytes32 indexed tokenId,
        address indexed sourceAddress,
        string destinationChain,
        bytes destinationAddress,
        uint256 amount,
        bytes32 indexed dataHash
    );
    event InterchainTransferReceived(
        bytes32 indexed commandId,
        bytes32 indexed tokenId,
        string sourceChain,
        bytes sourceAddress,
        address indexed destinationAddress,
        uint256 amount,
        bytes32 dataHash
    );
    event TokenManagerDeploymentStarted(
        bytes32 indexed tokenId,
        string destinationChain,
        TokenManagerType indexed tokenManagerType,
        bytes params
    );
    event InterchainTokenDeploymentStarted(
        bytes32 indexed tokenId,
        string tokenName,
        string tokenSymbol,
        uint8 tokenDecimals,
        bytes minter,
        string destinationChain
    );
    event TokenManagerDeployed(bytes32 indexed tokenId, address tokenManager, TokenManagerType indexed tokenManagerType, bytes params);
    event InterchainTokenDeployed(
        bytes32 indexed tokenId,
        address tokenAddress,
        address indexed minter,
        string name,
        string symbol,
        uint8 decimals
    );
    event InterchainTokenIdClaimed(bytes32 indexed tokenId, address indexed deployer, bytes32 indexed salt);

    /**
     * @notice Returns the address of the token manager deployer contract.
     * @return tokenManagerDeployerAddress The address of the token manager deployer contract.
     */
    function tokenManagerDeployer() external view returns (address tokenManagerDeployerAddress);

    /**
     * @notice Returns the address of the interchain token deployer contract.
     * @return interchainTokenDeployerAddress The address of the interchain token deployer contract.
     */
    function interchainTokenDeployer() external view returns (address interchainTokenDeployerAddress);

    /**
     * @notice Returns the address of TokenManager implementation.
     * @return tokenManagerAddress_ The address of the token manager contract.
     */
    function tokenManager() external view returns (address tokenManagerAddress_);

    /**
     * @notice Returns the address of TokenHandler implementation.
     * @return tokenHandlerAddress The address of the token handler contract.
     */
    function tokenHandler() external view returns (address tokenHandlerAddress);

    /**
     * @notice Returns the address of the interchain token factory.
     * @return address The address of the interchain token factory.
     */
    function interchainTokenFactory() external view returns (address);

    /**
     * @notice Returns the hash of the chain name.
     * @return bytes32 The hash of the chain name.
     */
    function chainNameHash() external view returns (bytes32);

    /**
     * @notice Returns the address of the token manager associated with the given tokenId.
     * @param tokenId The tokenId of the token manager.
     * @return tokenManagerAddress_ The address of the token manager.
     */
    function tokenManagerAddress(bytes32 tokenId) external view returns (address tokenManagerAddress_);

    /**
     * @notice Returns the address of the valid token manager associated with the given tokenId.
     * @param tokenId The tokenId of the token manager.
     * @return tokenManagerAddress_ The address of the valid token manager.
     */
    function validTokenManagerAddress(bytes32 tokenId) external view returns (address tokenManagerAddress_);

    /**
     * @notice Returns the address of the token that an existing tokenManager points to.
     * @param tokenId The tokenId of the token manager.
     * @return tokenAddress The address of the token.
     */
    function validTokenAddress(bytes32 tokenId) external view returns (address tokenAddress);

    /**
     * @notice Returns the address of the interchain token associated with the given tokenId.
     * @param tokenId The tokenId of the interchain token.
     * @return tokenAddress The address of the interchain token.
     */
    function interchainTokenAddress(bytes32 tokenId) external view returns (address tokenAddress);

    /**
     * @notice Returns the custom tokenId associated with the given operator and salt.
     * @param operator_ The operator address.
     * @param salt The salt used for token id calculation.
     * @return tokenId The custom tokenId associated with the operator and salt.
     */
    function interchainTokenId(address operator_, bytes32 salt) external view returns (bytes32 tokenId);

    /**
     * @notice Deploys a custom token manager contract on a remote chain.
     * @param salt The salt used for token manager deployment.
     * @param destinationChain The name of the destination chain.
     * @param tokenManagerType The type of token manager. Cannot be NATIVE_INTERCHAIN_TOKEN.
     * @param params The deployment parameters.
     * @param gasValue The gas value for deployment.
     * @return tokenId The tokenId associated with the token manager.
     */
    function deployTokenManager(
        bytes32 salt,
        string calldata destinationChain,
        TokenManagerType tokenManagerType,
        bytes calldata params,
        uint256 gasValue
    ) external payable returns (bytes32 tokenId);

    /**
     * @notice Deploys and registers an interchain token on a remote chain.
     * @param salt The salt used for token deployment.
     * @param destinationChain The name of the destination chain. Use '' for this chain.
     * @param name The name of the interchain tokens.
     * @param symbol The symbol of the interchain tokens.
     * @param decimals The number of decimals for the interchain tokens.
     * @param minter The minter data for mint/burn operations.
     * @param gasValue The gas value for deployment.
     * @return tokenId The tokenId corresponding to the deployed InterchainToken.
     */
    function deployInterchainToken(
        bytes32 salt,
        string calldata destinationChain,
        string memory name,
        string memory symbol,
        uint8 decimals,
        bytes memory minter,
        uint256 gasValue
    ) external payable returns (bytes32 tokenId);

    /**
     * @notice Initiates an interchain transfer of a specified token to a destination chain.
     * @param tokenId The unique identifier of the token to be transferred.
     * @param destinationChain The destination chain to send the tokens to.
     * @param destinationAddress The address on the destination chain to send the tokens to.
     * @param amount The amount of tokens to be transferred.
     * @param metadata Optional metadata for the call for additional effects (such as calling a destination contract).
     */
    function interchainTransfer(
        bytes32 tokenId,
        string calldata destinationChain,
        bytes calldata destinationAddress,
        uint256 amount,
        bytes calldata metadata,
        uint256 gasValue
    ) external payable;

    /**
     * @notice Initiates an interchain call contract with interchain token to a destination chain.
     * @param tokenId The unique identifier of the token to be transferred.
     * @param destinationChain The destination chain to send the tokens to.
     * @param destinationAddress The address on the destination chain to send the tokens to.
     * @param amount The amount of tokens to be transferred.
     * @param data Additional data to be passed along with the transfer.
     */
    function callContractWithInterchainToken(
        bytes32 tokenId,
        string calldata destinationChain,
        bytes calldata destinationAddress,
        uint256 amount,
        bytes calldata data,
        uint256 gasValue
    ) external payable;

    /**
     * @notice Sets the flow limits for multiple tokens.
     * @param tokenIds An array of tokenIds.
     * @param flowLimits An array of flow limits corresponding to the tokenIds.
     */
    function setFlowLimits(bytes32[] calldata tokenIds, uint256[] calldata flowLimits) external;

    /**
     * @notice Returns the flow limit for a specific token.
     * @param tokenId The tokenId of the token.
     * @return flowLimit_ The flow limit for the token.
     */
    function flowLimit(bytes32 tokenId) external view returns (uint256 flowLimit_);

    /**
     * @notice Returns the total amount of outgoing flow for a specific token.
     * @param tokenId The tokenId of the token.
     * @return flowOutAmount_ The total amount of outgoing flow for the token.
     */
    function flowOutAmount(bytes32 tokenId) external view returns (uint256 flowOutAmount_);

    /**
     * @notice Returns the total amount of incoming flow for a specific token.
     * @param tokenId The tokenId of the token.
     * @return flowInAmount_ The total amount of incoming flow for the token.
     */
    function flowInAmount(bytes32 tokenId) external view returns (uint256 flowInAmount_);

    /**
     * @notice Allows the owner to pause/unpause the token service.
     * @param paused whether to pause or unpause.
     */
    function setPauseStatus(bool paused) external;
}<|MERGE_RESOLUTION|>--- conflicted
+++ resolved
@@ -45,12 +45,9 @@
     error GiveTokenFailed(bytes data);
     error TokenHandlerFailed(bytes data);
     error EmptyData();
-<<<<<<< HEAD
     error PostDeployFailed(bytes data);
     error ZeroAmount();
-=======
     error CannotDeploy(TokenManagerType);
->>>>>>> cd8f7be5
 
     event InterchainTransfer(
         bytes32 indexed tokenId,
