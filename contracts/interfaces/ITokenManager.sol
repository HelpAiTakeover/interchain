--- conflicted
+++ resolved
@@ -23,28 +23,6 @@
     error NotFlowLimiter(address flowLimiter);
 
     /**
-<<<<<<< HEAD
-     * @notice A function that returns the token id.
-     * @return bytes32 The token id.
-     */
-    function interchainTokenId() external view returns (bytes32);
-
-    /**
-     * @notice A function that should return the address of the token.
-     * @dev Must be overridden in the inheriting contract.
-     * @return address address of the token.
-     */
-    function tokenAddress() external view returns (address);
-
-    /**
-     * @notice A function that should return the implementation type of the token manager.
-     * @return uint256 The implementation type of the token manager.
-     */
-    function implementationType() external pure returns (uint256);
-
-    /**
-=======
->>>>>>> e49d8846
      * @notice Calls the service to initiate a cross-chain transfer after taking the appropriate amount of tokens from the user.
      * @param destinationChain The name of the chain to send tokens to.
      * @param destinationAddress The address of the user to send tokens to.
