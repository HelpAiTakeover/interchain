// SPDX-License-Identifier: MIT

pragma solidity ^0.8.0;

interface IDistributable {
<<<<<<< HEAD
    error NotDistributor(address caller);
    error NotProposedDistributor(address caller, address proposedDistributor);

    event DistributorshipTransferred(address indexed previousDistributor, address indexed distributor);
    event DistributorshipTransferStarted(address indexed distributor);

    /**
     * @notice Get the address of the distributor
     * @return distributor_ of the distributor
     */
    function distributor() external view returns (address distributor_);

=======
>>>>>>> 3ef1db2a
    /**
     * @notice Change the distributor of the contract
     * @dev Can only be called by the current distributor
     * @param distributor_ The address of the new distributor
     */
    function transferDistributorship(address distributor_) external;

    /**
     * @notice Proposed a change of the distributor of the contract
     * @dev Can only be called by the current distributor
     * @param distributor_ The address of the new distributor
     */
    function proposeDistributorship(address distributor_) external;

    /**
     * @notice Accept a change of the distributor of the contract
     * @dev Can only be called by the proposed distributor
     */
    function acceptDistributorship(address fromDistributor) external;
}<|MERGE_RESOLUTION|>--- conflicted
+++ resolved
@@ -3,21 +3,6 @@
 pragma solidity ^0.8.0;
 
 interface IDistributable {
-<<<<<<< HEAD
-    error NotDistributor(address caller);
-    error NotProposedDistributor(address caller, address proposedDistributor);
-
-    event DistributorshipTransferred(address indexed previousDistributor, address indexed distributor);
-    event DistributorshipTransferStarted(address indexed distributor);
-
-    /**
-     * @notice Get the address of the distributor
-     * @return distributor_ of the distributor
-     */
-    function distributor() external view returns (address distributor_);
-
-=======
->>>>>>> 3ef1db2a
     /**
      * @notice Change the distributor of the contract
      * @dev Can only be called by the current distributor
