// SPDX-License-Identifier: MIT

pragma solidity ^0.8.0;

import { IImplementation } from './IImplementation.sol';
import { IInterchainToken } from './IInterchainToken.sol';
import { IDistributable } from './IDistributable.sol';
import { IERC20MintableBurnable } from './IERC20MintableBurnable.sol';
<<<<<<< HEAD
=======
import { ITokenManager } from './ITokenManager.sol';
>>>>>>> 73119518
import { IERC20 } from '@axelar-network/axelar-gmp-sdk-solidity/contracts/interfaces/IERC20.sol';

/**
 * @title StandardizedToken
 * @notice This contract implements a standardized token which extends InterchainToken functionality.
 * This contract also inherits Distributable and Implementation logic.
 */
<<<<<<< HEAD
interface IStandardizedToken is IImplementation, IInterchainToken, IDistributable, IERC20MintableBurnable, IERC20 {
    error TokenManagerAddressZero();
    error TokenNameEmpty();

=======
interface IStandardizedToken is IInterchainToken, IDistributable, IERC20MintableBurnable, IERC20 {
>>>>>>> 73119518
    /**
     * @notice Returns the contract id, which a proxy can check to ensure no false implementation was used.
     */
    function contractId() external view returns (bytes32);
}<|MERGE_RESOLUTION|>--- conflicted
+++ resolved
@@ -6,10 +6,6 @@
 import { IInterchainToken } from './IInterchainToken.sol';
 import { IDistributable } from './IDistributable.sol';
 import { IERC20MintableBurnable } from './IERC20MintableBurnable.sol';
-<<<<<<< HEAD
-=======
-import { ITokenManager } from './ITokenManager.sol';
->>>>>>> 73119518
 import { IERC20 } from '@axelar-network/axelar-gmp-sdk-solidity/contracts/interfaces/IERC20.sol';
 
 /**
@@ -17,14 +13,9 @@
  * @notice This contract implements a standardized token which extends InterchainToken functionality.
  * This contract also inherits Distributable and Implementation logic.
  */
-<<<<<<< HEAD
 interface IStandardizedToken is IImplementation, IInterchainToken, IDistributable, IERC20MintableBurnable, IERC20 {
     error TokenManagerAddressZero();
     error TokenNameEmpty();
-
-=======
-interface IStandardizedToken is IInterchainToken, IDistributable, IERC20MintableBurnable, IERC20 {
->>>>>>> 73119518
     /**
      * @notice Returns the contract id, which a proxy can check to ensure no false implementation was used.
      */
