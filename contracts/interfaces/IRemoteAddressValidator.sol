--- conflicted
+++ resolved
@@ -11,15 +11,8 @@
     error LengthMismatch();
     error ZeroStringLength();
 
-<<<<<<< HEAD
-    event TrustedAddressAdded(string souceChain, string sourceAddress);
-    event TrustedAddressRemoved(string souceChain);
-=======
     event TrustedAddressAdded(string sourceChain, string sourceAddress);
     event TrustedAddressRemoved(string sourceChain);
-    event GatewaySupportedChainAdded(string chain);
-    event GatewaySupportedChainRemoved(string chain);
->>>>>>> 5cf5ea5c
 
     /**
      * @notice Returns the interchain token address
