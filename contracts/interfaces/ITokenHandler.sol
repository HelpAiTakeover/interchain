--- conflicted
+++ resolved
@@ -30,11 +30,7 @@
     /**
      * @notice This function takes token from a specified address to the token manager.
      * @param tokenId The tokenId for the token.
-<<<<<<< HEAD
-     * @param tokenOnly can onky be called from the token.
-=======
      * @param tokenOnly can only be called from the token.
->>>>>>> ba744cac
      * @param from The address to take tokens from.
      * @param amount The amount of token to take.
      * @return uint256 The amount of token actually taken, which could be different for certain token type.
