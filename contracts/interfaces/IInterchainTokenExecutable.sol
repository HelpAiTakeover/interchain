--- conflicted
+++ resolved
@@ -1,16 +1,9 @@
 // SPDX-License-Identifier: MIT
 
-<<<<<<< HEAD
-// can we add ^ for all versions. We're enforcing version via hardhat config
-pragma solidity ^0.8.9;
-
-// All interfaces should be documented, especially since external devs look at interfaces first
-=======
 // TODO: can we add ^ for all versions and use ^0.8.0 instead? We're enforcing version via hardhat config, but don't wanna restrict for other people
 pragma solidity ^0.8.9;
 
 // TODO: All interfaces should be documented, especially since external devs look at interfaces first. Implementations can mention some implementation details if needed instead.
->>>>>>> ba793f0e
 // General interface for upgradable contracts
 interface IInterchainTokenExecutable {
     function executeWithInterchainToken(
