--- conflicted
+++ resolved
@@ -33,30 +33,8 @@
     }
 }
 
-<<<<<<< HEAD
-=======
-contract TestNoReEntrancy is NoReEntrancy {
-    string public constant NAME = 'TestNoReEntrancy';
-
-    constructor() {
-        if (ENTERED_SLOT != uint256(keccak256('entered')) - 1) revert Invalid();
-    }
-}
-
->>>>>>> 9f89c148
 contract TestOperatable is Operatable {
     string public constant NAME = 'TestOperatable';
 
     constructor() {}
-<<<<<<< HEAD
-=======
-}
-
-contract TestPausable is Pausable {
-    string public constant NAME = 'TestPausable';
-
-    constructor() {
-        if (PAUSE_SLOT != uint256(keccak256('paused')) - 1) revert Invalid();
-    }
->>>>>>> 9f89c148
 }