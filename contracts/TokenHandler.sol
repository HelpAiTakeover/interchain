--- conflicted
+++ resolved
@@ -38,7 +38,6 @@
         /// @dev Track the flow amount being received via the message
         ITokenManager(tokenManager).addFlowIn(amount);
 
-<<<<<<< HEAD
         if (tokenManagerType == uint256(TokenManagerType.NATIVE_INTERCHAIN_TOKEN)) {
             _migrateToken(tokenManager, tokenAddress);
             _mintToken(tokenManager, tokenAddress, to, amount);
@@ -47,14 +46,6 @@
 
         if (tokenManagerType == uint256(TokenManagerType.MINT_BURN) || tokenManagerType == uint256(TokenManagerType.MINT_BURN_FROM)) {
             _mintToken(tokenManager, tokenAddress, to, amount);
-=======
-        if (
-            tokenManagerType == uint256(TokenManagerType.NATIVE_INTERCHAIN_TOKEN) ||
-            tokenManagerType == uint256(TokenManagerType.MINT_BURN) ||
-            tokenManagerType == uint256(TokenManagerType.MINT_BURN_FROM)
-        ) {
-            _mintToken(ITokenManager(tokenManager), tokenAddress, to, amount);
->>>>>>> e4f3152f
             return (amount, tokenAddress);
         }
 
@@ -86,18 +77,11 @@
 
         if (tokenOnly && msg.sender != tokenAddress) revert NotToken(msg.sender, tokenAddress);
 
-<<<<<<< HEAD
         if (tokenManagerType == uint256(TokenManagerType.NATIVE_INTERCHAIN_TOKEN)) {
             _migrateToken(tokenManager, tokenAddress);
             _burnToken(tokenManager, tokenAddress, from, amount);
         } else if (tokenManagerType == uint256(TokenManagerType.MINT_BURN)) {
             _burnToken(tokenManager, tokenAddress, from, amount);
-=======
-        if (
-            tokenManagerType == uint256(TokenManagerType.NATIVE_INTERCHAIN_TOKEN) || tokenManagerType == uint256(TokenManagerType.MINT_BURN)
-        ) {
-            _burnToken(ITokenManager(tokenManager), tokenAddress, from, amount);
->>>>>>> e4f3152f
         } else if (tokenManagerType == uint256(TokenManagerType.MINT_BURN_FROM)) {
             _burnTokenFrom(tokenAddress, from, amount);
         } else if (tokenManagerType == uint256(TokenManagerType.LOCK_UNLOCK)) {
