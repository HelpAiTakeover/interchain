{
  "name": "@axelar-network/interchain-token-service",
  "version": "0.3.0",
  "repository": {
    "type": "git",
    "url": "https://github.com/axelarnetwork/interchain-token-service"
  },
  "main": "index.js",
  "scripts": {
    "build": "npx hardhat clean && npx hardhat compile && npm run copy:interfaces",
    "test": "npx hardhat test",
    "copy:interfaces": "rm -rf interfaces && mkdir interfaces && cp artifacts/contracts/interfaces/*/*.json interfaces/ && rm interfaces/*.dbg.json",
    "clean:artifacts": "rm -rf artifacts/build-info artifacts/*/test artifacts/contracts/*/*/*.dbg.json",
    "lint": "solhint 'contracts/**/*.sol' && eslint 'scripts/**/*.js' && eslint 'test/**/*.js'",
    "prettier": "prettier --write 'contracts/**/*.sol' 'scripts/**/*.js' 'test/**/*.js' '*.js' 'package.json' '.solhint.json' '.prettierrc'",
    "flatten": "sh scripts/flatten-contracts.sh",
    "coverage": "cross-env COVERAGE=true hardhat coverage"
  },
  "keywords": [
    "axelar",
    "ethereum"
  ],
  "author": "axelar-network",
  "license": "MIT",
  "engines": {
    "node": ">=16"
  },
  "dependencies": {
    "@axelar-network/axelar-cgp-solidity": "6.1.2",
<<<<<<< HEAD
    "@axelar-network/axelar-gmp-sdk-solidity": "https://github.com/axelarnetwork/axelar-gmp-sdk-solidity.git#feat/interchain-router"
=======
    "@axelar-network/axelar-gmp-sdk-solidity": "5.6.0"
>>>>>>> 9f89c148
  },
  "devDependencies": {
    "@axelar-network/axelar-chains-config": "~0.1.2",
    "@nomicfoundation/hardhat-toolbox": "^2.0.2",
    "chai": "^4.3.7",
    "cross-env": "^7.0.3",
    "dotenv": "^16.0.1",
    "eslint": "^8.43.0",
    "eslint-config-richardpringle": "^2.0.0",
    "hardhat": "~2.18.0",
    "hardhat-contract-sizer": "^2.10.0",
    "mocha": "^10.2.0",
    "prettier": "^2.8.8",
    "prettier-plugin-solidity": "^1.1.3",
    "solhint": "^3.4.1",
    "solidity-docgen": "^0.6.0-beta.36"
  },
  "description": "Interchain token service for EVM chains to faciliate cross-chain token transfers and contract calls",
  "files": [
    "artifacts",
    "contracts",
    "interfaces",
    "docs",
    "scripts",
    "DESIGN.md",
    "README.md",
    "hardhat.config.js"
  ]
}<|MERGE_RESOLUTION|>--- conflicted
+++ resolved
@@ -27,11 +27,7 @@
   },
   "dependencies": {
     "@axelar-network/axelar-cgp-solidity": "6.1.2",
-<<<<<<< HEAD
-    "@axelar-network/axelar-gmp-sdk-solidity": "https://github.com/axelarnetwork/axelar-gmp-sdk-solidity.git#feat/interchain-router"
-=======
     "@axelar-network/axelar-gmp-sdk-solidity": "5.6.0"
->>>>>>> 9f89c148
   },
   "devDependencies": {
     "@axelar-network/axelar-chains-config": "~0.1.2",
