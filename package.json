--- conflicted
+++ resolved
@@ -36,11 +36,7 @@
     "solhint": "^3.4.1",
     "solidity-docgen": "^0.6.0-beta.35"
   },
-<<<<<<< HEAD
-  "description": "",
-=======
   "description": "Interchain token service for EVM chains to faciliate cross-chain token transfers and contract calls",
->>>>>>> 831c35df
   "files": [
     "contracts",
     "dist",
