# Interchain Token Service Design Notes

## Introduction

This project aims to provide a platform that enables tokens of all kinds to go cross-chain. To achieve this we need a cross-chain communication protocol, that can reliably pass information through chains. The Axelar Network is used for this design, but it is possible to adjust some of the contracts to use a different network.

For the purposes of this document we will use two keywords: deployer, the person who creates the bridge and user, the person using a bridge.

## Architecture

The main workflow of a bridge is the following:
- Obtains `x` token from the user on chain A
- Send a message to chain B indicating that this happened, and where the token should go to
- Receive the above message, and hand `x` token to the appropriate address

For this to be a proper bridge it should be possible to perform the above steps for any supported chain being 'chain A' and 'chain B'. There are multiple different possible configurations for any bridge, and we wanted to make it as easy as possible for deployers to get what they want, while making it cheap and easy for users to get their tokens across chains as well.

The workflow described below is facilitated by 2 smart contracts the [`InterchainTokenService`](./contracts/interchainTokenService/InterchainTokenService.sol) and the [`TokenManager`](./contracts/tokenManager/TokenManager.sol). The `TokenManager` handles tokens and is the input side for all requests, and the `InterchainTokenService` deploys `TokenManagers` and is responsible for sending and receiving messages. Each bridge will result in a new `TokenManager` with a unique `tokenId`. There are a few different options that deployers have to obtain different kinds of `TokenManagers` with different guarantees and flexibility.

Note that a lot of the design choises were made with supporting non-EVM chains in mind.

### Canonical Bridges

Most current bridge designs aim to get a pre-existing, popular token to different chains that can benefit from the liquidity. When they do so the resulting token, called [`StandardizedToken`](./contracts/utils/StandardizedToken.sol) in this project, will only have basic functionality that enables users to transfer their token and use it with general use smart contracts like De-Fi applications. This is certainly powerful, and has the benefit that as long as the pre-existing `ERC20` implementation and the bridge function properly everything run as expected. We wanted to include this design for the `InterchainTokenService` as well, so deployers can deploy a Canonical Bridge for any token they want, and this can be done only once per pre-existing `ERC20`. Who the deployer is does not matter for this, they just need to pay for the deployment gas, but they do not need to be trusted as they have no special powers over this kind of bridge

### Custom Bridges

Most projects that look to go cross-chain nowadays have more complex needs that the ones covered by Canonical Bridges: they often need custom `ERC20` designs, and will sometimes want to have additional power over the bridge. This is where the `InterchainTokenService` shines, deployers can claim certain `tokenIds` only based on their `address`, and a `salt` they provide, and specify any kind of `TokenManager` to be deployed and either manage an external `ERC20` or a `StandardizedToken`. Users using Custom Bridges need to trust the deployers as they could easily confiscate the funds of users if they wanted to, same as any `ERC20` distributor could confiscate the funds of users. There are currently three kinds of possible `TokenManagers` available, but this number might increase in the future, as we find more potential uses for the `InterchainTokenService`.
- Lock/Unlock: This `TokenManager` will simply transfer tokens from a user to itself or vice versa to initiate/fulfill cross-chain transfers
- Mint/Burn: This `TokenManager` will burn/mint tokens from/to the user to initiate/fulfill cross-chain transfers. Tokens used with this kind of `TokenManager` need to be properly permissioned to allow for this behavior.
- Liquidity Pool: This `TokenManager` functions exactly like a Lock/Unlock one, except the balance is kept at a separate, pre-specified account. This allows for deployers to have more control over the bridged funds.

## Interchain Address Tracker

<<<<<<< HEAD
We plan to finalize the design of the `InterchainTokenService` but we want to be able to support new chains as they get added to the Axelar Network. For this purpose, the service will ask a separate contract, the [`InterchainAddressTracker`](https://github.com/axelarnetwork/axelar-gmp-sdk-solidity/blob/main/contracts/utils/InterchainAddressTracker.sol) to obtain the destination address for outgoing messages, and for validation of incoming messages. This contract might eventually stop being upgradable but it will probably be able to support new addresses for new chains indefinitely.
=======
We plan to finalize the design of the `InterchainTokenService` but we want to be able to support new chains as they get added to the Axelar Network. For this purpose, the service will ask a separate contract, the [`InterchainAddressTracker`](https://github.com/axelarnetwork/axelar-gmp-sdk-solidity/blob/main/contracts/utils/InterchainAddressTracker.sol) to obtain the destination address for outgoing messages, and for validation of incoming messages.
>>>>>>> bb2ff528

## Interchain Token

We designed an [interface](./contracts/interfaces/IInterchainToken.sol) along a [example implementation](./contracts/interchainToken/InterchainToken.sol) of an ERC20 that can use the `InterchainTokenService` internally. This has the main benefit that for `TokenManagers` that require user approval (Lock/Unlock and Liquidity Pool typically) the token can provide this approval within the same call, providing better UX for users, and saving them some gas.<|MERGE_RESOLUTION|>--- conflicted
+++ resolved
@@ -32,11 +32,7 @@
 
 ## Interchain Address Tracker
 
-<<<<<<< HEAD
-We plan to finalize the design of the `InterchainTokenService` but we want to be able to support new chains as they get added to the Axelar Network. For this purpose, the service will ask a separate contract, the [`InterchainAddressTracker`](https://github.com/axelarnetwork/axelar-gmp-sdk-solidity/blob/main/contracts/utils/InterchainAddressTracker.sol) to obtain the destination address for outgoing messages, and for validation of incoming messages. This contract might eventually stop being upgradable but it will probably be able to support new addresses for new chains indefinitely.
-=======
 We plan to finalize the design of the `InterchainTokenService` but we want to be able to support new chains as they get added to the Axelar Network. For this purpose, the service will ask a separate contract, the [`InterchainAddressTracker`](https://github.com/axelarnetwork/axelar-gmp-sdk-solidity/blob/main/contracts/utils/InterchainAddressTracker.sol) to obtain the destination address for outgoing messages, and for validation of incoming messages.
->>>>>>> bb2ff528
 
 ## Interchain Token
 
