--- conflicted
+++ resolved
@@ -32,11 +32,7 @@
     interchainTokenDeployerAddress,
     gatewayAddress,
     gasServiceAddress,
-<<<<<<< HEAD
-    remoteAddressValidatorAddress,
     interchainTokenFactoryAddress,
-=======
->>>>>>> b71c1bfb
     tokenManagerImplementations,
     chainName,
     evmChains = [],
@@ -50,12 +46,8 @@
         interchainTokenDeployerAddress,
         gatewayAddress,
         gasServiceAddress,
-<<<<<<< HEAD
-        remoteAddressValidatorAddress,
         interchainTokenFactoryAddress,
-=======
         chainName,
->>>>>>> b71c1bfb
         tokenManagerImplementations,
     ]);
     const proxy = await create3DeployContract(create3DeployerAddress, wallet, InterchainTokenServiceProxy, deploymentKey, [
@@ -119,11 +111,7 @@
         interchainTokenDeployer.address,
         gateway.address,
         gasService.address,
-<<<<<<< HEAD
-        interchainAddressTracker.address,
         interchainTokenFactoryAddress,
-=======
->>>>>>> b71c1bfb
         tokenManagerImplementations.map((impl) => impl.address),
         chainName,
         evmChains,
