'use strict';

require('dotenv').config();

const TokenDeployer = require('../artifacts/contracts/utils/TokenDeployer.sol/TokenDeployer.json');
const LinkerRouter = require('../artifacts/contracts/linkerRouter/LinkerRouter.sol/LinkerRouter.json');
const LinkerRouterProxy = require('../artifacts/contracts/proxies/LinkerRouterProxy.sol/LinkerRouterProxy.json');

const BytecodeServer = require('../artifacts/contracts/utils/BytecodeServer.sol/BytecodeServer.json');
const Token = require('../artifacts/contracts/utils/ERC20BurnableMintable.sol/ERC20BurnableMintable.json');
const TokenProxy = require('../artifacts/contracts/proxies/TokenProxy.sol/TokenProxy.json');
const { deployContract } = require('@axelar-network/axelar-gmp-sdk-solidity/scripts/utils');
const { setJSON } = require('@axelar-network/axelar-local-dev');
<<<<<<< HEAD
const { deployCreate3Contract } = require('@axelar-network/axelar-gmp-sdk-solidity');
=======
const { getCreate3Address } = require('@axelar-network/axelar-gmp-sdk-solidity');
const { Contract } = require('ethers');
>>>>>>> f70f96de
const chains = require(`../info/${process.env.ENV}.json`);

const interchainTokenServiceKey = 'interchainTokenServiceKey';

async function deployTokenDeployer(chain, wallet) {
    if (chain.tokenDeployer) return;

    console.log(`Deploying ERC20BurnableMintable.`);
    const token = await deployContract(wallet, Token, []);
    chain.tokenImplementation = token.address;
    console.log(`Deployed at: ${token.address}`);

    console.log(`Deploying Bytecode Server.`);
    const bytecodeServer = await deployContract(wallet, BytecodeServer, [TokenProxy.bytecode]);
    chain.bytecodeServer = bytecodeServer.address;
    console.log(`Deployed at: ${bytecodeServer.address}`);

    console.log(`Deploying Token Deployer.`);
    const tokenDeployer = await deployContract(wallet, TokenDeployer, [chain.create3Deployer, bytecodeServer.address, token.address]);
    chain.tokenDeployer = tokenDeployer.address;
    console.log(`Deployed at: ${tokenDeployer.address}`);

    setJSON(chains, `./info/${process.env.ENV}.json`);
    return tokenDeployer;
}

<<<<<<< HEAD
async function deployTokenLinker(chain, wallet) {
    await deployCreate3Contract(chain.create3Deployer, wallet, InterchainTokenService, 'interchainTokenService', [
        chain.gateway,
        chain.gaswService,
        address linkerRouterAddress_,
        chain.tokenDeployer,
        chain.name,
    ])
=======
async function deployLinkerRouter(chain, wallet) {
    if (chain.linkerRouter) return;

    console.log(`Deploying Linker Router.`);
    const interchainTokenServiceAddress = getCreate3Address(chain.create3Deployer, wallet, interchainTokenServiceKey);
    const linkerRouter = await deployContract(wallet, LinkerRouter, [interchainTokenServiceAddress, [], []]);
    console.log(`Deployed at: ${linkerRouter.address}`);

    console.log(`Deploying Linker Router Proxy.`);
    const linkerRouterProxy = await deployContract(wallet, LinkerRouterProxy, [linkerRouter.address, wallet.address]);
    chain.linkerRouter = linkerRouterProxy.address;
    console.log(`Deployed at: ${linkerRouterProxy.address}`);

    setJSON(chains, `./info/${process.env.ENV}.json`);

    return new Contract(linkerRouterProxy.address, LinkerRouter.abi, wallet);
>>>>>>> f70f96de
}

module.exports = {
    deployTokenDeployer,
    deployLinkerRouter,
};<|MERGE_RESOLUTION|>--- conflicted
+++ resolved
@@ -11,12 +11,9 @@
 const TokenProxy = require('../artifacts/contracts/proxies/TokenProxy.sol/TokenProxy.json');
 const { deployContract } = require('@axelar-network/axelar-gmp-sdk-solidity/scripts/utils');
 const { setJSON } = require('@axelar-network/axelar-local-dev');
-<<<<<<< HEAD
 const { deployCreate3Contract } = require('@axelar-network/axelar-gmp-sdk-solidity');
-=======
 const { getCreate3Address } = require('@axelar-network/axelar-gmp-sdk-solidity');
 const { Contract } = require('ethers');
->>>>>>> f70f96de
 const chains = require(`../info/${process.env.ENV}.json`);
 
 const interchainTokenServiceKey = 'interchainTokenServiceKey';
@@ -43,16 +40,6 @@
     return tokenDeployer;
 }
 
-<<<<<<< HEAD
-async function deployTokenLinker(chain, wallet) {
-    await deployCreate3Contract(chain.create3Deployer, wallet, InterchainTokenService, 'interchainTokenService', [
-        chain.gateway,
-        chain.gaswService,
-        address linkerRouterAddress_,
-        chain.tokenDeployer,
-        chain.name,
-    ])
-=======
 async function deployLinkerRouter(chain, wallet) {
     if (chain.linkerRouter) return;
 
@@ -69,7 +56,6 @@
     setJSON(chains, `./info/${process.env.ENV}.json`);
 
     return new Contract(linkerRouterProxy.address, LinkerRouter.abi, wallet);
->>>>>>> f70f96de
 }
 
 module.exports = {
