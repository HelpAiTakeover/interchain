'use strict';

const chai = require('chai');
const { expect } = chai;
require('dotenv').config();
const { ethers } = require('hardhat');
const { AddressZero, MaxUint256 } = ethers.constants;
const { defaultAbiCoder, solidityPack, keccak256, arrayify } = ethers.utils;
const { Contract, Wallet } = ethers;
const TokenManager = require('../artifacts/contracts/token-manager/TokenManager.sol/TokenManager.json');
const TokenManagerLiquidityPool = require('../artifacts/contracts/token-manager/implementations/TokenManagerLiquidityPool.sol/TokenManagerLiquidityPool.json');
const Token = require('../artifacts/contracts/interfaces/IStandardizedToken.sol/IStandardizedToken.json');
const { getCreate3Address } = require('@axelar-network/axelar-gmp-sdk-solidity');
const { approveContractCall } = require('../scripts/utils');
const { getRandomBytes32, expectRevert } = require('./utils');
const {
    deployAll,
    deployContract,
    deployMockGateway,
    deployGasService,
    deployInterchainTokenService,
    deployRemoteAddressValidator,
    deployTokenManagerImplementations,
} = require('../scripts/deploy');

const SELECTOR_SEND_TOKEN = 1;
const SELECTOR_SEND_TOKEN_WITH_DATA = 2;
const SELECTOR_DEPLOY_TOKEN_MANAGER = 3;
const SELECTOR_DEPLOY_AND_REGISTER_STANDARDIZED_TOKEN = 4;
const INVALID_SELECTOR = 5;

const MINT_BURN = 0;
const MINT_BURN_FROM = 1;
const LOCK_UNLOCK = 2;
const LOCK_UNLOCK_FEE_ON_TRANSFER = 3;
const LIQUIDITY_POOL = 4;

describe('Interchain Token Service', () => {
    let wallet, liquidityPool, otherWallet;
    let service, gateway, gasService;

    const deployFunctions = {};
    const destinationChain = 'destination chain';
    const sourceChain = 'source chain';

    deployFunctions.lockUnlock = async function deployNewLockUnlock(
        tokenName,
        tokenSymbol,
        tokenDecimals,
        mintAmount = 0,
        skipApprove = false,
    ) {
        const salt = getRandomBytes32();
        const tokenId = await service.getCustomTokenId(wallet.address, salt);
        const tokenManager = new Contract(await service.getTokenManagerAddress(tokenId), TokenManager.abi, wallet);

        const token = await deployContract(wallet, 'InterchainTokenTest', [tokenName, tokenSymbol, tokenDecimals, tokenManager.address]);
        const params = defaultAbiCoder.encode(['bytes', 'address'], [wallet.address, token.address]);

        await (await service.deployCustomTokenManager(salt, LOCK_UNLOCK, params)).wait();

        if (mintAmount > 0) {
            await (await token.mint(wallet.address, mintAmount)).wait();
            if (!skipApprove) await (await token.approve(tokenManager.address, mintAmount)).wait();
        }

        return [token, tokenManager, tokenId];
    };

    deployFunctions.lockUnlockFee = async function deployNewLockUnlock(
        tokenName,
        tokenSymbol,
        tokenDecimals,
        mintAmount = 0,
        skipApprove = false,
    ) {
        const salt = getRandomBytes32();
        const tokenId = await service.getCustomTokenId(wallet.address, salt);
        const tokenManager = new Contract(await service.getTokenManagerAddress(tokenId), TokenManager.abi, wallet);

        const token = await deployContract(wallet, 'FeeOnTransferTokenTest', [tokenName, tokenSymbol, tokenDecimals, tokenManager.address]);
        const params = defaultAbiCoder.encode(['bytes', 'address'], [wallet.address, token.address]);

        await (await service.deployCustomTokenManager(salt, LOCK_UNLOCK_FEE_ON_TRANSFER, params)).wait();

        if (mintAmount > 0) {
            await (await token.mint(wallet.address, mintAmount)).wait();
            if (!skipApprove) await (await token.approve(tokenManager.address, mintAmount)).wait();
        }

        return [token, tokenManager, tokenId];
    };

    deployFunctions.lockUnlockFee = async function deployNewLockUnlock(
        tokenName,
        tokenSymbol,
        tokenDecimals,
        mintAmount = 0,
        skipApprove = false,
    ) {
        const salt = getRandomBytes32();
        const tokenId = await service.getCustomTokenId(wallet.address, salt);
        const tokenManager = new Contract(await service.getTokenManagerAddress(tokenId), TokenManager.abi, wallet);

        const token = await deployContract(wallet, 'FeeOnTransferTokenTest', [tokenName, tokenSymbol, tokenDecimals, tokenManager.address]);
        const params = defaultAbiCoder.encode(['bytes', 'address'], [wallet.address, token.address]);

        await (await service.deployCustomTokenManager(salt, LOCK_UNLOCK_FEE_ON_TRANSFER, params)).wait();

        if (mintAmount > 0) {
<<<<<<< HEAD
            await (await token.mint(wallet.address, mintAmount)).wait();
            if (!skipApprove) await (await token.approve(tokenManager.address, mintAmount)).wait();
=======
            await token.mint(wallet.address, mintAmount).then((tx) => tx.wait());

            if (!skipApprove) {
                await token.approve(tokenManager.address, mintAmount).then((tx) => tx.wait());
            }
>>>>>>> 59c7cae4
        }

        return [token, tokenManager, tokenId];
    };

    const makeDeployNewMintBurn = (type) =>
        async function deployNewMintBurn(tokenName, tokenSymbol, tokenDecimals, mintAmount = 0) {
            const salt = getRandomBytes32();
            const tokenId = await service.getCustomTokenId(wallet.address, salt);
            const tokenManagerAddress = await service.getTokenManagerAddress(tokenId);
            const token = await deployContract(wallet, 'InterchainTokenTest', [tokenName, tokenSymbol, tokenDecimals, tokenManagerAddress]);

            const tokenManager = new Contract(await service.getTokenManagerAddress(tokenId), TokenManager.abi, wallet);

            if (mintAmount > 0) {
                await (await token.mint(wallet.address, mintAmount)).wait();
            }

            await (await token.transferDistributorship(tokenManagerAddress)).wait();

            const params = defaultAbiCoder.encode(['bytes', 'address'], [wallet.address, token.address]);
            await (await service.deployCustomTokenManager(salt, type, params)).wait();

            return [token, tokenManager, tokenId];
        };

    deployFunctions.mintBurn = makeDeployNewMintBurn(MINT_BURN);
    deployFunctions.mintBurnFrom = makeDeployNewMintBurn(MINT_BURN_FROM);

    deployFunctions.liquidityPool = async function deployNewLiquidityPool(
        tokenName,
        tokenSymbol,
        tokenDecimals,
        mintAmount = 0,
        skipApprove = false,
    ) {
        const salt = getRandomBytes32();
        const tokenId = await service.getCustomTokenId(wallet.address, salt);
        const tokenManager = new Contract(await service.getTokenManagerAddress(tokenId), TokenManager.abi, wallet);

        const token = await deployContract(wallet, 'InterchainTokenTest', [tokenName, tokenSymbol, tokenDecimals, tokenManager.address]);
        const params = defaultAbiCoder.encode(['bytes', 'address', 'address'], [wallet.address, token.address, liquidityPool.address]);

        await (await service.deployCustomTokenManager(salt, LIQUIDITY_POOL, params)).wait();
        await (await token.connect(liquidityPool).approve(tokenManager.address, MaxUint256)).wait();

        if (mintAmount > 0) {
            await (await token.mint(wallet.address, mintAmount)).wait();
            if (!skipApprove) await (await token.approve(tokenManager.address, mintAmount)).wait();
        }

        return [token, tokenManager, tokenId];
    };

    before(async () => {
        const wallets = await ethers.getSigners();
        wallet = wallets[0];
        liquidityPool = wallets[1];
        otherWallet = wallets[2];
        [service, gateway, gasService] = await deployAll(wallet, 'Test', [sourceChain, destinationChain]);
    });

    describe('Interchain Token Service Deployment', () => {
        let create3Deployer;
        let gateway;
        let gasService;
        let tokenManagerDeployer;
        let standardizedToken;
        let standardizedTokenDeployer;
        let interchainTokenServiceAddress;
        let remoteAddressValidator;
        let tokenManagerImplementations;

        const chainName = 'Test';
        const deploymentKey = 'interchainTokenService';

        before(async () => {
            create3Deployer = await deployContract(wallet, 'Create3Deployer');
            gateway = await deployMockGateway(wallet);
            gasService = await deployGasService(wallet);
            tokenManagerDeployer = await deployContract(wallet, 'TokenManagerDeployer', []);
            standardizedToken = await deployContract(wallet, 'StandardizedToken');
            standardizedTokenDeployer = await deployContract(wallet, 'StandardizedTokenDeployer', [standardizedToken.address]);
            interchainTokenServiceAddress = await getCreate3Address(create3Deployer.address, wallet, deploymentKey);
            remoteAddressValidator = await deployRemoteAddressValidator(wallet, interchainTokenServiceAddress, chainName);
            tokenManagerImplementations = await deployTokenManagerImplementations(wallet, interchainTokenServiceAddress);
        });

        it('Should revert on invalid remote address validator', async () => {
            await expectRevert(
                (gasOptions) =>
                    deployInterchainTokenService(
                        wallet,
                        create3Deployer.address,
                        tokenManagerDeployer.address,
                        standardizedTokenDeployer.address,
                        gateway.address,
                        gasService.address,
                        AddressZero,
                        tokenManagerImplementations.map((impl) => impl.address),
                        deploymentKey,
                        gasOptions,
                    ),
                service,
                'ZeroAddress',
            );
        });

        it('Should revert on invalid gas service', async () => {
            await expectRevert(
                (gasOptions) =>
                    deployInterchainTokenService(
                        wallet,
                        create3Deployer.address,
                        tokenManagerDeployer.address,
                        standardizedTokenDeployer.address,
                        gateway.address,
                        AddressZero,
                        remoteAddressValidator.address,
                        tokenManagerImplementations.map((impl) => impl.address),
                        deploymentKey,
                        gasOptions,
                    ),
                service,
                'ZeroAddress',
            );
        });

        it('Should revert on invalid token manager deployer', async () => {
            await expectRevert(
                (gasOptions) =>
                    deployInterchainTokenService(
                        wallet,
                        create3Deployer.address,
                        AddressZero,
                        standardizedTokenDeployer.address,
                        gateway.address,
                        gasService.address,
                        remoteAddressValidator.address,
                        tokenManagerImplementations.map((impl) => impl.address),
                        deploymentKey,
                        gasOptions,
                    ),
                service,
                'ZeroAddress',
            );
        });

        it('Should revert on invalid standardized token deployer', async () => {
            await expectRevert(
                (gasOptions) =>
                    deployInterchainTokenService(
                        wallet,
                        create3Deployer.address,
                        tokenManagerDeployer.address,
                        AddressZero,
                        gateway.address,
                        gasService.address,
                        remoteAddressValidator.address,
                        tokenManagerImplementations.map((impl) => impl.address),
                        deploymentKey,
                        gasOptions,
                    ),
                service,
                'ZeroAddress',
            );
        });

<<<<<<< HEAD
        it('Should revert on invalid gateway', async () => {
            await expectRevert(
                (gasOptions) =>
                    deployInterchainTokenService(
                        wallet,
                        create3Deployer.address,
                        tokenManagerDeployer.address,
                        standardizedTokenDeployer.address,
                        AddressZero,
                        gasService.address,
                        remoteAddressValidator.address,
                        tokenManagerImplementations.map((impl) => impl.address),
                        deploymentKey,
                        gasOptions,
                    ),
                service,
                'ZeroAddress',
            );
        });

=======
>>>>>>> 59c7cae4
        it('Should revert on invalid token manager implementation length', async () => {
            tokenManagerImplementations.push(wallet);

            await expectRevert(
                (gasOptions) =>
                    deployInterchainTokenService(
                        wallet,
                        create3Deployer.address,
                        tokenManagerDeployer.address,
                        standardizedTokenDeployer.address,
                        gateway.address,
                        gasService.address,
                        remoteAddressValidator.address,
                        tokenManagerImplementations.map((impl) => impl.address),
                        deploymentKey,
                        gasOptions,
                    ),
                service,
                'LengthMismatch',
            );

            tokenManagerImplementations.pop();
        });

        it('Should return all token manager implementations', async () => {
            const service = await deployInterchainTokenService(
                wallet,
                create3Deployer.address,
                tokenManagerDeployer.address,
                standardizedTokenDeployer.address,
                gateway.address,
                gasService.address,
                remoteAddressValidator.address,
                tokenManagerImplementations.map((impl) => impl.address),
                deploymentKey,
            );

            const length = tokenManagerImplementations.length;
            let implementation;

            for (let i = 0; i < length; i++) {
                implementation = await service.getImplementation(i);
                expect(implementation).to.eq(tokenManagerImplementations[i].address);
            }

            await expectRevert((gasOptions) => service.getImplementation(length, gasOptions), service, 'InvalidImplementation');
        });

        it('Should revert on invalid token manager implementation', async () => {
            const toRemove = tokenManagerImplementations.pop();

            await expectRevert(
                (gasOptions) =>
                    deployInterchainTokenService(
                        wallet,
                        create3Deployer.address,
                        tokenManagerDeployer.address,
                        standardizedTokenDeployer.address,
                        gateway.address,
                        gasService.address,
                        remoteAddressValidator.address,
                        [...tokenManagerImplementations.map((impl) => impl.address), AddressZero],
                        deploymentKey,
                        gasOptions,
                    ),
                service,
                'ZeroAddress',
            );

            tokenManagerImplementations.push(toRemove);
        });

        it('Should revert on duplicate token manager type', async () => {
            const length = tokenManagerImplementations.length;
            tokenManagerImplementations[length - 1] = tokenManagerImplementations[length - 2];

            await expectRevert(
                (gasOptions) =>
                    deployInterchainTokenService(
                        wallet,
                        create3Deployer.address,
                        tokenManagerDeployer.address,
                        standardizedTokenDeployer.address,
                        gateway.address,
                        gasService.address,
                        remoteAddressValidator.address,
                        tokenManagerImplementations.map((impl) => impl.address),
                        deploymentKey,
                        gasOptions,
                    ),
                service,
                'InvalidTokenManagerImplementation',
            );
        });
<<<<<<< HEAD

        it('[TokenManagerProxy] Should revert if setup fails on the implementation', async () => {
            const salt = getRandomBytes32();
            const tokenId = await service.getCustomTokenId(wallet.address, salt);
            const validParams = defaultAbiCoder.encode(['bytes', 'address'], ['0x', wallet.address]);
            const tokenManagerProxy = await deployContract(wallet, `TokenManagerProxy`, [
                service.address,
                LOCK_UNLOCK,
                tokenId,
                validParams,
            ]);
            const invalidParams = '0x1234';

            await expectRevert(
                (gasOptions) =>
                    deployContract(wallet, `TokenManagerProxy`, [service.address, LOCK_UNLOCK, tokenId, invalidParams, gasOptions]),
                tokenManagerProxy,
                'SetupFailed',
            );
        });
=======
>>>>>>> 59c7cae4
    });

    describe('Register Canonical Token', () => {
        let token;
        const tokenName = 'Token Name';
        const tokenSymbol = 'TN';
        const tokenDecimals = 13;
        let tokenId;
        let txPaused;

        beforeEach(async () => {
            token = await deployContract(wallet, 'InterchainTokenTest', [tokenName, tokenSymbol, tokenDecimals, service.address]);
            tokenId = await service.getCanonicalTokenId(token.address);
            await (await token.setTokenManager(await service.getTokenManagerAddress(tokenId))).wait();

            txPaused = await service.setPaused(false);
            await txPaused.wait();
        });

        it('Should revert on pausing if not the owner', async () => {
            await expectRevert((gasOptions) => service.connect(liquidityPool).setPaused(true, gasOptions), service, 'NotOwner');
        });

        it('Should revert on get token manager if token manager does not exist', async () => {
            await expectRevert(
                (gasOptions) => service.getValidTokenManagerAddress(tokenId, gasOptions),
                service,
                'TokenManagerDoesNotExist',
            );
        });

        it('Should register a canonical token', async () => {
            const params = defaultAbiCoder.encode(['bytes', 'address'], ['0x', token.address]);
            await expect(service.registerCanonicalToken(token.address))
                .to.emit(service, 'TokenManagerDeployed')
                .withArgs(tokenId, LOCK_UNLOCK, params);
            const tokenManagerAddress = await service.getValidTokenManagerAddress(tokenId);
            expect(tokenManagerAddress).to.not.equal(AddressZero);
            const tokenManager = new Contract(tokenManagerAddress, TokenManager.abi, wallet);

            expect(await tokenManager.operator()).to.equal(service.address);
        });

        it('Should revert if canonical token has already been registered', async () => {
            const params = defaultAbiCoder.encode(['bytes', 'address'], ['0x', token.address]);
            await expect(service.registerCanonicalToken(token.address))
                .to.emit(service, 'TokenManagerDeployed')
                .withArgs(tokenId, LOCK_UNLOCK, params);

            await expectRevert(
                (gasOptions) => service.registerCanonicalToken(token.address, gasOptions),
                service,
                'TokenManagerDeploymentFailed',
            );
        });

        it('Should revert when trying to register a gateway token', async () => {
            await (await gateway.setTokenAddress(tokenSymbol, token.address)).wait();
            await expectRevert((gasOptions) => service.registerCanonicalToken(token.address, gasOptions), service, 'GatewayToken');
        });

        it('Should revert when registering a canonical token if paused', async () => {
            let tx = await service.setPaused(true);
            await tx.wait();
            await expectRevert((gasOptions) => service.registerCanonicalToken(token.address, gasOptions), service, 'Paused');
            tx = await service.setPaused(false);
            await tx.wait();
        });
    });

    describe('Initiate Remote Canonical Token Deployment', () => {
        let token;
        const tokenName = 'Token Name';
        const tokenSymbol = 'TN';
        const tokenDecimals = 13;
        let tokenId;
        let txPaused;

        beforeEach(async () => {
            token = await deployContract(wallet, 'InterchainTokenTest', [tokenName, tokenSymbol, tokenDecimals, service.address]);
            await service.registerCanonicalToken(token.address).then((tx) => tx.wait());

            tokenId = await service.getCanonicalTokenId(token.address);
            await token.setTokenManager(await service.getTokenManagerAddress(tokenId)).then((tx) => tx.wait());

            const tokenManagerAddress = await service.getValidTokenManagerAddress(tokenId);
            expect(tokenManagerAddress).to.not.equal(AddressZero);

            txPaused = await service.setPaused(false);
            await txPaused.wait();
        });

        it('Should be able to initiate a remote standardized token deployment', async () => {
            const gasValue = 1e6;
            const payload = defaultAbiCoder.encode(
                ['uint256', 'bytes32', 'string', 'string', 'uint8', 'bytes', 'bytes', 'uint256', 'bytes'],
                [SELECTOR_DEPLOY_AND_REGISTER_STANDARDIZED_TOKEN, tokenId, tokenName, tokenSymbol, tokenDecimals, '0x', '0x', 0, '0x'],
            );
            await expect(service.deployRemoteCanonicalToken(tokenId, destinationChain, gasValue, { value: gasValue }))
                .to.emit(service, 'RemoteStandardizedTokenAndManagerDeploymentInitialized')
                .withArgs(tokenId, tokenName, tokenSymbol, tokenDecimals, '0x', '0x', 0, '0x', destinationChain, gasValue)
                .and.to.emit(gasService, 'NativeGasPaidForContractCall')
                .withArgs(service.address, destinationChain, service.address.toLowerCase(), keccak256(payload), gasValue, wallet.address)
                .and.to.emit(gateway, 'ContractCall')
                .withArgs(service.address, destinationChain, service.address.toLowerCase(), keccak256(payload), payload);
        });

        it('Should revert if token manager for given tokenID is not a canonical token manager', async () => {
            const tokenName = 'Standardized Token';
            const tokenSymbol = 'ST';
            const tokenDecimals = 13;
            const salt = getRandomBytes32();
            const mintAmount = 123456;

            const tokenId = await service.getCustomTokenId(wallet.address, salt);
            const tokenAddress = await service.getStandardizedTokenAddress(tokenId);
            const params = defaultAbiCoder.encode(['bytes', 'address'], [wallet.address, tokenAddress]);
            await expect(
                service.deployAndRegisterStandardizedToken(salt, tokenName, tokenSymbol, tokenDecimals, mintAmount, wallet.address),
            )
                .to.emit(service, 'TokenManagerDeployed')
                .withArgs(tokenId, MINT_BURN, params);
            const tokenManagerAddress = await service.getValidTokenManagerAddress(tokenId);
            expect(tokenManagerAddress).to.not.equal(AddressZero);

            const gasValue = 1e6;
            await expectRevert(
                (gasOptions) => service.deployRemoteCanonicalToken(tokenId, destinationChain, gasValue, { ...gasOptions, value: gasValue }),
                service,
                'NotCanonicalTokenManager',
            );
        });

        it('Should revert on remote standardized token deployment if paused', async () => {
            let tx = await service.setPaused(true);
            await tx.wait();

            const salt = getRandomBytes32();
            const tokenId = await service.getCustomTokenId(wallet.address, salt);
            const gasValue = 1e6;

            await expectRevert(
                (gasOptions) => service.deployRemoteCanonicalToken(tokenId, destinationChain, gasValue, { ...gasOptions, value: gasValue }),
                service,
                'Paused',
            );

            tx = await service.setPaused(false);
            await tx.wait();
        });
    });

    describe('Deploy and Register Standardized Token', () => {
        const tokenName = 'Token Name';
        const tokenSymbol = 'TN';
        const tokenDecimals = 13;
        const mintAmount = 123456;
        let txPaused;

        beforeEach(async () => {
            txPaused = await service.setPaused(false);
            await txPaused.wait();
        });

        it('Should register a standardized token', async () => {
            const salt = getRandomBytes32();
            const tokenId = await service.getCustomTokenId(wallet.address, salt);
            const tokenAddress = await service.getStandardizedTokenAddress(tokenId);
            const params = defaultAbiCoder.encode(['bytes', 'address'], [wallet.address, tokenAddress]);
            await expect(
                service.deployAndRegisterStandardizedToken(salt, tokenName, tokenSymbol, tokenDecimals, mintAmount, wallet.address),
            )
                .to.emit(service, 'TokenManagerDeployed')
                .withArgs(tokenId, MINT_BURN, params);
            const tokenManagerAddress = await service.getValidTokenManagerAddress(tokenId);
            expect(tokenManagerAddress).to.not.equal(AddressZero);
            const tokenManager = new Contract(tokenManagerAddress, TokenManager.abi, wallet);

            expect(await tokenManager.operator()).to.equal(wallet.address);
        });

        it('Should revert when registering a standardized token when service is paused', async () => {
            const salt = getRandomBytes32();

            txPaused = await service.setPaused(true);
            await txPaused.wait();

            await expectRevert(
                (gasOptions) =>
                    service.deployAndRegisterStandardizedToken(
                        salt,
                        tokenName,
                        tokenSymbol,
                        tokenDecimals,
                        mintAmount,
                        wallet.address,
                        gasOptions,
                    ),
                service,
                'Paused',
            );

            txPaused = await service.setPaused(false);
            await txPaused.wait();
        });

        it('Should revert when registering a standardized token as a lock/unlock for a second time', async () => {
            const salt = getRandomBytes32();
            const tokenId = await service.getCustomTokenId(wallet.address, salt);
            const tokenAddress = await service.getStandardizedTokenAddress(tokenId);
            const params = defaultAbiCoder.encode(['bytes', 'address'], [wallet.address, tokenAddress]);
            await expect(
                service.deployAndRegisterStandardizedToken(salt, tokenName, tokenSymbol, tokenDecimals, mintAmount, wallet.address),
            )
                .to.emit(service, 'TokenManagerDeployed')
                .withArgs(tokenId, MINT_BURN, params);
            const tokenManagerAddress = await service.getValidTokenManagerAddress(tokenId);
            expect(tokenManagerAddress).to.not.equal(AddressZero);
            const tokenManager = new Contract(tokenManagerAddress, TokenManager.abi, wallet);

            expect(await tokenManager.operator()).to.equal(wallet.address);

            // Register the same token again
            await expectRevert(
                (gasOptions) =>
                    service.deployAndRegisterStandardizedToken(
                        salt,
                        tokenName,
                        tokenSymbol,
                        tokenDecimals,
                        mintAmount,
                        wallet.address,
                        gasOptions,
                    ),
                service,
                'StandardizedTokenDeploymentFailed',
            );
        });
    });

    describe('Deploy and Register remote Standardized Token', () => {
        const tokenName = 'Token Name';
        const tokenSymbol = 'TN';
        const tokenDecimals = 13;
        const distributor = '0x12345678';
        const mintTo = '0x0abc';
        const mintAmount = 123456;
        const operator = '0x5678';
        const gasValue = 1234;
        const salt = getRandomBytes32();
        let txPaused;

        beforeEach(async () => {
            txPaused = await service.setPaused(false);
            await txPaused.wait();
        });

        it('Should initialize a remote standardized token deployment', async () => {
            const tokenId = await service.getCustomTokenId(wallet.address, salt);
            const payload = defaultAbiCoder.encode(
                ['uint256', 'bytes32', 'string', 'string', 'uint8', 'bytes', 'bytes', 'uint256', 'bytes'],
                [
                    SELECTOR_DEPLOY_AND_REGISTER_STANDARDIZED_TOKEN,
                    tokenId,
                    tokenName,
                    tokenSymbol,
                    tokenDecimals,
                    distributor,
                    mintTo,
                    mintAmount,
                    operator,
                ],
            );
            await expect(
                service.deployAndRegisterRemoteStandardizedToken(
                    salt,
                    tokenName,
                    tokenSymbol,
                    tokenDecimals,
                    distributor,
                    mintTo,
                    mintAmount,
                    operator,
                    destinationChain,
                    gasValue,
                    { value: gasValue },
                ),
            )
                .to.emit(service, 'RemoteStandardizedTokenAndManagerDeploymentInitialized')
                .withArgs(
                    tokenId,
                    tokenName,
                    tokenSymbol,
                    tokenDecimals,
                    distributor,
                    mintTo,
                    mintAmount,
                    operator,
                    destinationChain,
                    gasValue,
                )
                .and.to.emit(gasService, 'NativeGasPaidForContractCall')
                .withArgs(service.address, destinationChain, service.address.toLowerCase(), keccak256(payload), gasValue, wallet.address)
                .and.to.emit(gateway, 'ContractCall')
                .withArgs(service.address, destinationChain, service.address.toLowerCase(), keccak256(payload), payload);
        });

        it('Should revert on remote standardized token deployment if paused', async () => {
            let tx = await service.setPaused(true);
            await tx.wait();

            await expectRevert(
                (gasOptions) =>
                    service.deployAndRegisterRemoteStandardizedToken(
                        salt,
                        tokenName,
                        tokenSymbol,
                        tokenDecimals,
                        distributor,
                        mintTo,
                        mintAmount,
                        operator,
                        destinationChain,
                        gasValue,
                        { ...gasOptions, value: gasValue },
                    ),
                service,
                'Paused',
            );

            tx = await service.setPaused(false);
            await tx.wait();
        });
    });

    describe('Receive Remote Standardized Token Deployment', () => {
        const tokenName = 'Token Name';
        const tokenSymbol = 'TN';
        const tokenDecimals = 13;
        let sourceAddress;
        let txPaused;

        before(async () => {
            sourceAddress = service.address.toLowerCase();
        });

        beforeEach(async () => {
            txPaused = await service.setPaused(false);
            await txPaused.wait();
        });

        it('Should revert on receiving a remote standardized token depoloyment if not approved by the gateway', async () => {
            const tokenId = getRandomBytes32();
            const distributor = wallet.address;
            const operator = wallet.address;
            const mintTo = '0x';
            const mintAmount = 1234;
            const commandId = getRandomBytes32();
            const payload = defaultAbiCoder.encode(
                ['uint256', 'bytes32', 'string', 'string', 'uint8', 'bytes', 'bytes', 'uint256', 'bytes'],
                [
                    SELECTOR_DEPLOY_AND_REGISTER_STANDARDIZED_TOKEN,
                    tokenId,
                    tokenName,
                    tokenSymbol,
                    tokenDecimals,
                    distributor,
                    mintTo,
                    mintAmount,
                    operator,
                ],
            );

            await expectRevert(
                (gasOptions) => service.execute(commandId, sourceChain, sourceAddress, payload, gasOptions),
                service,
                'NotApprovedByGateway',
            );
        });

        it('Should be able to receive a remote standardized token depoloyment with a lock/unlock token manager', async () => {
            const tokenId = getRandomBytes32();
            const distributor = wallet.address;
            const operator = wallet.address;
            const mintTo = '0x';
            const mintAmount = 1234;
            const tokenManagerAddress = await service.getTokenManagerAddress(tokenId);
            const tokenAddress = await service.getStandardizedTokenAddress(tokenId);
            const params = defaultAbiCoder.encode(['bytes', 'address'], [distributor, tokenAddress]);
            const payload = defaultAbiCoder.encode(
                ['uint256', 'bytes32', 'string', 'string', 'uint8', 'bytes', 'bytes', 'uint256', 'bytes'],
                [
                    SELECTOR_DEPLOY_AND_REGISTER_STANDARDIZED_TOKEN,
                    tokenId,
                    tokenName,
                    tokenSymbol,
                    tokenDecimals,
                    distributor,
                    mintTo,
                    mintAmount,
                    operator,
                ],
            );
            const commandId = await approveContractCall(gateway, sourceChain, sourceAddress, service.address, payload);
            const token = new Contract(tokenAddress, Token.abi, wallet);

            await expect(service.execute(commandId, sourceChain, sourceAddress, payload))
                .to.emit(service, 'StandardizedTokenDeployed')
                .withArgs(tokenId, distributor, tokenName, tokenSymbol, tokenDecimals, mintAmount, distributor)
                .and.to.emit(token, 'Transfer')
                .withArgs(AddressZero, wallet.address, mintAmount)
                .and.to.emit(service, 'TokenManagerDeployed')
                .withArgs(tokenId, MINT_BURN, params);
            const tokenManager = new Contract(tokenManagerAddress, TokenManager.abi, wallet);
            expect(await tokenManager.tokenAddress()).to.equal(tokenAddress);
            expect(await tokenManager.operator()).to.equal(wallet.address);
        });

        it('Should be able to receive a remote standardized token depoloyment with a mint/burn token manager', async () => {
            const tokenId = getRandomBytes32();
            const tokenManagerAddress = await service.getTokenManagerAddress(tokenId);
            const distributor = tokenManagerAddress;
            const operator = wallet.address;
            const mintTo = '0x';
            const mintAmount = 0;
            const tokenAddress = await service.getStandardizedTokenAddress(tokenId);
            const params = defaultAbiCoder.encode(['bytes', 'address'], [operator, tokenAddress]);
            const payload = defaultAbiCoder.encode(
                ['uint256', 'bytes32', 'string', 'string', 'uint8', 'bytes', 'bytes', 'uint256', 'bytes'],
                [
                    SELECTOR_DEPLOY_AND_REGISTER_STANDARDIZED_TOKEN,
                    tokenId,
                    tokenName,
                    tokenSymbol,
                    tokenDecimals,
                    distributor,
                    mintTo,
                    mintAmount,
                    operator,
                ],
            );
            const commandId = await approveContractCall(gateway, sourceChain, sourceAddress, service.address, payload);

            await expect(service.execute(commandId, sourceChain, sourceAddress, payload))
                .to.emit(service, 'StandardizedTokenDeployed')
                .withArgs(tokenId, distributor, tokenName, tokenSymbol, tokenDecimals, mintAmount, distributor)
                .and.to.emit(service, 'TokenManagerDeployed')
                .withArgs(tokenId, MINT_BURN, params);
            const tokenManager = new Contract(tokenManagerAddress, TokenManager.abi, wallet);
            expect(await tokenManager.tokenAddress()).to.equal(tokenAddress);
            expect(await tokenManager.operator()).to.equal(operator);
        });

        it('Should be able to receive a remote standardized token depoloyment with a mint/burn token manager with empty distributor and operator', async () => {
            const tokenId = getRandomBytes32();
            const tokenManagerAddress = await service.getTokenManagerAddress(tokenId);
            const distributor = '0x';
            const mintTo = '0x';
            const mintAmount = 1234;
            const operator = '0x';
            const tokenAddress = await service.getStandardizedTokenAddress(tokenId);
            const params = defaultAbiCoder.encode(['bytes', 'address'], [service.address, tokenAddress]);
            const payload = defaultAbiCoder.encode(
                ['uint256', 'bytes32', 'string', 'string', 'uint8', 'bytes', 'bytes', 'uint256', 'bytes'],
                [
                    SELECTOR_DEPLOY_AND_REGISTER_STANDARDIZED_TOKEN,
                    tokenId,
                    tokenName,
                    tokenSymbol,
                    tokenDecimals,
                    distributor,
                    mintTo,
                    mintAmount,
                    operator,
                ],
            );
            const commandId = await approveContractCall(gateway, sourceChain, sourceAddress, service.address, payload);
            const token = new Contract(tokenAddress, Token.abi, wallet);

            await expect(service.execute(commandId, sourceChain, sourceAddress, payload))
                .to.emit(service, 'StandardizedTokenDeployed')
                .withArgs(tokenId, tokenManagerAddress, tokenName, tokenSymbol, tokenDecimals, mintAmount, tokenManagerAddress)
                .and.to.emit(token, 'Transfer')
                .withArgs(AddressZero, tokenManagerAddress, mintAmount)
                .and.to.emit(service, 'TokenManagerDeployed')
                .withArgs(tokenId, MINT_BURN, params);
            const tokenManager = new Contract(tokenManagerAddress, TokenManager.abi, wallet);
            expect(await tokenManager.tokenAddress()).to.equal(tokenAddress);
            expect(await tokenManager.operator()).to.equal(service.address);
        });

        it('Should be able to receive a remote standardized token depoloyment with a mint/burn token manager with non-empty mintTo bytes', async () => {
            const tokenId = getRandomBytes32();
            const tokenManagerAddress = await service.getTokenManagerAddress(tokenId);
            const distributor = '0x';
            const mintTo = arrayify(tokenManagerAddress);
            const mintAmount = 1234;
            const operator = '0x';
            const tokenAddress = await service.getStandardizedTokenAddress(tokenId);
            const params = defaultAbiCoder.encode(['bytes', 'address'], [service.address, tokenAddress]);
            const payload = defaultAbiCoder.encode(
                ['uint256', 'bytes32', 'string', 'string', 'uint8', 'bytes', 'bytes', 'uint256', 'bytes'],
                [
                    SELECTOR_DEPLOY_AND_REGISTER_STANDARDIZED_TOKEN,
                    tokenId,
                    tokenName,
                    tokenSymbol,
                    tokenDecimals,
                    distributor,
                    mintTo,
                    mintAmount,
                    operator,
                ],
            );
            const commandId = await approveContractCall(gateway, sourceChain, sourceAddress, service.address, payload);
            const token = new Contract(tokenAddress, Token.abi, wallet);

            await expect(service.execute(commandId, sourceChain, sourceAddress, payload))
                .to.emit(service, 'StandardizedTokenDeployed')
                .withArgs(tokenId, tokenManagerAddress, tokenName, tokenSymbol, tokenDecimals, mintAmount, tokenManagerAddress)
                .and.to.emit(token, 'Transfer')
                .withArgs(AddressZero, tokenManagerAddress, mintAmount)
                .and.to.emit(service, 'TokenManagerDeployed')
                .withArgs(tokenId, MINT_BURN, params);
            const tokenManager = new Contract(tokenManagerAddress, TokenManager.abi, wallet);
            expect(await tokenManager.tokenAddress()).to.equal(tokenAddress);
            expect(await tokenManager.operator()).to.equal(service.address);
        });
<<<<<<< HEAD

        it('Should revert on execute with token', async () => {
            const commandId = getRandomBytes32();
            const sourceAddress = 'Source Address';
            const payload = '0x';
            const amount = 123;

            await expectRevert(
                (gasOptions) => service.executeWithToken(commandId, sourceChain, sourceAddress, payload, tokenSymbol, amount, gasOptions),
                service,
                'ExecuteWithTokenNotSupported',
            );
        });
=======
>>>>>>> 59c7cae4
    });

    describe('Custom Token Manager Deployment', () => {
        let txPaused;

        beforeEach(async () => {
            txPaused = await service.setPaused(false);
            await txPaused.wait();
        });

        it('Should deploy a lock/unlock token manager', async () => {
            const tokenName = 'Token Name';
            const tokenSymbol = 'TN';
            const tokenDecimals = 13;
            const salt = getRandomBytes32();
            const tokenId = await service.getCustomTokenId(wallet.address, salt);
            const tokenManagerAddress = await service.getTokenManagerAddress(tokenId);
            const token = await deployContract(wallet, 'InterchainTokenTest', [tokenName, tokenSymbol, tokenDecimals, tokenManagerAddress]);
            const params = defaultAbiCoder.encode(['bytes', 'address'], [wallet.address, token.address]);

            const tx = service.deployCustomTokenManager(salt, LOCK_UNLOCK, params);
            await expect(tx).to.emit(service, 'TokenManagerDeployed').withArgs(tokenId, LOCK_UNLOCK, params);

            expect(tokenManagerAddress).to.not.equal(AddressZero);
            const tokenManager = new Contract(tokenManagerAddress, TokenManager.abi, wallet);

            expect(await tokenManager.operator()).to.equal(wallet.address);

            const tokenAddress = await service.getTokenAddress(tokenId);
            expect(tokenAddress).to.eq(token.address);
        });

        it('Should deploy a mint/burn token manager', async () => {
            const tokenName = 'Token Name';
            const tokenSymbol = 'TN';
            const tokenDecimals = 13;
            const salt = getRandomBytes32();
            const tokenId = await service.getCustomTokenId(wallet.address, salt);
            const tokenManagerAddress = await service.getTokenManagerAddress(tokenId);
            const token = await deployContract(wallet, 'InterchainTokenTest', [tokenName, tokenSymbol, tokenDecimals, tokenManagerAddress]);
            const params = defaultAbiCoder.encode(['bytes', 'address'], [wallet.address, token.address]);

            const tx = service.deployCustomTokenManager(salt, MINT_BURN, params);
            await expect(tx).to.emit(service, 'TokenManagerDeployed').withArgs(tokenId, MINT_BURN, params);

            expect(tokenManagerAddress).to.not.equal(AddressZero);
            const tokenManager = new Contract(tokenManagerAddress, TokenManager.abi, wallet);

            expect(await tokenManager.operator()).to.equal(wallet.address);

            const tokenAddress = await service.getTokenAddress(tokenId);
            expect(tokenAddress).to.eq(token.address);
        });

        it('Should deploy a mint/burn_from token manager', async () => {
            const tokenName = 'Token Name';
            const tokenSymbol = 'TN';
            const tokenDecimals = 13;
            const salt = getRandomBytes32();
            const tokenId = await service.getCustomTokenId(wallet.address, salt);
            const tokenManagerAddress = await service.getTokenManagerAddress(tokenId);
            const token = await deployContract(wallet, 'InterchainTokenTest', [tokenName, tokenSymbol, tokenDecimals, tokenManagerAddress]);
            const params = defaultAbiCoder.encode(['bytes', 'address'], [wallet.address, token.address]);

            const tx = service.deployCustomTokenManager(salt, MINT_BURN_FROM, params);
            await expect(tx).to.emit(service, 'TokenManagerDeployed').withArgs(tokenId, MINT_BURN_FROM, params);

            expect(tokenManagerAddress).to.not.equal(AddressZero);
            const tokenManager = new Contract(tokenManagerAddress, TokenManager.abi, wallet);

            expect(await tokenManager.operator()).to.equal(wallet.address);

            const tokenAddress = await service.getTokenAddress(tokenId);
            expect(tokenAddress).to.eq(token.address);
        });

        it('Should deploy a lock/unlock with fee on transfer token manager', async () => {
            const tokenName = 'Token Name';
            const tokenSymbol = 'TN';
            const tokenDecimals = 13;
            const salt = getRandomBytes32();
            const tokenId = await service.getCustomTokenId(wallet.address, salt);
            const tokenManagerAddress = await service.getTokenManagerAddress(tokenId);
            const token = await deployContract(wallet, 'FeeOnTransferTokenTest', [
                tokenName,
                tokenSymbol,
                tokenDecimals,
                tokenManagerAddress,
            ]);
            const params = defaultAbiCoder.encode(['bytes', 'address'], [wallet.address, token.address]);

            const tx = service.deployCustomTokenManager(salt, LOCK_UNLOCK_FEE_ON_TRANSFER, params);
            await expect(tx).to.emit(service, 'TokenManagerDeployed').withArgs(tokenId, LOCK_UNLOCK_FEE_ON_TRANSFER, params);

            expect(tokenManagerAddress).to.not.equal(AddressZero);
            const tokenManager = new Contract(tokenManagerAddress, TokenManager.abi, wallet);

            expect(await tokenManager.operator()).to.equal(wallet.address);

            const tokenAddress = await service.getTokenAddress(tokenId);
            expect(tokenAddress).to.eq(token.address);
        });

        it('Should deploy a liquidity pool token manager', async () => {
            const tokenName = 'Token Name';
            const tokenSymbol = 'TN';
            const tokenDecimals = 13;
            const salt = getRandomBytes32();
            const tokenId = await service.getCustomTokenId(wallet.address, salt);
            const tokenManagerAddress = await service.getTokenManagerAddress(tokenId);
            const token = await deployContract(wallet, 'InterchainTokenTest', [tokenName, tokenSymbol, tokenDecimals, tokenManagerAddress]);
            const params = defaultAbiCoder.encode(['bytes', 'address', 'address'], [wallet.address, token.address, liquidityPool.address]);

            const tx = service.deployCustomTokenManager(salt, LIQUIDITY_POOL, params);
            await expect(tx).to.emit(service, 'TokenManagerDeployed').withArgs(tokenId, LIQUIDITY_POOL, params);

            expect(tokenManagerAddress).to.not.equal(AddressZero);
            const tokenManager = new Contract(tokenManagerAddress, TokenManager.abi, wallet);

            expect(await tokenManager.operator()).to.equal(wallet.address);

            const tokenAddress = await service.getTokenAddress(tokenId);
            expect(tokenAddress).to.eq(token.address);
        });

        it('Should allow operator to change the liquidity pool address', async () => {
            const tokenName = 'Token Name';
            const tokenSymbol = 'TN';
            const tokenDecimals = 13;
            const salt = getRandomBytes32();
            const tokenId = await service.getCustomTokenId(wallet.address, salt);
            const tokenManagerAddress = await service.getTokenManagerAddress(tokenId);
            const token = await deployContract(wallet, 'InterchainTokenTest', [tokenName, tokenSymbol, tokenDecimals, tokenManagerAddress]);
            const params = defaultAbiCoder.encode(['bytes', 'address', 'address'], [wallet.address, token.address, liquidityPool.address]);

            const tx = service.deployCustomTokenManager(salt, LIQUIDITY_POOL, params);
            await expect(tx).to.emit(service, 'TokenManagerDeployed').withArgs(tokenId, LIQUIDITY_POOL, params);

            expect(tokenManagerAddress).to.not.equal(AddressZero);
            const tokenManagerLiquidityPool = new Contract(tokenManagerAddress, TokenManagerLiquidityPool.abi, wallet);

            expectRevert(
                (gasOptions) => tokenManagerLiquidityPool.connect(otherWallet).setLiquidityPool(otherWallet.address, gasOptions),
                tokenManagerLiquidityPool,
                'NotOperator',
            );

            await tokenManagerLiquidityPool.setLiquidityPool(otherWallet.address).then((tx) => tx.wait());

            const newLiquidityPool = await tokenManagerLiquidityPool.liquidityPool();
            expect(newLiquidityPool).to.eq(otherWallet.address);
        });

        it('Should revert when deploying a custom token manager twice', async () => {
            const tokenName = 'Token Name';
            const tokenSymbol = 'TN';
            const tokenDecimals = 13;
            const salt = getRandomBytes32();
            const tokenId = await service.getCustomTokenId(wallet.address, salt);
            const tokenManagerAddress = await service.getTokenManagerAddress(tokenId);
            const token = await deployContract(wallet, 'InterchainTokenTest', [tokenName, tokenSymbol, tokenDecimals, tokenManagerAddress]);
            const params = defaultAbiCoder.encode(['bytes', 'address'], [wallet.address, token.address]);

            const tx = service.deployCustomTokenManager(salt, LOCK_UNLOCK, params);
            await expect(tx).to.emit(service, 'TokenManagerDeployed').withArgs(tokenId, LOCK_UNLOCK, params);

            await expectRevert(
                (gasOptions) => service.deployCustomTokenManager(salt, LOCK_UNLOCK, params, gasOptions),
                service,
                'TokenManagerDeploymentFailed',
            );
        });

        it('Should revert when deploying a custom token manager if paused', async () => {
            let tx2 = await service.setPaused(true);
            await tx2.wait();

            const tokenName = 'Token Name';
            const tokenSymbol = 'TN';
            const tokenDecimals = 13;
            const salt = getRandomBytes32();
            const tokenId = await service.getCustomTokenId(wallet.address, salt);
            const tokenManagerAddress = await service.getTokenManagerAddress(tokenId);
            const token = await deployContract(wallet, 'InterchainTokenTest', [tokenName, tokenSymbol, tokenDecimals, tokenManagerAddress]);
            const params = defaultAbiCoder.encode(['bytes', 'address'], [wallet.address, token.address]);

            await expectRevert((gasOptions) => service.deployCustomTokenManager(salt, LOCK_UNLOCK, params, gasOptions), service, 'Paused');

            tx2 = await service.setPaused(false);
            await tx2.wait();
        });
    });

    describe('Initialize remote custom token manager deployment', () => {
        let txPaused;

        beforeEach(async () => {
            txPaused = await service.setPaused(false);
            await txPaused.wait();
        });

        it('Should initialize a remote custom token manager deployment', async () => {
            const salt = getRandomBytes32();
            const tokenId = await service.getCustomTokenId(wallet.address, salt);
            const gasValue = 1e6;
            const params = '0x1234';
            const type = LOCK_UNLOCK;
            const payload = defaultAbiCoder.encode(
                ['uint256', 'bytes32', 'uint256', 'bytes'],
                [SELECTOR_DEPLOY_TOKEN_MANAGER, tokenId, type, params],
            );

            await expect(service.deployRemoteCustomTokenManager(salt, destinationChain, type, params, gasValue, { value: gasValue }))
                .to.emit(service, 'RemoteTokenManagerDeploymentInitialized')
                .withArgs(tokenId, destinationChain, gasValue, type, params)
                .and.to.emit(gasService, 'NativeGasPaidForContractCall')
                .withArgs(service.address, destinationChain, service.address.toLowerCase(), keccak256(payload), gasValue, wallet.address)
                .and.to.emit(gateway, 'ContractCall')
                .withArgs(service.address, destinationChain, service.address.toLowerCase(), keccak256(payload), payload);
        });

        it('Should revert on remote custom token manager deployment if paused', async () => {
            let tx = await service.setPaused(true);
            await tx.wait();

            const salt = getRandomBytes32();
            const gasValue = 1e6;
            const params = '0x1234';
            const type = LOCK_UNLOCK;

            await expectRevert(
                (gasOptions) =>
                    service.deployRemoteCustomTokenManager(salt, destinationChain, type, params, gasValue, {
                        ...gasOptions,
                        value: gasValue,
                    }),
                service,
                'Paused',
            );
            tx = await service.setPaused(false);
            await tx.wait();
        });
    });

    describe('Initialize remote standardized token and manager deployment', () => {
        let txPaused;

        beforeEach(async () => {
            txPaused = await service.setPaused(false);
            await txPaused.wait();
        });

        it('Should initialize a remote custom token manager deployment', async () => {
            const salt = getRandomBytes32();
            const tokenId = await service.getCustomTokenId(wallet.address, salt);
            const gasValue = 1e6;
            const params = '0x1234';
            const type = LOCK_UNLOCK;
            const payload = defaultAbiCoder.encode(
                ['uint256', 'bytes32', 'uint256', 'bytes'],
                [SELECTOR_DEPLOY_TOKEN_MANAGER, tokenId, type, params],
            );

            await expect(service.deployRemoteCustomTokenManager(salt, destinationChain, type, params, gasValue, { value: gasValue }))
                .to.emit(service, 'RemoteTokenManagerDeploymentInitialized')
                .withArgs(tokenId, destinationChain, gasValue, type, params)
                .and.to.emit(gasService, 'NativeGasPaidForContractCall')
                .withArgs(service.address, destinationChain, service.address.toLowerCase(), keccak256(payload), gasValue, wallet.address)
                .and.to.emit(gateway, 'ContractCall')
                .withArgs(service.address, destinationChain, service.address.toLowerCase(), keccak256(payload), payload);
        });

        it('Should revert on remote custom token manager deployment if paused', async () => {
            let tx = await service.setPaused(true);
            await tx.wait();

            const salt = getRandomBytes32();
            const gasValue = 1e6;
            const params = '0x1234';
            const type = LOCK_UNLOCK;

            await expectRevert(
                (gasOptions) =>
                    service.deployRemoteCustomTokenManager(salt, destinationChain, type, params, gasValue, {
                        ...gasOptions,
                        value: gasValue,
                    }),
                service,
                'Paused',
            );
            tx = await service.setPaused(false);
            await tx.wait();
        });
    });

    describe('Receive Remote Token Manager Deployment', () => {
        let sourceAddress;

        before(async () => {
            sourceAddress = service.address.toLowerCase();
        });

        it('Should be able to receive a remote lock/unlock token manager depoloyment', async () => {
            const tokenName = 'Token Name';
            const tokenSymbol = 'TN';
            const tokenDecimals = 13;
            const tokenId = getRandomBytes32();
            const tokenManagerAddress = await service.getTokenManagerAddress(tokenId);
            const token = await deployContract(wallet, 'InterchainTokenTest', [tokenName, tokenSymbol, tokenDecimals, tokenManagerAddress]);

            const params = defaultAbiCoder.encode(['bytes', 'address'], [wallet.address, token.address]);
            const payload = defaultAbiCoder.encode(
                ['uint256', 'bytes32', 'uint256', 'bytes'],
                [SELECTOR_DEPLOY_TOKEN_MANAGER, tokenId, LOCK_UNLOCK, params],
            );
            const commandId = await approveContractCall(gateway, sourceChain, sourceAddress, service.address, payload);

            await expect(service.execute(commandId, sourceChain, sourceAddress, payload))
                .to.emit(service, 'TokenManagerDeployed')
                .withArgs(tokenId, LOCK_UNLOCK, params);
            const tokenManager = new Contract(tokenManagerAddress, TokenManager.abi, wallet);
            expect(await tokenManager.tokenAddress()).to.equal(token.address);
            expect(await tokenManager.operator()).to.equal(wallet.address);
        });

        it('Should be able to receive a remote mint/burn token manager depoloyment', async () => {
            const tokenName = 'Token Name';
            const tokenSymbol = 'TN';
            const tokenDecimals = 13;
            const tokenId = getRandomBytes32();
            const tokenManagerAddress = await service.getTokenManagerAddress(tokenId);
            const token = await deployContract(wallet, 'InterchainTokenTest', [tokenName, tokenSymbol, tokenDecimals, tokenManagerAddress]);

            const params = defaultAbiCoder.encode(['bytes', 'address'], [wallet.address, token.address]);
            const payload = defaultAbiCoder.encode(
                ['uint256', 'bytes32', 'uint256', 'bytes'],
                [SELECTOR_DEPLOY_TOKEN_MANAGER, tokenId, MINT_BURN, params],
            );
            const commandId = await approveContractCall(gateway, sourceChain, sourceAddress, service.address, payload);

            await expect(service.execute(commandId, sourceChain, sourceAddress, payload))
                .to.emit(service, 'TokenManagerDeployed')
                .withArgs(tokenId, MINT_BURN, params);
            const tokenManager = new Contract(tokenManagerAddress, TokenManager.abi, wallet);
            expect(await tokenManager.tokenAddress()).to.equal(token.address);
            expect(await tokenManager.operator()).to.equal(wallet.address);
        });

        it('Should be able to receive a remote liquidity pool token manager depoloyment', async () => {
            const tokenName = 'Token Name';
            const tokenSymbol = 'TN';
            const tokenDecimals = 13;
            const tokenId = getRandomBytes32();
            const tokenManagerAddress = await service.getTokenManagerAddress(tokenId);
            const token = await deployContract(wallet, 'InterchainTokenTest', [tokenName, tokenSymbol, tokenDecimals, tokenManagerAddress]);

            const params = defaultAbiCoder.encode(['bytes', 'address', 'address'], [wallet.address, token.address, liquidityPool.address]);
            const payload = defaultAbiCoder.encode(
                ['uint256', 'bytes32', 'uint256', 'bytes'],
                [SELECTOR_DEPLOY_TOKEN_MANAGER, tokenId, LIQUIDITY_POOL, params],
            );
            const commandId = await approveContractCall(gateway, sourceChain, sourceAddress, service.address, payload);

            await expect(service.execute(commandId, sourceChain, sourceAddress, payload))
                .to.emit(service, 'TokenManagerDeployed')
                .withArgs(tokenId, LIQUIDITY_POOL, params);
            const tokenManager = new Contract(tokenManagerAddress, TokenManager.abi, wallet);
            expect(await tokenManager.tokenAddress()).to.equal(token.address);
            expect(await tokenManager.operator()).to.equal(wallet.address);
        });
    });

    describe('Send Token', () => {
        const amount = 1234;
        const destAddress = '0x5678';
        const gasValue = 90;

        for (const type of ['lockUnlock', 'mintBurn', 'lockUnlockFee', 'liquidityPool']) {
            it(`Should be able to initiate an interchain token transfer [${type}]`, async () => {
                const [token, tokenManager, tokenId] = await deployFunctions[type](`Test Token ${type}`, 'TT', 12, amount);
                const sendAmount = type === 'lockUnlockFee' ? amount - 10 : amount;
                const payload = defaultAbiCoder.encode(
                    ['uint256', 'bytes32', 'bytes', 'uint256'],
                    [SELECTOR_SEND_TOKEN, tokenId, destAddress, sendAmount],
                );
                const payloadHash = keccak256(payload);

                let transferToAddress = AddressZero;

                if (type === 'lockUnlock' || type === 'lockUnlockFee') {
                    transferToAddress = tokenManager.address;
                } else if (type === 'liquidityPool') {
                    transferToAddress = liquidityPool.address;
                }

                await expect(tokenManager.interchainTransfer(destinationChain, destAddress, amount, '0x', { value: gasValue }))
                    .and.to.emit(token, 'Transfer')
                    .withArgs(wallet.address, transferToAddress, amount)
                    .and.to.emit(gateway, 'ContractCall')
                    .withArgs(service.address, destinationChain, service.address.toLowerCase(), payloadHash, payload)
                    .and.to.emit(gasService, 'NativeGasPaidForContractCall')
                    .withArgs(service.address, destinationChain, service.address.toLowerCase(), payloadHash, gasValue, wallet.address)
                    .to.emit(service, 'TokenSent')
                    .withArgs(tokenId, destinationChain, destAddress, sendAmount);
            });
        }

        it(`Should revert on initiate interchain token transfer when service is paused`, async () => {
            const [, tokenManager] = await deployFunctions.lockUnlock(`Test Token lockUnlock`, 'TT', 12, amount);

            let txPaused = await service.setPaused(true);
            await txPaused.wait();

            await expectRevert(
                (gasOptions) =>
                    tokenManager.interchainTransfer(destinationChain, destAddress, amount, '0x', { ...gasOptions, value: gasValue }),
                service,
                'Paused',
            );

            txPaused = await service.setPaused(false);
            await txPaused.wait();
        });

        it(`Should revert on transmit send token when not called by token manager`, async () => {
            const [, tokenManager, tokenId] = await deployFunctions.lockUnlock(`Test Token lockUnlock`, 'TT', 12, amount);

            await expectRevert(
                (gasOptions) =>
                    service.transmitSendToken(tokenId, tokenManager.address, destinationChain, destAddress, amount, '0x', {
                        ...gasOptions,
                        value: gasValue,
                    }),
                service,
                'NotTokenManager',
            );
        });
    });

    describe('Execute checks', () => {
        const sourceChain = 'source chain';
        let sourceAddress;
        const amount = 1234;
        let destAddress;

        before(async () => {
            sourceAddress = service.address.toLowerCase();
            destAddress = wallet.address;
        });

        it('Should revert on execute if remote address validation fails', async () => {
            const [token, tokenManager, tokenId] = await deployFunctions.lockUnlock(`Test Token Lock Unlock`, 'TT', 12, amount);
            (await await token.transfer(tokenManager.address, amount)).wait();

            const payload = defaultAbiCoder.encode(
                ['uint256', 'bytes32', 'bytes', 'uint256'],
                [SELECTOR_SEND_TOKEN, tokenId, destAddress, amount],
            );
            const commandId = await approveContractCall(gateway, sourceChain, wallet.address, service.address, payload);

            await expectRevert(
                (gasOptions) => service.execute(commandId, sourceChain, wallet.address, payload, gasOptions),
                service,
                'NotRemoteService',
            );
        });

        it('Should revert on execute if the service is paused', async () => {
            const [token, tokenManager, tokenId] = await deployFunctions.lockUnlock(`Test Token Lock Unlock`, 'TT', 12, amount);
            (await await token.transfer(tokenManager.address, amount)).wait();

            const payload = defaultAbiCoder.encode(
                ['uint256', 'bytes32', 'bytes', 'uint256'],
                [SELECTOR_SEND_TOKEN, tokenId, destAddress, amount],
            );
            const commandId = await approveContractCall(gateway, sourceChain, sourceAddress, service.address, payload);

            let txPaused = await service.setPaused(true);
            await txPaused.wait();

            await expectRevert(
                (gasOptions) => service.execute(commandId, sourceChain, sourceAddress, payload, gasOptions),
                service,
                'Paused',
            );

            txPaused = await service.setPaused(false);
            await txPaused.wait();
        });

        it('Should revert on execute with invalid selector', async () => {
            const [token, tokenManager, tokenId] = await deployFunctions.lockUnlock(`Test Token Lock Unlock`, 'TT', 12, amount);
            (await await token.transfer(tokenManager.address, amount)).wait();

            const payload = defaultAbiCoder.encode(
                ['uint256', 'bytes32', 'bytes', 'uint256'],
                [INVALID_SELECTOR, tokenId, destAddress, amount],
            );
            const commandId = await approveContractCall(gateway, sourceChain, sourceAddress, service.address, payload);

            await expectRevert(
                (gasOptions) => service.execute(commandId, sourceChain, sourceAddress, payload, gasOptions),
                service,
                'SelectorUnknown',
            );
        });
    });

    describe('Receive Remote Tokens', () => {
        let sourceAddress;
        const amount = 1234;
        let destAddress;

        before(async () => {
            sourceAddress = service.address.toLowerCase();
            destAddress = wallet.address;
        });

        it('Should be able to receive lock/unlock token', async () => {
            const [token, tokenManager, tokenId] = await deployFunctions.lockUnlock(`Test Token Lock Unlock`, 'TT', 12, amount);
            (await await token.transfer(tokenManager.address, amount)).wait();

            const payload = defaultAbiCoder.encode(
                ['uint256', 'bytes32', 'bytes', 'uint256'],
                [SELECTOR_SEND_TOKEN, tokenId, destAddress, amount],
            );
            const commandId = await approveContractCall(gateway, sourceChain, sourceAddress, service.address, payload);

            await expect(service.execute(commandId, sourceChain, sourceAddress, payload))
                .to.emit(token, 'Transfer')
                .withArgs(tokenManager.address, destAddress, amount)
                .and.to.emit(service, 'TokenReceived')
                .withArgs(tokenId, sourceChain, destAddress, amount);
        });

        it('Should be able to receive mint/burn token', async () => {
            const [token, , tokenId] = await deployFunctions.mintBurn(`Test Token Mint Burn`, 'TT', 12, 0);

            const payload = defaultAbiCoder.encode(
                ['uint256', 'bytes32', 'bytes', 'uint256'],
                [SELECTOR_SEND_TOKEN, tokenId, destAddress, amount],
            );
            const commandId = await approveContractCall(gateway, sourceChain, sourceAddress, service.address, payload);

            await expect(service.execute(commandId, sourceChain, sourceAddress, payload))
                .to.emit(token, 'Transfer')
                .withArgs(AddressZero, destAddress, amount)
                .and.to.emit(service, 'TokenReceived')
                .withArgs(tokenId, sourceChain, destAddress, amount);
        });

        it('Should be able to receive lock/unlock with fee on transfer token', async () => {
            const [token, tokenManager, tokenId] = await deployFunctions.lockUnlockFee(`Test Token Lock Unlock`, 'TT', 12, amount + 10);
            (await await token.transfer(tokenManager.address, amount + 10)).wait();

            const payload = defaultAbiCoder.encode(
                ['uint256', 'bytes32', 'bytes', 'uint256'],
                [SELECTOR_SEND_TOKEN, tokenId, destAddress, amount],
            );
            const commandId = await approveContractCall(gateway, sourceChain, sourceAddress, service.address, payload);

            await expect(service.execute(commandId, sourceChain, sourceAddress, payload))
                .to.emit(token, 'Transfer')
                .withArgs(tokenManager.address, destAddress, amount)
                .and.to.emit(service, 'TokenReceived')
                .withArgs(tokenId, sourceChain, destAddress, amount - 10);
        });

        it('Should be able to receive liquidity pool token', async () => {
            const [token, , tokenId] = await deployFunctions.liquidityPool(`Test Token Liquidity Pool`, 'TTLP', 12, amount);
            (await await token.transfer(liquidityPool.address, amount)).wait();
            const payload = defaultAbiCoder.encode(
                ['uint256', 'bytes32', 'bytes', 'uint256'],
                [SELECTOR_SEND_TOKEN, tokenId, destAddress, amount],
            );
            const commandId = await approveContractCall(gateway, sourceChain, sourceAddress, service.address, payload);

            await expect(service.execute(commandId, sourceChain, sourceAddress, payload))
                .to.emit(token, 'Transfer')
                .withArgs(liquidityPool.address, destAddress, amount)
                .and.to.emit(service, 'TokenReceived')
                .withArgs(tokenId, sourceChain, destAddress, amount);
        });
    });

    describe('Send Token With Data', () => {
        const amount = 1234;
        const destAddress = '0x5678';
        const gasValue = 90;
        let sourceAddress;
        const data = '0x1234';

        before(() => {
            sourceAddress = wallet.address;
        });

        for (const type of ['lockUnlock', 'mintBurn', 'lockUnlockFee', 'liquidityPool']) {
            it(`Should be able to initiate an interchain token transfer [${type}]`, async () => {
                const [token, tokenManager, tokenId] = await deployFunctions[type](`Test Token ${type}`, 'TT', 12, amount);
                const sendAmount = type === 'lockUnlockFee' ? amount - 10 : amount;
                const payload = defaultAbiCoder.encode(
                    ['uint256', 'bytes32', 'bytes', 'uint256', 'bytes', 'bytes'],
                    [SELECTOR_SEND_TOKEN_WITH_DATA, tokenId, destAddress, sendAmount, sourceAddress, data],
                );
                const payloadHash = keccak256(payload);

                let transferToAddress = AddressZero;

                if (type === 'lockUnlock' || type === 'lockUnlockFee') {
                    transferToAddress = tokenManager.address;
                } else if (type === 'liquidityPool') {
                    transferToAddress = liquidityPool.address;
                }

                await expect(tokenManager.callContractWithInterchainToken(destinationChain, destAddress, amount, data, { value: gasValue }))
                    .and.to.emit(token, 'Transfer')
                    .withArgs(wallet.address, transferToAddress, amount)
                    .and.to.emit(gateway, 'ContractCall')
                    .withArgs(service.address, destinationChain, service.address.toLowerCase(), payloadHash, payload)
                    .and.to.emit(gasService, 'NativeGasPaidForContractCall')
                    .withArgs(service.address, destinationChain, service.address.toLowerCase(), payloadHash, gasValue, wallet.address)
                    .to.emit(service, 'TokenSentWithData')
                    .withArgs(tokenId, destinationChain, destAddress, sendAmount, sourceAddress, data);
            });
        }

        for (const type of ['lockUnlock', 'mintBurn', 'lockUnlockFee', 'liquidityPool']) {
            it(`Should be able to initiate an interchain token transfer via the interchainTransfer function on the service [${type}]`, async () => {
                const [token, tokenManager, tokenId] = await deployFunctions[type](`Test Token ${type}`, 'TT', 12, amount);
                const sendAmount = type === 'lockUnlockFee' ? amount - 10 : amount;
                const metadata = '0x00000000';
                const payload = defaultAbiCoder.encode(
                    ['uint256', 'bytes32', 'bytes', 'uint256', 'bytes', 'bytes'],
                    [SELECTOR_SEND_TOKEN_WITH_DATA, tokenId, destAddress, sendAmount, sourceAddress, '0x'],
                );
                const payloadHash = keccak256(payload);

                let transferToAddress = AddressZero;

                if (type === 'lockUnlock' || type === 'lockUnlockFee') {
                    transferToAddress = tokenManager.address;
                } else if (type === 'liquidityPool') {
                    transferToAddress = liquidityPool.address;
                }

                await expect(service.interchainTransfer(tokenId, destinationChain, destAddress, amount, metadata))
                    .and.to.emit(token, 'Transfer')
                    .withArgs(wallet.address, transferToAddress, amount)
                    .and.to.emit(gateway, 'ContractCall')
                    .withArgs(service.address, destinationChain, service.address.toLowerCase(), payloadHash, payload)
                    .to.emit(service, 'TokenSentWithData')
                    .withArgs(tokenId, destinationChain, destAddress, sendAmount, sourceAddress, '0x');
            });
        }

        for (const type of ['lockUnlock', 'mintBurn', 'lockUnlockFee', 'liquidityPool']) {
            it(`Should be able to initiate an interchain token transfer via the sendTokenWithData function on the service [${type}]`, async () => {
                const [token, tokenManager, tokenId] = await deployFunctions[type](`Test Token ${type}`, 'TT', 12, amount);
                const sendAmount = type === 'lockUnlockFee' ? amount - 10 : amount;
                const payload = defaultAbiCoder.encode(
                    ['uint256', 'bytes32', 'bytes', 'uint256', 'bytes', 'bytes'],
                    [SELECTOR_SEND_TOKEN_WITH_DATA, tokenId, destAddress, sendAmount, sourceAddress, data],
                );
                const payloadHash = keccak256(payload);

                let transferToAddress = AddressZero;

                if (type === 'lockUnlock' || type === 'lockUnlockFee') {
                    transferToAddress = tokenManager.address;
                } else if (type === 'liquidityPool') {
                    transferToAddress = liquidityPool.address;
                }

                await expect(service.sendTokenWithData(tokenId, destinationChain, destAddress, amount, data))
                    .and.to.emit(token, 'Transfer')
                    .withArgs(wallet.address, transferToAddress, amount)
                    .and.to.emit(gateway, 'ContractCall')
                    .withArgs(service.address, destinationChain, service.address.toLowerCase(), payloadHash, payload)
                    .to.emit(service, 'TokenSentWithData')
                    .withArgs(tokenId, destinationChain, destAddress, sendAmount, sourceAddress, data);
            });
        }

        it(`Should revert on interchainTransfer function with invalid metadata version`, async () => {
            const [, , tokenId] = await deployFunctions.lockUnlock(`Test Token lockUnlock`, 'TT', 12, amount);

            const metadata = '0x00000001';

            await expectRevert(
                (gasOptions) => service.interchainTransfer(tokenId, destinationChain, destAddress, amount, metadata, gasOptions),
                service,
                'InvalidMetadataVersion',
            );
        });
    });

    describe('Receive Remote Tokens with Data', () => {
        let sourceAddress;
        const sourceAddressForService = '0x1234';
        const amount = 1234;
        let destAddress;
        let executable;

        before(async () => {
            sourceAddress = service.address.toLowerCase();
            executable = await deployContract(wallet, 'InterchainExecutableTest', [service.address]);
            destAddress = executable.address;
        });

        it('Should be able to receive lock/unlock token', async () => {
            const [token, tokenManager, tokenId] = await deployFunctions.lockUnlock(`Test Token Lock Unlock`, 'TT', 12, amount);
            (await await token.transfer(tokenManager.address, amount)).wait();
            const msg = `lock/unlock`;
            const data = defaultAbiCoder.encode(['address', 'string'], [wallet.address, msg]);
            const payload = defaultAbiCoder.encode(
                ['uint256', 'bytes32', 'bytes', 'uint256', 'bytes', 'bytes'],
                [SELECTOR_SEND_TOKEN_WITH_DATA, tokenId, destAddress, amount, sourceAddressForService, data],
            );
            const commandId = await approveContractCall(gateway, sourceChain, sourceAddress, service.address, payload);

            await expect(service.execute(commandId, sourceChain, sourceAddress, payload))
                .to.emit(token, 'Transfer')
                .withArgs(tokenManager.address, destAddress, amount)
                .to.emit(token, 'Transfer')
                .withArgs(destAddress, wallet.address, amount)
                .and.to.emit(service, 'TokenReceivedWithData')
                .withArgs(tokenId, sourceChain, destAddress, amount, sourceAddressForService, data)
                .and.to.emit(executable, 'MessageReceived')
                .withArgs(sourceChain, sourceAddressForService, wallet.address, msg, tokenId, amount);

            expect(await executable.lastMessage()).to.equal(msg);
        });

        it('Should be able to receive mint/burn token', async () => {
            const [token, , tokenId] = await deployFunctions.mintBurn(`Test Token Mint Burn`, 'TT', 12, amount);

            const msg = `mint/burn`;
            const data = defaultAbiCoder.encode(['address', 'string'], [wallet.address, msg]);
            const payload = defaultAbiCoder.encode(
                ['uint256', 'bytes32', 'bytes', 'uint256', 'bytes', 'bytes'],
                [SELECTOR_SEND_TOKEN_WITH_DATA, tokenId, destAddress, amount, sourceAddressForService, data],
            );
            const commandId = await approveContractCall(gateway, sourceChain, sourceAddress, service.address, payload);

            await expect(service.execute(commandId, sourceChain, sourceAddress, payload))
                .to.emit(token, 'Transfer')
                .withArgs(AddressZero, destAddress, amount)
                .to.emit(token, 'Transfer')
                .withArgs(destAddress, wallet.address, amount)
                .and.to.emit(service, 'TokenReceivedWithData')
                .withArgs(tokenId, sourceChain, destAddress, amount, sourceAddressForService, data)
                .and.to.emit(executable, 'MessageReceived')
                .withArgs(sourceChain, sourceAddressForService, wallet.address, msg, tokenId, amount);

            expect(await executable.lastMessage()).to.equal(msg);
        });

        it('Should be able to receive lock/unlock with fee on transfer token', async () => {
            const [token, tokenManager, tokenId] = await deployFunctions.lockUnlockFee(`Test Token Lock Unlock`, 'TT', 12, amount + 10);
            (await await token.transfer(tokenManager.address, amount + 10)).wait();
            const msg = `lock/unlock`;
            const data = defaultAbiCoder.encode(['address', 'string'], [wallet.address, msg]);
            const payload = defaultAbiCoder.encode(
                ['uint256', 'bytes32', 'bytes', 'uint256', 'bytes', 'bytes'],
                [SELECTOR_SEND_TOKEN_WITH_DATA, tokenId, destAddress, amount, sourceAddressForService, data],
            );
            const commandId = await approveContractCall(gateway, sourceChain, sourceAddress, service.address, payload);

            await expect(service.execute(commandId, sourceChain, sourceAddress, payload))
                .to.emit(token, 'Transfer')
                .withArgs(tokenManager.address, destAddress, amount)
                .to.emit(token, 'Transfer')
                .withArgs(destAddress, wallet.address, amount - 10)
                .and.to.emit(service, 'TokenReceivedWithData')
                .withArgs(tokenId, sourceChain, destAddress, amount - 10, sourceAddressForService, data)
                .and.to.emit(executable, 'MessageReceived')
                .withArgs(sourceChain, sourceAddressForService, wallet.address, msg, tokenId, amount - 10);

            expect(await executable.lastMessage()).to.equal(msg);
        });

        it('Should be able to receive liquidity pool token', async () => {
            const [token, , tokenId] = await deployFunctions.liquidityPool(`Test Token Liquidity Pool`, 'TTLP', 12, amount);
            (await await token.transfer(liquidityPool.address, amount)).wait();
            const msg = `mint/burn`;
            const data = defaultAbiCoder.encode(['address', 'string'], [wallet.address, msg]);
            const payload = defaultAbiCoder.encode(
                ['uint256', 'bytes32', 'bytes', 'uint256', 'bytes', 'bytes'],
                [SELECTOR_SEND_TOKEN_WITH_DATA, tokenId, destAddress, amount, sourceAddressForService, data],
            );
            const commandId = await approveContractCall(gateway, sourceChain, sourceAddress, service.address, payload);

            await expect(service.execute(commandId, sourceChain, sourceAddress, payload))
                .to.emit(token, 'Transfer')
                .withArgs(liquidityPool.address, destAddress, amount)
                .to.emit(token, 'Transfer')
                .withArgs(destAddress, wallet.address, amount)
                .and.to.emit(service, 'TokenReceivedWithData')
                .withArgs(tokenId, sourceChain, destAddress, amount, sourceAddressForService, data)
                .and.to.emit(executable, 'MessageReceived')
                .withArgs(sourceChain, sourceAddressForService, wallet.address, msg, tokenId, amount);

            expect(await executable.lastMessage()).to.equal(msg);
        });
    });

    describe('Send Interchain Token', () => {
        const amount = 1234;
        const destAddress = '0x5678';
        const gasValue = 90;
        const metadata = '0x';

        for (const type of ['lockUnlock', 'mintBurn', 'lockUnlockFee', 'liquidityPool']) {
            it(`Should be able to initiate an interchain token transfer [${type}]`, async () => {
                const [token, tokenManager, tokenId] = await deployFunctions[type](`Test Token ${type}`, 'TT', 12, amount, true);
                const sendAmount = type === 'lockUnlockFee' ? amount - 10 : amount;
                const payload = defaultAbiCoder.encode(
                    ['uint256', 'bytes32', 'bytes', 'uint256'],
                    [SELECTOR_SEND_TOKEN, tokenId, destAddress, sendAmount],
                );
                const payloadHash = keccak256(payload);

                let transferToAddress = AddressZero;

                if (type === 'lockUnlock' || type === 'lockUnlockFee') {
                    transferToAddress = tokenManager.address;
                } else if (type === 'liquidityPool') {
                    transferToAddress = liquidityPool.address;
                }

                await expect(token.interchainTransfer(destinationChain, destAddress, amount, metadata, { value: gasValue }))
                    .and.to.emit(token, 'Transfer')
                    .withArgs(wallet.address, transferToAddress, amount)
                    .and.to.emit(gateway, 'ContractCall')
                    .withArgs(service.address, destinationChain, service.address.toLowerCase(), payloadHash, payload)
                    .and.to.emit(gasService, 'NativeGasPaidForContractCall')
                    .withArgs(service.address, destinationChain, service.address.toLowerCase(), payloadHash, gasValue, wallet.address)
                    .to.emit(service, 'TokenSent')
                    .withArgs(tokenId, destinationChain, destAddress, sendAmount);
            });

            it(`Should be able to initiate an interchain token transfer using interchainTransferFrom [${type}]`, async () => {
                const [token, tokenManager, tokenId] = await deployFunctions[type](`Test Token ${type}`, 'TT', 12, amount, true);
                const sendAmount = type === 'lockUnlockFee' ? amount - 10 : amount;
                const payload = defaultAbiCoder.encode(
                    ['uint256', 'bytes32', 'bytes', 'uint256'],
                    [SELECTOR_SEND_TOKEN, tokenId, destAddress, sendAmount],
                );
                const payloadHash = keccak256(payload);

                let transferToAddress = AddressZero;

                if (type === 'lockUnlock' || type === 'lockUnlockFee') {
                    transferToAddress = tokenManager.address;
                } else if (type === 'liquidityPool') {
                    transferToAddress = liquidityPool.address;
                }

                const sender = wallet;
                const spender = otherWallet;
                await token.approve(spender.address, amount).then((tx) => tx.wait());

                await expect(
                    token
                        .connect(spender)
                        .interchainTransferFrom(sender.address, destinationChain, destAddress, amount, metadata, { value: gasValue }),
                )
                    .and.to.emit(token, 'Transfer')
                    .withArgs(wallet.address, transferToAddress, amount)
                    .and.to.emit(gateway, 'ContractCall')
                    .withArgs(service.address, destinationChain, service.address.toLowerCase(), payloadHash, payload)
                    .and.to.emit(gasService, 'NativeGasPaidForContractCall')
                    .withArgs(service.address, destinationChain, service.address.toLowerCase(), payloadHash, gasValue, spender.address)
                    .to.emit(service, 'TokenSent')
                    .withArgs(tokenId, destinationChain, destAddress, sendAmount);
            });
        }

        it(`Should be able to initiate an interchain token transfer using interchainTransferFrom with max possible allowance`, async () => {
            const [token, tokenManager, tokenId] = await deployFunctions.lockUnlock(`Test Token LockUnlock`, 'TT', 12, amount, true);
            const sendAmount = amount;
            const payload = defaultAbiCoder.encode(
                ['uint256', 'bytes32', 'bytes', 'uint256'],
                [SELECTOR_SEND_TOKEN, tokenId, destAddress, sendAmount],
            );
            const payloadHash = keccak256(payload);

            const transferToAddress = tokenManager.address;

            const sender = wallet;
            const spender = otherWallet;
            await token.approve(spender.address, MaxUint256).then((tx) => tx.wait());

            await expect(
                token
                    .connect(spender)
                    .interchainTransferFrom(sender.address, destinationChain, destAddress, amount, metadata, { value: gasValue }),
            )
                .and.to.emit(token, 'Transfer')
                .withArgs(wallet.address, transferToAddress, amount)
                .and.to.emit(gateway, 'ContractCall')
                .withArgs(service.address, destinationChain, service.address.toLowerCase(), payloadHash, payload)
                .and.to.emit(gasService, 'NativeGasPaidForContractCall')
                .withArgs(service.address, destinationChain, service.address.toLowerCase(), payloadHash, gasValue, spender.address)
                .to.emit(service, 'TokenSent')
                .withArgs(tokenId, destinationChain, destAddress, sendAmount);
        });
    });

    describe('Send Interchain Token With Data', () => {
        const amount = 1234;
        const destAddress = '0x5678';
        const gasValue = 90;
        let sourceAddress;
        const data = '0x1234';

        before(() => {
            sourceAddress = wallet.address;
        });

        for (const type of ['lockUnlock', 'mintBurn', 'lockUnlockFee', 'liquidityPool']) {
            it(`Should be able to initiate an interchain token transfer [${type}]`, async () => {
                const [token, tokenManager, tokenId] = await deployFunctions[type](`Test Token ${type}`, 'TT', 12, amount, false);
                const sendAmount = type === 'lockUnlockFee' ? amount - 10 : amount;

                const payload = defaultAbiCoder.encode(
                    ['uint256', 'bytes32', 'bytes', 'uint256', 'bytes', 'bytes'],
                    [SELECTOR_SEND_TOKEN_WITH_DATA, tokenId, destAddress, sendAmount, sourceAddress, data],
                );
                const payloadHash = keccak256(payload);

                let transferToAddress = AddressZero;

                if (type === 'lockUnlock' || type === 'lockUnlockFee') {
                    transferToAddress = tokenManager.address;
                } else if (type === 'liquidityPool') {
                    transferToAddress = liquidityPool.address;
                }

                const metadata = solidityPack(['uint32', 'bytes'], [0, data]);
                await expect(token.interchainTransfer(destinationChain, destAddress, amount, metadata, { value: gasValue }))
                    .and.to.emit(token, 'Transfer')
                    .withArgs(wallet.address, transferToAddress, amount)
                    .and.to.emit(gateway, 'ContractCall')
                    .withArgs(service.address, destinationChain, service.address.toLowerCase(), payloadHash, payload)
                    .and.to.emit(gasService, 'NativeGasPaidForContractCall')
                    .withArgs(service.address, destinationChain, service.address.toLowerCase(), payloadHash, gasValue, wallet.address)
                    .to.emit(service, 'TokenSentWithData')
                    .withArgs(tokenId, destinationChain, destAddress, sendAmount, sourceAddress, data);
            });
        }
    });

    describe('Express Execute', () => {
        const commandId = getRandomBytes32();
        const sourceAddress = '0x1234';
        const amount = 1234;
        const destinationAddress = new Wallet(getRandomBytes32()).address;
        const tokenName = 'name';
        const tokenSymbol = 'symbol';
        const tokenDecimals = 16;
        const message = 'message';
        let data;
        let tokenId;
        let executable;
        let token;

        before(async () => {
            [token, , tokenId] = await deployFunctions.lockUnlock(tokenName, tokenSymbol, tokenDecimals, amount * 2, true);
            await (await token.approve(service.address, amount * 2)).wait();
            data = defaultAbiCoder.encode(['address', 'string'], [destinationAddress, message]);
            executable = await deployContract(wallet, 'InterchainExecutableTest', [service.address]);
        });

        it('Should express execute', async () => {
            const payload = defaultAbiCoder.encode(
                ['uint256', 'bytes32', 'bytes', 'uint256'],
                [SELECTOR_SEND_TOKEN, tokenId, destinationAddress, amount],
            );
            await expect(service.expressReceiveToken(payload, commandId, sourceChain))
                .to.emit(service, 'ExpressReceive')
                .withArgs(payload, commandId, wallet.address)
                .and.to.emit(token, 'Transfer')
                .withArgs(wallet.address, destinationAddress, amount);
        });

        it('Should express execute with token', async () => {
            const payload = defaultAbiCoder.encode(
                ['uint256', 'bytes32', 'bytes', 'uint256', 'bytes', ' bytes'],
                [SELECTOR_SEND_TOKEN_WITH_DATA, tokenId, executable.address, amount, sourceAddress, data],
            );
            await expect(service.expressReceiveToken(payload, commandId, sourceChain))
                .to.emit(service, 'ExpressReceive')
                .withArgs(payload, commandId, wallet.address)
                .and.to.emit(token, 'Transfer')
                .withArgs(wallet.address, executable.address, amount)
                .and.to.emit(token, 'Transfer')
                .withArgs(executable.address, destinationAddress, amount)
                .and.to.emit(executable, 'MessageReceived')
                .withArgs(sourceChain, sourceAddress, destinationAddress, message, tokenId, amount);
        });
    });

    describe('Express Receive Remote Tokens', () => {
        let sourceAddress;
        const amount = 1234;
        const destAddress = new Wallet(getRandomBytes32()).address;

        before(async () => {
            sourceAddress = service.address.toLowerCase();
        });

        it('Should revert if command is already executed by gateway', async () => {
            const [token, tokenManager, tokenId] = await deployFunctions.lockUnlock(`Test Token Lock Unlock`, 'TT', 12, 2 * amount);
            await (await token.transfer(tokenManager.address, amount)).wait();
            await (await token.approve(service.address, amount)).wait();

            const payload = defaultAbiCoder.encode(
                ['uint256', 'bytes32', 'bytes', 'uint256'],
                [SELECTOR_SEND_TOKEN, tokenId, destAddress, amount],
            );

            const commandId = await approveContractCall(gateway, sourceChain, sourceAddress, service.address, payload);
            await gateway.setCommandExecuted(commandId, true).then((tx) => tx.wait());

            await expectRevert(
                (gasOptions) => service.expressReceiveToken(payload, commandId, sourceChain, gasOptions),
                service,
                'AlreadyExecuted',
            );
        });

        it('Should revert with invalid selector', async () => {
            const [token, tokenManager, tokenId] = await deployFunctions.lockUnlock(`Test Token Lock Unlock`, 'TT', 12, 2 * amount);
            await (await token.transfer(tokenManager.address, amount)).wait();
            await (await token.approve(service.address, amount)).wait();

            const payload = defaultAbiCoder.encode(
                ['uint256', 'bytes32', 'bytes', 'uint256'],
                [SELECTOR_DEPLOY_TOKEN_MANAGER, tokenId, destAddress, amount],
            );
            const commandId = await approveContractCall(gateway, sourceChain, sourceAddress, service.address, payload);

            await expectRevert(
                (gasOptions) => service.expressReceiveToken(payload, commandId, sourceChain, gasOptions),
                service,
                'InvalidExpressSelector',
            );
        });

        it('Should be able to receive lock/unlock token', async () => {
            const [token, tokenManager, tokenId] = await deployFunctions.lockUnlock(`Test Token Lock Unlock`, 'TT', 12, 2 * amount);
            await (await token.transfer(tokenManager.address, amount)).wait();
            await (await token.approve(service.address, amount)).wait();

            const payload = defaultAbiCoder.encode(
                ['uint256', 'bytes32', 'bytes', 'uint256'],
                [SELECTOR_SEND_TOKEN, tokenId, destAddress, amount],
            );
            const commandId = await approveContractCall(gateway, sourceChain, sourceAddress, service.address, payload);

            await (await service.expressReceiveToken(payload, commandId, sourceChain)).wait();

            await expect(service.execute(commandId, sourceChain, sourceAddress, payload))
                .to.emit(token, 'Transfer')
                .withArgs(tokenManager.address, wallet.address, amount)
                .and.to.emit(service, 'ExpressExecutionFulfilled')
                .withArgs(payload, commandId, wallet.address);
        });

        it('Should be able to receive mint/burn token', async () => {
            const [token, , tokenId] = await deployFunctions.mintBurn(`Test Token Mint Burn`, 'TT', 12, amount);

            await (await token.approve(service.address, amount)).wait();

            const payload = defaultAbiCoder.encode(
                ['uint256', 'bytes32', 'bytes', 'uint256'],
                [SELECTOR_SEND_TOKEN, tokenId, destAddress, amount],
            );
            const commandId = await approveContractCall(gateway, sourceChain, sourceAddress, service.address, payload);

            await (await service.expressReceiveToken(payload, commandId, sourceChain)).wait();

            await expect(service.execute(commandId, sourceChain, sourceAddress, payload))
                .to.emit(token, 'Transfer')
                .withArgs(AddressZero, wallet.address, amount)
                .and.to.emit(service, 'ExpressExecutionFulfilled')
                .withArgs(payload, commandId, wallet.address);
        });

        it('Should be able to receive lock/unlock with fee on transfer token', async () => {
            const [token, tokenManager, tokenId] = await deployFunctions.lockUnlockFee(`Test Token Lock Unlock`, 'TT', 12, 2 * amount + 10);
            await (await token.transfer(tokenManager.address, amount + 10)).wait();
            await (await token.approve(service.address, amount)).wait();

            const payload = defaultAbiCoder.encode(
                ['uint256', 'bytes32', 'bytes', 'uint256'],
                [SELECTOR_SEND_TOKEN, tokenId, destAddress, amount],
            );
            const commandId = await approveContractCall(gateway, sourceChain, sourceAddress, service.address, payload);

            await (await service.expressReceiveToken(payload, commandId, sourceChain)).wait();

            await expect(service.execute(commandId, sourceChain, sourceAddress, payload))
                .to.emit(token, 'Transfer')
                .withArgs(tokenManager.address, wallet.address, amount)
                .and.to.emit(service, 'ExpressExecutionFulfilled')
                .withArgs(payload, commandId, wallet.address);
        });

        it('Should be able to receive liquidity pool token', async () => {
            const [token, , tokenId] = await deployFunctions.liquidityPool(`Test Token Liquidity Pool`, 'TTLP', 12, amount * 2);
            await (await token.transfer(liquidityPool.address, amount)).wait();
            await (await token.approve(service.address, amount)).wait();

            const payload = defaultAbiCoder.encode(
                ['uint256', 'bytes32', 'bytes', 'uint256'],
                [SELECTOR_SEND_TOKEN, tokenId, destAddress, amount],
            );
            const commandId = await approveContractCall(gateway, sourceChain, sourceAddress, service.address, payload);

            await (await service.expressReceiveToken(payload, commandId, sourceChain)).wait();

            await expect(service.execute(commandId, sourceChain, sourceAddress, payload))
                .to.emit(token, 'Transfer')
                .withArgs(liquidityPool.address, wallet.address, amount)
                .and.to.emit(service, 'ExpressExecutionFulfilled')
                .withArgs(payload, commandId, wallet.address);
        });
    });

    describe('Express Receive Remote Tokens with Data', () => {
        let sourceAddress;
        const sourceAddressForService = '0x1234';
        const amount = 1234;
        let destAddress;
        let executable;

        before(async () => {
            sourceAddress = service.address.toLowerCase();
            executable = await deployContract(wallet, 'InterchainExecutableTest', [service.address]);
            destAddress = executable.address;
        });

        it('Should be able to receive lock/unlock token', async () => {
            const [token, tokenManager, tokenId] = await deployFunctions.lockUnlock(`Test Token Lock Unlock`, 'TT', 12, amount * 2);
            await (await token.transfer(tokenManager.address, amount)).wait();
            await (await token.approve(service.address, amount)).wait();

            const msg = `lock/unlock`;
            const data = defaultAbiCoder.encode(['address', 'string'], [wallet.address, msg]);
            const payload = defaultAbiCoder.encode(
                ['uint256', 'bytes32', 'bytes', 'uint256', 'bytes', 'bytes'],
                [SELECTOR_SEND_TOKEN_WITH_DATA, tokenId, destAddress, amount, sourceAddressForService, data],
            );
            const commandId = await approveContractCall(gateway, sourceChain, sourceAddress, service.address, payload);

            await (await service.expressReceiveToken(payload, commandId, sourceChain)).wait();

            const tx = service.execute(commandId, sourceChain, sourceAddress, payload);
            await expect(tx)
                .to.emit(token, 'Transfer')
                .withArgs(tokenManager.address, wallet.address, amount)
                .and.to.emit(service, 'ExpressExecutionFulfilled')
                .withArgs(payload, commandId, wallet.address);

            expect(await executable.lastMessage()).to.equal(msg);
        });

        it('Should be able to receive mint/burn token', async () => {
            const [token, , tokenId] = await deployFunctions.mintBurn(`Test Token Mint Burn`, 'TT', 12, amount);
            await (await token.approve(service.address, amount)).wait();

            const msg = `mint/burn`;
            const data = defaultAbiCoder.encode(['address', 'string'], [wallet.address, msg]);
            const payload = defaultAbiCoder.encode(
                ['uint256', 'bytes32', 'bytes', 'uint256', 'bytes', 'bytes'],
                [SELECTOR_SEND_TOKEN_WITH_DATA, tokenId, destAddress, amount, sourceAddressForService, data],
            );

            const commandId = await approveContractCall(gateway, sourceChain, sourceAddress, service.address, payload);

            await (await service.expressReceiveToken(payload, commandId, sourceChain)).wait();

            await expect(service.execute(commandId, sourceChain, sourceAddress, payload))
                .to.emit(token, 'Transfer')
                .withArgs(AddressZero, wallet.address, amount)
                .and.to.emit(service, 'ExpressExecutionFulfilled')
                .withArgs(payload, commandId, wallet.address);

            expect(await executable.lastMessage()).to.equal(msg);
        });

        it('Should be able to receive lock/unlock with fee on transfer token', async () => {
            const [token, tokenManager, tokenId] = await deployFunctions.lockUnlockFee(`Test Token Lock Unlock`, 'TT', 12, amount * 2 + 10);
            await (await token.transfer(tokenManager.address, amount + 10)).wait();
            await (await token.approve(service.address, amount)).wait();

            const msg = `lock/unlock`;
            const data = defaultAbiCoder.encode(['address', 'string'], [wallet.address, msg]);
            const payload = defaultAbiCoder.encode(
                ['uint256', 'bytes32', 'bytes', 'uint256', 'bytes', 'bytes'],
                [SELECTOR_SEND_TOKEN_WITH_DATA, tokenId, destAddress, amount, sourceAddressForService, data],
            );
            const commandId = await approveContractCall(gateway, sourceChain, sourceAddress, service.address, payload);

            await expect(service.expressReceiveToken(payload, commandId, sourceChain)).to.be.reverted;
        });

        it('Should be able to receive liquidity pool token', async () => {
            const [token, , tokenId] = await deployFunctions.liquidityPool(`Test Token Liquidity Pool`, 'TTLP', 12, amount * 2);
            (await await token.transfer(liquidityPool.address, amount)).wait();
            await (await token.approve(service.address, amount)).wait();

            const msg = `mint/burn`;
            const data = defaultAbiCoder.encode(['address', 'string'], [wallet.address, msg]);
            const payload = defaultAbiCoder.encode(
                ['uint256', 'bytes32', 'bytes', 'uint256', 'bytes', 'bytes'],
                [SELECTOR_SEND_TOKEN_WITH_DATA, tokenId, destAddress, amount, sourceAddressForService, data],
            );
            const commandId = await approveContractCall(gateway, sourceChain, sourceAddress, service.address, payload);

            await (await service.expressReceiveToken(payload, commandId, sourceChain)).wait();

            await expect(service.execute(commandId, sourceChain, sourceAddress, payload))
                .to.emit(token, 'Transfer')
                .withArgs(liquidityPool.address, wallet.address, amount)
                .and.to.emit(service, 'ExpressExecutionFulfilled')
                .withArgs(payload, commandId, wallet.address);

            expect(await executable.lastMessage()).to.equal(msg);
        });
    });

    describe('Flow Limits', () => {
        const destinationAddress = '0x1234';
        let tokenManager, tokenId;
        const sendAmount = 1234;
        const flowLimit = (sendAmount * 3) / 2;
        const mintAmount = flowLimit * 3;

        beforeEach(async () => {
            [, tokenManager, tokenId] = await deployFunctions.mintBurn(`Test Token Lock Unlock`, 'TT', 12, mintAmount);
            await (await tokenManager.setFlowLimit(flowLimit)).wait();
        });

        it('Should be able to send token only if it does not trigger the mint limit', async () => {
            await (await tokenManager.interchainTransfer(destinationChain, destinationAddress, sendAmount, '0x')).wait();
            await expectRevert(
                (gasOptions) => tokenManager.interchainTransfer(destinationChain, destinationAddress, sendAmount, '0x', gasOptions),
                tokenManager,
                'FlowLimitExceeded',
            );
        });

        it('Should be able to receive token only if it does not trigger the mint limit', async () => {
            const tokenFlowLimit = await service.getFlowLimit(tokenId);
            expect(tokenFlowLimit).to.eq(flowLimit);

            let flowIn = await service.getFlowInAmount(tokenId);
            let flowOut = await service.getFlowOutAmount(tokenId);

            expect(flowIn).to.eq(0);
            expect(flowOut).to.eq(0);

            async function receiveToken(sendAmount) {
                const payload = defaultAbiCoder.encode(
                    ['uint256', 'bytes32', 'bytes', 'uint256'],
                    [SELECTOR_SEND_TOKEN, tokenId, wallet.address, sendAmount],
                );
                const commandId = await approveContractCall(gateway, destinationChain, service.address, service.address, payload);

                return service.execute(commandId, destinationChain, service.address, payload);
            }

            await (await receiveToken(sendAmount)).wait();

            flowIn = await service.getFlowInAmount(tokenId);
            flowOut = await service.getFlowOutAmount(tokenId);

            expect(flowIn).to.eq(sendAmount);
            expect(flowOut).to.eq(0);

            await expectRevert((gasOptions) => receiveToken(sendAmount, gasOptions), tokenManager, 'FlowLimitExceeded');
        });

        it('Should be able to set flow limits for each token manager', async () => {
            const tokenIds = [];
            const flowLimits = new Array(4).fill(flowLimit);
            const tokenManagers = [];

            for (const type of ['lockUnlock', 'mintBurn', 'lockUnlockFee', 'liquidityPool']) {
                const [, tokenManager, tokenId] = await deployFunctions[type](`Test Token ${type}`, 'TT', 12, mintAmount);
                tokenIds.push(tokenId);
                tokenManagers.push(tokenManager);

                await tokenManager.transferOperatorship(service.address).then((tx) => tx.wait());
            }

            await expectRevert(
                (gasOptions) => service.connect(liquidityPool).setFlowLimits(tokenIds, flowLimits, gasOptions),
                service,
                'NotOperator',
            );

            await expect(service.setFlowLimits(tokenIds, flowLimits))
                .to.emit(tokenManagers[0], 'FlowLimitSet')
                .withArgs(flowLimit)
                .to.emit(tokenManagers[1], 'FlowLimitSet')
                .withArgs(flowLimit)
                .to.emit(tokenManagers[2], 'FlowLimitSet')
                .withArgs(flowLimit)
                .to.emit(tokenManagers[3], 'FlowLimitSet')
                .withArgs(flowLimit);

            flowLimits.pop();

            await expectRevert((gasOptions) => service.setFlowLimits(tokenIds, flowLimits, gasOptions), service, 'LengthMismatch');
        });
    });
});<|MERGE_RESOLUTION|>--- conflicted
+++ resolved
@@ -108,16 +108,11 @@
         await (await service.deployCustomTokenManager(salt, LOCK_UNLOCK_FEE_ON_TRANSFER, params)).wait();
 
         if (mintAmount > 0) {
-<<<<<<< HEAD
-            await (await token.mint(wallet.address, mintAmount)).wait();
-            if (!skipApprove) await (await token.approve(tokenManager.address, mintAmount)).wait();
-=======
             await token.mint(wallet.address, mintAmount).then((tx) => tx.wait());
 
             if (!skipApprove) {
                 await token.approve(tokenManager.address, mintAmount).then((tx) => tx.wait());
             }
->>>>>>> 59c7cae4
         }
 
         return [token, tokenManager, tokenId];
@@ -286,7 +281,6 @@
             );
         });
 
-<<<<<<< HEAD
         it('Should revert on invalid gateway', async () => {
             await expectRevert(
                 (gasOptions) =>
@@ -307,8 +301,6 @@
             );
         });
 
-=======
->>>>>>> 59c7cae4
         it('Should revert on invalid token manager implementation length', async () => {
             tokenManagerImplementations.push(wallet);
 
@@ -403,7 +395,6 @@
                 'InvalidTokenManagerImplementation',
             );
         });
-<<<<<<< HEAD
 
         it('[TokenManagerProxy] Should revert if setup fails on the implementation', async () => {
             const salt = getRandomBytes32();
@@ -424,8 +415,6 @@
                 'SetupFailed',
             );
         });
-=======
->>>>>>> 59c7cae4
     });
 
     describe('Register Canonical Token', () => {
@@ -954,7 +943,6 @@
             expect(await tokenManager.tokenAddress()).to.equal(tokenAddress);
             expect(await tokenManager.operator()).to.equal(service.address);
         });
-<<<<<<< HEAD
 
         it('Should revert on execute with token', async () => {
             const commandId = getRandomBytes32();
@@ -968,8 +956,6 @@
                 'ExecuteWithTokenNotSupported',
             );
         });
-=======
->>>>>>> 59c7cae4
     });
 
     describe('Custom Token Manager Deployment', () => {
