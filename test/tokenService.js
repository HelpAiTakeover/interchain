'use strict';

const chai = require('chai');
const { expect } = chai;
require('dotenv').config();
const { ethers } = require('hardhat');
const { AddressZero, MaxUint256 } = ethers.constants;
const { defaultAbiCoder, solidityPack, keccak256 } = ethers.utils;
const { Contract, Wallet } = ethers;
const { anyValue } = require('@nomicfoundation/hardhat-chai-matchers/withArgs');

const TokenManager = require('../artifacts/contracts/tokenManager/TokenManager.sol/TokenManager.json');

const { approveContractCall, getRandomBytes32 } = require('../scripts/utils');
const { deployAll, deployContract } = require('../scripts/deploy');

const SELECTOR_SEND_TOKEN = 1;
const SELECTOR_SEND_TOKEN_WITH_DATA = 2;
const SELECTOR_DEPLOY_TOKEN_MANAGER = 3;
const SELECTOR_DEPLOY_AND_REGISTER_STANDARDIZED_TOKEN = 4;

const LOCK_UNLOCK = 0;
const MINT_BURN = 1;
const LIQUIDITY_POOL = 2;

describe('Interchain Token Service', () => {
    let wallet, liquidityPool;
    let service, gateway, gasService;

    const deployFunctions = {};

    deployFunctions.lockUnlock = async function deployNewLockUnlock(
        tokenName,
        tokenSymbol,
        tokenDecimals,
        mintAmount = 0,
        skipApprove = false,
    ) {
        const salt = getRandomBytes32();
        const tokenId = await service.getCustomTokenId(wallet.address, salt);
        const tokenManager = new Contract(await service.getTokenManagerAddress(tokenId), TokenManager.abi, wallet);

        const token = await deployContract(wallet, 'InterchainTokenTest', [tokenName, tokenSymbol, tokenDecimals, tokenManager.address]);
        const params = defaultAbiCoder.encode(['bytes', 'address'], [wallet.address, token.address]);

        await (await service.deployCustomTokenManager(salt, LOCK_UNLOCK, params)).wait();

        if (mintAmount > 0) {
            await (await token.mint(wallet.address, mintAmount)).wait();
            if (!skipApprove) await (await token.approve(tokenManager.address, mintAmount)).wait();
        }

        return [token, tokenManager, tokenId];
    };

    deployFunctions.mintBurn = async function deployNewMintBurn(tokenName, tokenSymbol, tokenDecimals, mintAmount = 0) {
        const salt = getRandomBytes32();
        const tokenId = await service.getCustomTokenId(wallet.address, salt);
        const tokenManagerAddress = await service.getTokenManagerAddress(tokenId);
        const token = await deployContract(wallet, 'InterchainTokenTest', [tokenName, tokenSymbol, tokenDecimals, tokenManagerAddress]);

        const tokenManager = new Contract(await service.getTokenManagerAddress(tokenId), TokenManager.abi, wallet);

        if (mintAmount > 0) {
            await (await token.mint(wallet.address, mintAmount)).wait();
        }

        await (await token.setDistributor(tokenManagerAddress)).wait();

        const params = defaultAbiCoder.encode(['bytes', 'address'], [wallet.address, token.address]);
        await (await service.deployCustomTokenManager(salt, MINT_BURN, params)).wait();

        return [token, tokenManager, tokenId];
    };

    deployFunctions.liquidityPool = async function deployNewLiquidityPool(
        tokenName,
        tokenSymbol,
        tokenDecimals,
        mintAmount = 0,
        skipApprove = false,
    ) {
        const salt = getRandomBytes32();
        const tokenId = await service.getCustomTokenId(wallet.address, salt);
        const tokenManager = new Contract(await service.getTokenManagerAddress(tokenId), TokenManager.abi, wallet);

        const token = await deployContract(wallet, 'InterchainTokenTest', [tokenName, tokenSymbol, tokenDecimals, tokenManager.address]);
        const params = defaultAbiCoder.encode(['bytes', 'address', 'address'], [wallet.address, token.address, liquidityPool.address]);

        await (await service.deployCustomTokenManager(salt, LIQUIDITY_POOL, params)).wait();
        await (await token.connect(liquidityPool).approve(tokenManager.address, MaxUint256)).wait();

        if (mintAmount > 0) {
            await (await token.mint(wallet.address, mintAmount)).wait();
            if (!skipApprove) await (await token.approve(tokenManager.address, mintAmount)).wait();
        }

        return [token, tokenManager, tokenId];
    };

    before(async () => {
        const wallets = await ethers.getSigners();
        wallet = wallets[0];
        liquidityPool = wallets[1];
        [service, gateway, gasService] = await deployAll(wallet, 'Test');
    });

    describe('Register Canonical Token', () => {
        let token;
        const tokenName = 'Token Name';
        const tokenSymbol = 'TN';
        const tokenDecimals = 13;
        let tokenId;
        let txPaused;

        beforeEach(async () => {
            token = await deployContract(wallet, 'InterchainTokenTest', [tokenName, tokenSymbol, tokenDecimals, service.address]);
            tokenId = await service.getCanonicalTokenId(token.address);
            await (await token.setTokenManager(await service.getTokenManagerAddress(tokenId))).wait();

            txPaused = await service.setPaused(false);
            await txPaused.wait();
        });

        it('Should register a canonical token', async () => {
            const params = defaultAbiCoder.encode(['bytes', 'address'], [service.address, token.address]);
            await expect(service.registerCanonicalToken(token.address))
                .to.emit(service, 'TokenManagerDeployed')
                .withArgs(tokenId, LOCK_UNLOCK, params);
            const tokenManagerAddress = await service.getValidTokenManagerAddress(tokenId);
            expect(tokenManagerAddress).to.not.equal(AddressZero);
            const tokenManager = new Contract(tokenManagerAddress, TokenManager.abi, wallet);

            expect(await tokenManager.admin()).to.equal(service.address);
        });

        it('Should revert if canonical token has already been registered', async () => {
            const params = defaultAbiCoder.encode(['bytes', 'address'], [service.address, token.address]);
            await expect(service.registerCanonicalToken(token.address))
                .to.emit(service, 'TokenManagerDeployed')
                .withArgs(tokenId, LOCK_UNLOCK, params);

            await expect(service.registerCanonicalToken(token.address)).to.be.revertedWithCustomError(
                service,
                'TokenManagerDeploymentFailed',
            );
        });

        it('Should revert when trying to register a gateway token', async () => {
            const cap = 1000000;
            const mintLimit = 1000000;
            const gatewayParams1 = defaultAbiCoder.encode(
                ['string', 'string', 'uint8', 'uint256', 'address', 'uint256'],
                [tokenName, tokenSymbol, tokenDecimals, cap, token.address, mintLimit],
            );
            const gatewayParams2 = defaultAbiCoder.encode(['bytes32'], [ethers.constants.HashZero]);

            await expect(gateway.deployToken(gatewayParams1, gatewayParams2))
                .to.emit(gateway, 'TokenDeployed')
                .withArgs(tokenSymbol, token.address);

            await expect(service.registerCanonicalToken(token.address)).to.be.revertedWithCustomError(service, 'GatewayToken');
        });

        it('Should revert when registering a canonical token if paused', async () => {
            let tx = await service.setPaused(true);
            await tx.wait();
            await expect(service.registerCanonicalToken(token.address)).to.be.revertedWithCustomError(service, 'Paused');
            tx = await service.setPaused(false);
            await tx.wait();
        });
    });

    describe('Initiate Remote Canonical Token Deployment', () => {
        let token;
        const tokenName = 'Token Name';
        const tokenSymbol = 'TN';
        const tokenDecimals = 13;
        let tokenId;
        let txPaused;

        beforeEach(async () => {
            token = await deployContract(wallet, 'InterchainTokenTest', [tokenName, tokenSymbol, tokenDecimals, service.address]);
            await (await service.registerCanonicalToken(token.address)).wait();
            tokenId = await service.getCanonicalTokenId(token.address);
            await (await token.setTokenManager(await service.getTokenManagerAddress(tokenId))).wait();
            const tokenManagerAddress = await service.getValidTokenManagerAddress(tokenId);
            expect(tokenManagerAddress).to.not.equal(AddressZero);

            txPaused = await service.setPaused(false);
            await txPaused.wait();
        });

        it('Should be able to initiate a remote standardized token deployment', async () => {
            const chain = 'chain1';
            const gasValue = 1e6;
            const payload = defaultAbiCoder.encode(
                ['uint256', 'bytes32', 'string', 'string', 'uint8', 'bytes', 'bytes'],
                [SELECTOR_DEPLOY_AND_REGISTER_STANDARDIZED_TOKEN, tokenId, tokenName, tokenSymbol, tokenDecimals, '0x', '0x'],
            );
            await expect(service.deployRemoteCanonicalToken(tokenId, chain, gasValue, { value: gasValue }))
                .to.emit(service, 'RemoteStandardizedTokenAndManagerDeploymentInitialized')
                .withArgs(tokenId, chain, gasValue)
                .and.to.emit(gasService, 'NativeGasPaidForContractCall')
                .withArgs(service.address, chain, service.address.toLowerCase(), keccak256(payload), gasValue, wallet.address)
                .and.to.emit(gateway, 'ContractCall')
                .withArgs(service.address, chain, service.address.toLowerCase(), keccak256(payload), payload);
        });

        // it('Should revert if token manager for given token has not be deployed', async () => {});

        it('Should revert if token manager for given tokenID is not a canonical token manager', async () => {
            const tokenName = 'Standardized Token';
            const tokenSymbol = 'ST';
            const tokenDecimals = 13;
            const salt = getRandomBytes32();
            const mintAmount = 123456;

            const tokenId = await service.getCustomTokenId(wallet.address, salt);
            const tokenAddress = await service.getStandardizedTokenAddress(tokenId);
            const params = defaultAbiCoder.encode(['bytes', 'address'], [wallet.address, tokenAddress]);
            await expect(
                service.deployAndRegisterStandardizedToken(salt, tokenName, tokenSymbol, tokenDecimals, mintAmount, wallet.address),
            )
                .to.emit(service, 'TokenManagerDeployed')
                .withArgs(tokenId, LOCK_UNLOCK, params);
            const tokenManagerAddress = await service.getValidTokenManagerAddress(tokenId);
            expect(tokenManagerAddress).to.not.equal(AddressZero);

            const chain = 'chain1';
            const gasValue = 1e6;
            await expect(service.deployRemoteCanonicalToken(tokenId, chain, gasValue, { value: gasValue })).to.be.revertedWithCustomError(
                service,
                'NotCanonicalTokenManager',
            );
        });

        it('Should revert on remote standardized token deployment if paused', async () => {
            let tx = await service.setPaused(true);
            await tx.wait();

            const salt = getRandomBytes32();
            const tokenId = await service.getCustomTokenId(wallet.address, salt);
            const chain = 'chain1';
            const gasValue = 1e6;
            await expect(service.deployRemoteCanonicalToken(tokenId, chain, gasValue, { value: gasValue })).to.be.revertedWithCustomError(
                service,
                'Paused',
            );

            tx = await service.setPaused(false);
            await tx.wait();
        });
    });

    describe('Deploy and Register Standardized Token', () => {
        const tokenName = 'Token Name';
        const tokenSymbol = 'TN';
        const tokenDecimals = 13;
        const mintAmount = 123456;
        let txPaused;

        beforeEach(async () => {
            txPaused = await service.setPaused(false);
            await txPaused.wait();
        });

        it('Should register a standardized token as a lock/unlock', async () => {
            const salt = getRandomBytes32();
            const tokenId = await service.getCustomTokenId(wallet.address, salt);
            const tokenAddress = await service.getStandardizedTokenAddress(tokenId);
            const params = defaultAbiCoder.encode(['bytes', 'address'], [wallet.address, tokenAddress]);
            await expect(
                service.deployAndRegisterStandardizedToken(salt, tokenName, tokenSymbol, tokenDecimals, mintAmount, wallet.address),
            )
                .to.emit(service, 'TokenManagerDeployed')
                .withArgs(tokenId, LOCK_UNLOCK, params);
            const tokenManagerAddress = await service.getValidTokenManagerAddress(tokenId);
            expect(tokenManagerAddress).to.not.equal(AddressZero);
            const tokenManager = new Contract(tokenManagerAddress, TokenManager.abi, wallet);

            expect(await tokenManager.admin()).to.equal(wallet.address);
        });

        it('Should revert when registering a standardized token as a lock/unlock for a second time', async () => {
            const salt = getRandomBytes32();
            const tokenId = await service.getCustomTokenId(wallet.address, salt);
            const tokenAddress = await service.getStandardizedTokenAddress(tokenId);
            const params = defaultAbiCoder.encode(['bytes', 'address'], [wallet.address, tokenAddress]);
            await expect(
                service.deployAndRegisterStandardizedToken(salt, tokenName, tokenSymbol, tokenDecimals, mintAmount, wallet.address),
            )
                .to.emit(service, 'TokenManagerDeployed')
                .withArgs(tokenId, LOCK_UNLOCK, params);
            const tokenManagerAddress = await service.getValidTokenManagerAddress(tokenId);
            expect(tokenManagerAddress).to.not.equal(AddressZero);
            const tokenManager = new Contract(tokenManagerAddress, TokenManager.abi, wallet);

            expect(await tokenManager.admin()).to.equal(wallet.address);

            // Register the same token again
            await expect(
                service.deployAndRegisterStandardizedToken(salt, tokenName, tokenSymbol, tokenDecimals, mintAmount, wallet.address),
            ).to.be.revertedWithCustomError(service, 'StandardizedTokenDeploymentFailed');
        });

        it('Should register a standardized token as a mint/burn', async () => {
            const salt = getRandomBytes32();
            const tokenId = await service.getCustomTokenId(wallet.address, salt);
            const tokenAddress = await service.getStandardizedTokenAddress(tokenId);
            const params = defaultAbiCoder.encode(['bytes', 'address'], [wallet.address, tokenAddress]);
            const tokenManagerAddress = await service.getTokenManagerAddress(tokenId);
            await expect(
                service.deployAndRegisterStandardizedToken(salt, tokenName, tokenSymbol, tokenDecimals, mintAmount, tokenManagerAddress),
            )
                .to.emit(service, 'TokenManagerDeployed')
                .withArgs(tokenId, MINT_BURN, params);
            expect(tokenManagerAddress).to.not.equal(AddressZero);
            const tokenManager = new Contract(tokenManagerAddress, TokenManager.abi, wallet);

            expect(await tokenManager.admin()).to.equal(wallet.address);
        });

        it('Should revert when registering a standardized token for a second time', async () => {
            const salt = getRandomBytes32();
            const tokenId = await service.getCustomTokenId(wallet.address, salt);
            const tokenAddress = await service.getStandardizedTokenAddress(tokenId);
            const params = defaultAbiCoder.encode(['bytes', 'address'], [wallet.address, tokenAddress]);
            const tokenManagerAddress = await service.getTokenManagerAddress(tokenId);
            await expect(
                service.deployAndRegisterStandardizedToken(salt, tokenName, tokenSymbol, tokenDecimals, mintAmount, tokenManagerAddress),
            )
                .to.emit(service, 'TokenManagerDeployed')
                .withArgs(tokenId, MINT_BURN, params);
            expect(tokenManagerAddress).to.not.equal(AddressZero);
            const tokenManager = new Contract(tokenManagerAddress, TokenManager.abi, wallet);

            expect(await tokenManager.admin()).to.equal(wallet.address);

            // Register same token again
            await expect(
                service.deployAndRegisterStandardizedToken(salt, tokenName, tokenSymbol, tokenDecimals, mintAmount, tokenManagerAddress),
            ).to.be.revertedWithCustomError(service, 'StandardizedTokenDeploymentFailed');
        });
    });

    describe('Deploy and Register remote Standardized Token', () => {
        const tokenName = 'Token Name';
        const tokenSymbol = 'TN';
        const tokenDecimals = 13;
        const distributor = '0x12345678';
        const destinationChain = 'dest';
        const admin = '0x5678';
        const gasValue = 1234;
        const salt = getRandomBytes32();
        let txPaused;

        beforeEach(async () => {
            txPaused = await service.setPaused(false);
            await txPaused.wait();
        });

        it('Should initialize a remote standardized token deployment', async () => {
            const tokenId = await service.getCustomTokenId(wallet.address, salt);
            const payload = defaultAbiCoder.encode(
                ['uint256', 'bytes32', 'string', 'string', 'uint8', 'bytes', 'bytes'],
                [SELECTOR_DEPLOY_AND_REGISTER_STANDARDIZED_TOKEN, tokenId, tokenName, tokenSymbol, tokenDecimals, distributor, admin],
            );
            await expect(
                service.deployAndRegisterRemoteStandardizedTokens(
                    salt,
                    tokenName,
                    tokenSymbol,
                    tokenDecimals,
                    distributor,
                    admin,
                    destinationChain,
                    gasValue,
                    { value: gasValue },
                ),
            )
                .to.emit(service, 'RemoteStandardizedTokenAndManagerDeploymentInitialized')
                .withArgs(tokenId, destinationChain, gasValue)
                .and.to.emit(gasService, 'NativeGasPaidForContractCall')
                .withArgs(service.address, destinationChain, service.address.toLowerCase(), keccak256(payload), gasValue, wallet.address)
                .and.to.emit(gateway, 'ContractCall')
                .withArgs(service.address, destinationChain, service.address.toLowerCase(), keccak256(payload), payload);
        });

        it('Should revert on remote standardized token deployment if paused', async () => {
            let tx = await service.setPaused(true);
            await tx.wait();

            await expect(
                service.deployAndRegisterRemoteStandardizedTokens(
                    salt,
                    tokenName,
                    tokenSymbol,
                    tokenDecimals,
                    distributor,
                    admin,
                    destinationChain,
                    gasValue,
                    { value: gasValue },
                ),
            ).to.be.revertedWithCustomError(service, 'Paused');

            tx = await service.setPaused(false);
            await tx.wait();
        });
    });

    describe('Receive Remote Standardized Token Deployment', () => {
        const sourceChain = 'source chain';
        const tokenName = 'Token Name';
        const tokenSymbol = 'TN';
        const tokenDecimals = 13;
        let sourceAddress;
        let txPaused;

        before(async () => {
            sourceAddress = service.address.toLowerCase();
        });

        beforeEach(async () => {
            txPaused = await service.setPaused(false);
            await txPaused.wait();
        });

        it('Should be able to receive a remote standardized token depoloyment with a lock/unlock token manager', async () => {
            const tokenId = getRandomBytes32();
            const distributor = wallet.address;
            const admin = wallet.address;
            const tokenManagerAddress = await service.getTokenManagerAddress(tokenId);
            const tokenAddress = await service.getStandardizedTokenAddress(tokenId);
            const params = defaultAbiCoder.encode(['bytes', 'address'], [distributor, tokenAddress]);
            const payload = defaultAbiCoder.encode(
                ['uint256', 'bytes32', 'string', 'string', 'uint8', 'bytes', 'bytes'],
                [SELECTOR_DEPLOY_AND_REGISTER_STANDARDIZED_TOKEN, tokenId, tokenName, tokenSymbol, tokenDecimals, distributor, admin],
            );
            const commandId = await approveContractCall(gateway, sourceChain, sourceAddress, service.address, payload);

            await expect(service.execute(commandId, sourceChain, sourceAddress, payload))
                .to.emit(service, 'StandardizedTokenDeployed')
                .withArgs(tokenId, tokenName, tokenSymbol, tokenDecimals, 0, distributor)
                .and.to.emit(service, 'TokenManagerDeployed')
                .withArgs(tokenId, LOCK_UNLOCK, params);
            const tokenManager = new Contract(tokenManagerAddress, TokenManager.abi, wallet);
            expect(await tokenManager.tokenAddress()).to.equal(tokenAddress);
            expect(await tokenManager.admin()).to.equal(wallet.address);
        });

        it('Should be able to receive a remote standardized token depoloyment with a mint/burn token manager', async () => {
            const tokenId = getRandomBytes32();
            const tokenManagerAddress = await service.getTokenManagerAddress(tokenId);
            const distributor = service.address;
            const admin = wallet.address;
            const tokenAddress = await service.getStandardizedTokenAddress(tokenId);
            const params = defaultAbiCoder.encode(['bytes', 'address'], [admin, tokenAddress]);
            const payload = defaultAbiCoder.encode(
                ['uint256', 'bytes32', 'string', 'string', 'uint8', 'bytes', 'bytes'],
                [SELECTOR_DEPLOY_AND_REGISTER_STANDARDIZED_TOKEN, tokenId, tokenName, tokenSymbol, tokenDecimals, distributor, admin],
            );
            const commandId = await approveContractCall(gateway, sourceChain, sourceAddress, service.address, payload);

            await expect(service.execute(commandId, sourceChain, sourceAddress, payload))
                .to.emit(service, 'StandardizedTokenDeployed')
                .withArgs(tokenId, tokenName, tokenSymbol, tokenDecimals, 0, service.address)
                .and.to.emit(service, 'TokenManagerDeployed')
                .withArgs(tokenId, MINT_BURN, params);
            const tokenManager = new Contract(tokenManagerAddress, TokenManager.abi, wallet);
            expect(await tokenManager.tokenAddress()).to.equal(tokenAddress);
            expect(await tokenManager.admin()).to.equal(admin);
        });

        // Isn't this the same test as above?
        it('Should be able to receive a remote standardized token depoloyment with a mint/burn token manager', async () => {
            const tokenId = getRandomBytes32();
            const tokenManagerAddress = await service.getTokenManagerAddress(tokenId);
            const distributor = '0x';
            const admin = '0x';
            const tokenAddress = await service.getStandardizedTokenAddress(tokenId);
            const params = defaultAbiCoder.encode(['bytes', 'address'], [service.address, tokenAddress]);
            const payload = defaultAbiCoder.encode(
                ['uint256', 'bytes32', 'string', 'string', 'uint8', 'bytes', 'bytes'],
                [SELECTOR_DEPLOY_AND_REGISTER_STANDARDIZED_TOKEN, tokenId, tokenName, tokenSymbol, tokenDecimals, distributor, admin],
            );
            const commandId = await approveContractCall(gateway, sourceChain, sourceAddress, service.address, payload);

            await expect(service.execute(commandId, sourceChain, sourceAddress, payload))
                .to.emit(service, 'StandardizedTokenDeployed')
                .withArgs(tokenId, tokenName, tokenSymbol, tokenDecimals, 0, service.address)
                .and.to.emit(service, 'TokenManagerDeployed')
                .withArgs(tokenId, MINT_BURN, params);
            const tokenManager = new Contract(tokenManagerAddress, TokenManager.abi, wallet);
            expect(await tokenManager.tokenAddress()).to.equal(tokenAddress);
            expect(await tokenManager.admin()).to.equal(service.address);
        });
    });

    describe('Custom Token Manager Deployment', () => {
        let txPaused;

        beforeEach(async () => {
            txPaused = await service.setPaused(false);
            await txPaused.wait();
        });

        it('Should deploy a lock/unlock token manager', async () => {
            const tokenName = 'Token Name';
            const tokenSymbol = 'TN';
            const tokenDecimals = 13;
            const salt = getRandomBytes32();
            const tokenId = await service.getCustomTokenId(wallet.address, salt);
            const tokenManagerAddress = await service.getTokenManagerAddress(tokenId);
            const token = await deployContract(wallet, 'InterchainTokenTest', [tokenName, tokenSymbol, tokenDecimals, tokenManagerAddress]);
            const params = defaultAbiCoder.encode(['bytes', 'address'], [wallet.address, token.address]);

            const tx = service.deployCustomTokenManager(salt, LOCK_UNLOCK, params);
            await expect(tx).to.emit(service, 'TokenManagerDeployed').withArgs(tokenId, LOCK_UNLOCK, params);

            expect(tokenManagerAddress).to.not.equal(AddressZero);
            const tokenManager = new Contract(tokenManagerAddress, TokenManager.abi, wallet);

            expect(await tokenManager.admin()).to.equal(wallet.address);
        });

        it('Should deploy a mint/burn token manager', async () => {
            const tokenName = 'Token Name';
            const tokenSymbol = 'TN';
            const tokenDecimals = 13;
            const salt = getRandomBytes32();
            const tokenId = await service.getCustomTokenId(wallet.address, salt);
            const tokenManagerAddress = await service.getTokenManagerAddress(tokenId);
            const token = await deployContract(wallet, 'InterchainTokenTest', [tokenName, tokenSymbol, tokenDecimals, tokenManagerAddress]);
            const params = defaultAbiCoder.encode(['bytes', 'address'], [wallet.address, token.address]);

            const tx = service.deployCustomTokenManager(salt, MINT_BURN, params);
            await expect(tx).to.emit(service, 'TokenManagerDeployed').withArgs(tokenId, MINT_BURN, params);

            expect(tokenManagerAddress).to.not.equal(AddressZero);
            const tokenManager = new Contract(tokenManagerAddress, TokenManager.abi, wallet);

            expect(await tokenManager.admin()).to.equal(wallet.address);
        });

        it('Should deploy a liquidity pool token manager', async () => {
            const tokenName = 'Token Name';
            const tokenSymbol = 'TN';
            const tokenDecimals = 13;
            const salt = getRandomBytes32();
            const tokenId = await service.getCustomTokenId(wallet.address, salt);
            const tokenManagerAddress = await service.getTokenManagerAddress(tokenId);
            const token = await deployContract(wallet, 'InterchainTokenTest', [tokenName, tokenSymbol, tokenDecimals, tokenManagerAddress]);
            const params = defaultAbiCoder.encode(['bytes', 'address', 'address'], [wallet.address, token.address, liquidityPool.address]);

            const tx = service.deployCustomTokenManager(salt, LIQUIDITY_POOL, params);
            await expect(tx).to.emit(service, 'TokenManagerDeployed').withArgs(tokenId, LIQUIDITY_POOL, params);

            expect(tokenManagerAddress).to.not.equal(AddressZero);
            const tokenManager = new Contract(tokenManagerAddress, TokenManager.abi, wallet);

            expect(await tokenManager.admin()).to.equal(wallet.address);
        });

        it('Should revert when deploying a custom token manager twice', async () => {
            const tokenName = 'Token Name';
            const tokenSymbol = 'TN';
            const tokenDecimals = 13;
            const salt = getRandomBytes32();
            const tokenId = await service.getCustomTokenId(wallet.address, salt);
            const tokenManagerAddress = await service.getTokenManagerAddress(tokenId);
            const token = await deployContract(wallet, 'InterchainTokenTest', [tokenName, tokenSymbol, tokenDecimals, tokenManagerAddress]);
            const params = defaultAbiCoder.encode(['bytes', 'address'], [wallet.address, token.address]);

            const tx = service.deployCustomTokenManager(salt, LOCK_UNLOCK, params);
            await expect(tx).to.emit(service, 'TokenManagerDeployed').withArgs(tokenId, LOCK_UNLOCK, params);

            await expect(service.deployCustomTokenManager(salt, LOCK_UNLOCK, params)).to.be.revertedWithCustomError(
                service,
                'TokenManagerDeploymentFailed',
            );
        });

        it('Should revert when deploying a custom token manager if paused', async () => {
            let tx2 = await service.setPaused(true);
            await tx2.wait();

            const tokenName = 'Token Name';
            const tokenSymbol = 'TN';
            const tokenDecimals = 13;
            const salt = getRandomBytes32();
            const tokenId = await service.getCustomTokenId(wallet.address, salt);
            const tokenManagerAddress = await service.getTokenManagerAddress(tokenId);
            const token = await deployContract(wallet, 'InterchainTokenTest', [tokenName, tokenSymbol, tokenDecimals, tokenManagerAddress]);
            const params = defaultAbiCoder.encode(['bytes', 'address'], [wallet.address, token.address]);

            const tx = service.deployCustomTokenManager(salt, LOCK_UNLOCK, params);
            await expect(tx).to.be.revertedWithCustomError(service, 'Paused');
            tx2 = await service.setPaused(false);
            await tx2.wait();
        });
    });

    describe('Initialize remote custom token manager deployment', () => {
        let txPaused;

        beforeEach(async () => {
            txPaused = await service.setPaused(false);
            await txPaused.wait();
        });

        it('Should initialize a remote custom token manager deployment', async () => {
            const salt = getRandomBytes32();
            const tokenId = await service.getCustomTokenId(wallet.address, salt);
            const chain = 'chain1';
            const gasValue = 1e6;
            const params = '0x1234';
            const type = LOCK_UNLOCK;
            const payload = defaultAbiCoder.encode(
                ['uint256', 'bytes32', 'uint256', 'bytes'],
                [SELECTOR_DEPLOY_TOKEN_MANAGER, tokenId, type, params],
            );

            await expect(service.deployRemoteCustomTokenManager(salt, chain, type, params, gasValue, { value: gasValue }))
                .to.emit(service, 'RemoteTokenManagerDeploymentInitialized')
                .withArgs(tokenId, chain, gasValue, type, params)
                .and.to.emit(gasService, 'NativeGasPaidForContractCall')
                .withArgs(service.address, chain, service.address.toLowerCase(), keccak256(payload), gasValue, wallet.address)
                .and.to.emit(gateway, 'ContractCall')
                .withArgs(service.address, chain, service.address.toLowerCase(), keccak256(payload), payload);
        });

        it('Should revert on remote custom token manager deployment if paused', async () => {
            let tx = await service.setPaused(true);
            await tx.wait();

            const salt = getRandomBytes32();
            const chain = 'chain1';
            const gasValue = 1e6;
            const params = '0x1234';
            const type = LOCK_UNLOCK;

            await expect(
                service.deployRemoteCustomTokenManager(salt, chain, type, params, gasValue, { value: gasValue }),
            ).to.be.revertedWithCustomError(service, 'Paused');
            tx = await service.setPaused(false);
            await tx.wait();
        });
    });

    describe('Initialize remote standardized token and manager deployment', () => {
        let txPaused;

        beforeEach(async () => {
            txPaused = await service.setPaused(false);
            await txPaused.wait();
        });

        it('Should initialize a remote custom token manager deployment', async () => {
            const salt = getRandomBytes32();
            const tokenId = await service.getCustomTokenId(wallet.address, salt);
            const chain = 'chain1';
            const gasValue = 1e6;
            const params = '0x1234';
            const type = LOCK_UNLOCK;
            const payload = defaultAbiCoder.encode(
                ['uint256', 'bytes32', 'uint256', 'bytes'],
                [SELECTOR_DEPLOY_TOKEN_MANAGER, tokenId, type, params],
            );

            await expect(service.deployRemoteCustomTokenManager(salt, chain, type, params, gasValue, { value: gasValue }))
                .to.emit(service, 'RemoteTokenManagerDeploymentInitialized')
                .withArgs(tokenId, chain, gasValue, type, params)
                .and.to.emit(gasService, 'NativeGasPaidForContractCall')
                .withArgs(service.address, chain, service.address.toLowerCase(), keccak256(payload), gasValue, wallet.address)
                .and.to.emit(gateway, 'ContractCall')
                .withArgs(service.address, chain, service.address.toLowerCase(), keccak256(payload), payload);
        });

        it('Should revert on remote custom token manager deployment if paused', async () => {
            let tx = await service.setPaused(true);
            await tx.wait();

            const salt = getRandomBytes32();
            const chain = 'chain1';
            const gasValue = 1e6;
            const params = '0x1234';
            const type = LOCK_UNLOCK;

            await expect(
                service.deployRemoteCustomTokenManager(salt, chain, type, params, gasValue, { value: gasValue }),
            ).to.be.revertedWithCustomError(service, 'Paused');
            tx = await service.setPaused(false);
            await tx.wait();
        });
    });

    describe('Receive Remote Token Manager Deployment', () => {
        const sourceChain = 'source chain';
        let sourceAddress;

        before(async () => {
            sourceAddress = service.address.toLowerCase();
        });

        it('Should be able to receive a remote lock/unlock token manager depoloyment', async () => {
            const tokenName = 'Token Name';
            const tokenSymbol = 'TN';
            const tokenDecimals = 13;
            const tokenId = getRandomBytes32();
            const tokenManagerAddress = await service.getTokenManagerAddress(tokenId);
            const token = await deployContract(wallet, 'InterchainTokenTest', [tokenName, tokenSymbol, tokenDecimals, tokenManagerAddress]);

            const params = defaultAbiCoder.encode(['bytes', 'address'], [wallet.address, token.address]);
            const payload = defaultAbiCoder.encode(
                ['uint256', 'bytes32', 'uint256', 'bytes'],
                [SELECTOR_DEPLOY_TOKEN_MANAGER, tokenId, LOCK_UNLOCK, params],
            );
            const commandId = await approveContractCall(gateway, sourceChain, sourceAddress, service.address, payload);

            await expect(service.execute(commandId, sourceChain, sourceAddress, payload))
                .to.emit(service, 'TokenManagerDeployed')
                .withArgs(tokenId, LOCK_UNLOCK, params);
            const tokenManager = new Contract(tokenManagerAddress, TokenManager.abi, wallet);
            expect(await tokenManager.tokenAddress()).to.equal(token.address);
            expect(await tokenManager.admin()).to.equal(wallet.address);
        });

        it('Should be able to receive a remote mint/burn token manager depoloyment', async () => {
            const tokenName = 'Token Name';
            const tokenSymbol = 'TN';
            const tokenDecimals = 13;
            const tokenId = getRandomBytes32();
            const tokenManagerAddress = await service.getTokenManagerAddress(tokenId);
            const token = await deployContract(wallet, 'InterchainTokenTest', [tokenName, tokenSymbol, tokenDecimals, tokenManagerAddress]);

            const params = defaultAbiCoder.encode(['bytes', 'address'], [wallet.address, token.address]);
            const payload = defaultAbiCoder.encode(
                ['uint256', 'bytes32', 'uint256', 'bytes'],
                [SELECTOR_DEPLOY_TOKEN_MANAGER, tokenId, MINT_BURN, params],
            );
            const commandId = await approveContractCall(gateway, sourceChain, sourceAddress, service.address, payload);

            await expect(service.execute(commandId, sourceChain, sourceAddress, payload))
                .to.emit(service, 'TokenManagerDeployed')
                .withArgs(tokenId, MINT_BURN, params);
            const tokenManager = new Contract(tokenManagerAddress, TokenManager.abi, wallet);
            expect(await tokenManager.tokenAddress()).to.equal(token.address);
            expect(await tokenManager.admin()).to.equal(wallet.address);
        });

        it('Should be able to receive a remote liquidity pool token manager depoloyment', async () => {
            const tokenName = 'Token Name';
            const tokenSymbol = 'TN';
            const tokenDecimals = 13;
            const tokenId = getRandomBytes32();
            const tokenManagerAddress = await service.getTokenManagerAddress(tokenId);
            const token = await deployContract(wallet, 'InterchainTokenTest', [tokenName, tokenSymbol, tokenDecimals, tokenManagerAddress]);

            const params = defaultAbiCoder.encode(['bytes', 'address', 'address'], [wallet.address, token.address, liquidityPool.address]);
            const payload = defaultAbiCoder.encode(
                ['uint256', 'bytes32', 'uint256', 'bytes'],
                [SELECTOR_DEPLOY_TOKEN_MANAGER, tokenId, LIQUIDITY_POOL, params],
            );
            const commandId = await approveContractCall(gateway, sourceChain, sourceAddress, service.address, payload);

            await expect(service.execute(commandId, sourceChain, sourceAddress, payload))
                .to.emit(service, 'TokenManagerDeployed')
                .withArgs(tokenId, LIQUIDITY_POOL, params);
            const tokenManager = new Contract(tokenManagerAddress, TokenManager.abi, wallet);
            expect(await tokenManager.tokenAddress()).to.equal(token.address);
            expect(await tokenManager.admin()).to.equal(wallet.address);
        });
    });

    describe('Send Token', () => {
        const amount = 1234;
        const destChain = 'destination Chain';
        const destAddress = '0x5678';
        const gasValue = 90;

        for (const type of ['lockUnlock', 'mintBurn', 'liquidityPool']) {
            it(`Should be able to initiate an interchain token transfer [${type}]`, async () => {
                const [token, tokenManager, tokenId] = await deployFunctions[type](`Test Token ${type}`, 'TT', 12, amount);

                let payloadHash;

                function checkPayloadHash(hash) {
                    return payloadHash === hash;
                }

                function checkPayload(payload) {
                    const emmitted = defaultAbiCoder.decode(['uint256', 'bytes32', 'bytes', 'uint256'], payload);

                    if (Number(emmitted[0]) !== SELECTOR_SEND_TOKEN) return false;
                    if (emmitted[1] !== tokenId) return false;
                    if (emmitted[2] !== destAddress) return false;
                    if (Number(emmitted[3]) !== amount) return false;
                    payloadHash = keccak256(payload);
                    return true;
                }

                let transferToAddress = AddressZero;

                if (type === 'lockUnlock') {
                    transferToAddress = tokenManager.address;
                } else if (type === 'liquidityPool') {
                    transferToAddress = liquidityPool.address;
                }

                await expect(tokenManager.sendToken(destChain, destAddress, amount, '0x', { value: gasValue }))
                    .and.to.emit(token, 'Transfer')
                    .withArgs(wallet.address, transferToAddress, amount)
                    .and.to.emit(gateway, 'ContractCall')
                    .withArgs(service.address, destChain, service.address.toLowerCase(), anyValue, checkPayload)
                    .and.to.emit(gasService, 'NativeGasPaidForContractCall')
                    .withArgs(service.address, destChain, service.address.toLowerCase(), checkPayloadHash, gasValue, wallet.address)
                    .to.emit(service, 'TokenSent')
                    .withArgs(tokenId, destChain, destAddress, amount);
            });
        }
    });

    describe('Receive Remote Tokens', () => {
        const sourceChain = 'source chain';
        let sourceAddress;
        const amount = 1234;
        let destAddress;
        before(async () => {
            sourceAddress = service.address.toLowerCase();
            destAddress = wallet.address;
        });

        it('Should be able to receive lock/unlock token', async () => {
            const [token, tokenManager, tokenId] = await deployFunctions.lockUnlock(`Test Token Lock Unlock`, 'TT', 12, amount);
            (await await token.transfer(tokenManager.address, amount)).wait();

            const payload = defaultAbiCoder.encode(
                ['uint256', 'bytes32', 'bytes', 'uint256'],
                [SELECTOR_SEND_TOKEN, tokenId, destAddress, amount],
            );
            const commandId = await approveContractCall(gateway, sourceChain, sourceAddress, service.address, payload);

            await expect(service.execute(commandId, sourceChain, sourceAddress, payload))
                .to.emit(token, 'Transfer')
                .withArgs(tokenManager.address, destAddress, amount)
                .and.to.emit(service, 'TokenReceived')
                .withArgs(tokenId, sourceChain, destAddress, amount);
        });

        it('Should be able to receive mint/burn token', async () => {
            const [token, , tokenId] = await deployFunctions.mintBurn(`Test Token Mint Burn`, 'TT', 12, 0);

            const payload = defaultAbiCoder.encode(
                ['uint256', 'bytes32', 'bytes', 'uint256'],
                [SELECTOR_SEND_TOKEN, tokenId, destAddress, amount],
            );
            const commandId = await approveContractCall(gateway, sourceChain, sourceAddress, service.address, payload);

            await expect(service.execute(commandId, sourceChain, sourceAddress, payload))
                .to.emit(token, 'Transfer')
                .withArgs(AddressZero, destAddress, amount)
                .and.to.emit(service, 'TokenReceived')
                .withArgs(tokenId, sourceChain, destAddress, amount);
        });

        it('Should be able to receive liquidity pool token', async () => {
            const [token, , tokenId] = await deployFunctions.liquidityPool(`Test Token Liquidity Pool`, 'TTLP', 12, amount);
            (await await token.transfer(liquidityPool.address, amount)).wait();
            const payload = defaultAbiCoder.encode(
                ['uint256', 'bytes32', 'bytes', 'uint256'],
                [SELECTOR_SEND_TOKEN, tokenId, destAddress, amount],
            );
            const commandId = await approveContractCall(gateway, sourceChain, sourceAddress, service.address, payload);

            await expect(service.execute(commandId, sourceChain, sourceAddress, payload))
                .to.emit(token, 'Transfer')
                .withArgs(liquidityPool.address, destAddress, amount)
                .and.to.emit(service, 'TokenReceived')
                .withArgs(tokenId, sourceChain, destAddress, amount);
        });
    });

    describe('Send Token With Data', () => {
        const amount = 1234;
        const destChain = 'destination Chain';
        const destAddress = '0x5678';
        const gasValue = 90;
        let sourceAddress;
        const data = '0x1234';

        before(() => {
            sourceAddress = wallet.address;
        });

        for (const type of ['lockUnlock', 'mintBurn', 'liquidityPool']) {
            it(`Should be able to initiate an interchain token transfer [${type}]`, async () => {
                const [token, tokenManager, tokenId] = await deployFunctions[type](`Test Token ${type}`, 'TT', 12, amount);

                let payloadHash;

                function checkPayloadHash(hash) {
                    return payloadHash === hash;
                }

                function checkPayload(payload) {
                    const emmitted = defaultAbiCoder.decode(['uint256', 'bytes32', 'bytes', 'uint256', 'bytes', 'bytes'], payload);
                    if (Number(emmitted[0]) !== SELECTOR_SEND_TOKEN_WITH_DATA) return false;
                    if (emmitted[1] !== tokenId) return false;
                    if (emmitted[2] !== destAddress) return false;
                    if (Number(emmitted[3]) !== amount) return false;
                    if (emmitted[4] !== sourceAddress.toLowerCase()) return false;
                    if (emmitted[5] !== data) return false;
                    payloadHash = keccak256(payload);
                    return true;
                }

                let transferToAddress = AddressZero;

                if (type === 'lockUnlock') {
                    transferToAddress = tokenManager.address;
                } else if (type === 'liquidityPool') {
                    transferToAddress = liquidityPool.address;
                }

                await expect(tokenManager.callContractWithInterchainToken(destChain, destAddress, amount, data, { value: gasValue }))
                    .and.to.emit(token, 'Transfer')
                    .withArgs(wallet.address, transferToAddress, amount)
                    .and.to.emit(gateway, 'ContractCall')
                    .withArgs(service.address, destChain, service.address.toLowerCase(), anyValue, checkPayload)
                    .and.to.emit(gasService, 'NativeGasPaidForContractCall')
                    .withArgs(service.address, destChain, service.address.toLowerCase(), checkPayloadHash, gasValue, wallet.address)
                    .to.emit(service, 'TokenSentWithData')
                    .withArgs(tokenId, destChain, destAddress, amount, sourceAddress, data);
            });
        }
    });

    describe('Receive Remote Tokens with Data', () => {
        const sourceChain = 'source chain';
        let sourceAddress;
        const sourceAddressForService = '0x1234';
        const amount = 1234;
        let destAddress;
        let executable;

        before(async () => {
            sourceAddress = service.address.toLowerCase();
            executable = await deployContract(wallet, 'InterchainExecutableTest', [service.address]);
            destAddress = executable.address;
        });

        it('Should be able to receive lock/unlock token', async () => {
            const [token, tokenManager, tokenId] = await deployFunctions.lockUnlock(`Test Token Lock Unlock`, 'TT', 12, amount);
            (await await token.transfer(tokenManager.address, amount)).wait();
            const msg = `lock/unlock`;
            const data = defaultAbiCoder.encode(['address', 'string'], [wallet.address, msg]);
            const payload = defaultAbiCoder.encode(
                ['uint256', 'bytes32', 'bytes', 'uint256', 'bytes', 'bytes'],
                [SELECTOR_SEND_TOKEN_WITH_DATA, tokenId, destAddress, amount, sourceAddressForService, data],
            );
            const commandId = await approveContractCall(gateway, sourceChain, sourceAddress, service.address, payload);

            await expect(service.execute(commandId, sourceChain, sourceAddress, payload))
                .to.emit(token, 'Transfer')
                .withArgs(tokenManager.address, destAddress, amount)
                .to.emit(token, 'Transfer')
                .withArgs(destAddress, wallet.address, amount)
                .and.to.emit(service, 'TokenReceivedWithData')
                .withArgs(tokenId, sourceChain, destAddress, amount, sourceAddressForService, data)
                .and.to.emit(executable, 'MessageReceived')
                .withArgs(sourceChain, sourceAddressForService, wallet.address, msg, tokenId, amount);

            expect(await executable.lastMessage()).to.equal(msg);
        });

        it('Should be able to receive mint/burn token', async () => {
            const [token, , tokenId] = await deployFunctions.mintBurn(`Test Token Mint Burn`, 'TT', 12, amount);

            const msg = `mint/burn`;
            const data = defaultAbiCoder.encode(['address', 'string'], [wallet.address, msg]);
            const payload = defaultAbiCoder.encode(
                ['uint256', 'bytes32', 'bytes', 'uint256', 'bytes', 'bytes'],
                [SELECTOR_SEND_TOKEN_WITH_DATA, tokenId, destAddress, amount, sourceAddressForService, data],
            );
            const commandId = await approveContractCall(gateway, sourceChain, sourceAddress, service.address, payload);

            await expect(service.execute(commandId, sourceChain, sourceAddress, payload))
                .to.emit(token, 'Transfer')
                .withArgs(AddressZero, destAddress, amount)
                .to.emit(token, 'Transfer')
                .withArgs(destAddress, wallet.address, amount)
                .and.to.emit(service, 'TokenReceivedWithData')
                .withArgs(tokenId, sourceChain, destAddress, amount, sourceAddressForService, data)
                .and.to.emit(executable, 'MessageReceived')
                .withArgs(sourceChain, sourceAddressForService, wallet.address, msg, tokenId, amount);

            expect(await executable.lastMessage()).to.equal(msg);
        });

        it('Should be able to receive liquidity pool token', async () => {
            const [token, , tokenId] = await deployFunctions.liquidityPool(`Test Token Liquidity Pool`, 'TTLP', 12, amount);
            (await await token.transfer(liquidityPool.address, amount)).wait();
            const msg = `mint/burn`;
            const data = defaultAbiCoder.encode(['address', 'string'], [wallet.address, msg]);
            const payload = defaultAbiCoder.encode(
                ['uint256', 'bytes32', 'bytes', 'uint256', 'bytes', 'bytes'],
                [SELECTOR_SEND_TOKEN_WITH_DATA, tokenId, destAddress, amount, sourceAddressForService, data],
            );
            const commandId = await approveContractCall(gateway, sourceChain, sourceAddress, service.address, payload);

            await expect(service.execute(commandId, sourceChain, sourceAddress, payload))
                .to.emit(token, 'Transfer')
                .withArgs(liquidityPool.address, destAddress, amount)
                .to.emit(token, 'Transfer')
                .withArgs(destAddress, wallet.address, amount)
                .and.to.emit(service, 'TokenReceivedWithData')
                .withArgs(tokenId, sourceChain, destAddress, amount, sourceAddressForService, data)
                .and.to.emit(executable, 'MessageReceived')
                .withArgs(sourceChain, sourceAddressForService, wallet.address, msg, tokenId, amount);

            expect(await executable.lastMessage()).to.equal(msg);
        });
    });

    describe('Send Interchain Token', () => {
        const amount = 1234;
        const destChain = 'destination Chain';
        const destAddress = '0x5678';
        const gasValue = 90;
        const metadata = '0x';

        for (const type of ['lockUnlock', 'mintBurn', 'liquidityPool']) {
            it(`Should be able to initiate an interchain token transfer [${type}]`, async () => {
                const [token, tokenManager, tokenId] = await deployFunctions[type](`Test Token ${type}`, 'TT', 12, amount, true);

                let payloadHash;

                function checkPayloadHash(hash) {
                    return payloadHash === hash;
                }

                function checkPayload(payload) {
                    const emmitted = defaultAbiCoder.decode(['uint256', 'bytes32', 'bytes', 'uint256'], payload);

                    if (Number(emmitted[0]) !== SELECTOR_SEND_TOKEN) return false;
                    if (emmitted[1] !== tokenId) return false;
                    if (emmitted[2] !== destAddress) return false;
                    if (Number(emmitted[3]) !== amount) return false;
                    payloadHash = keccak256(payload);
                    return true;
                }

                let transferToAddress = AddressZero;

                if (type === 'lockUnlock') {
                    transferToAddress = tokenManager.address;
                } else if (type === 'liquidityPool') {
                    transferToAddress = liquidityPool.address;
                }

                await expect(token.interchainTransfer(destChain, destAddress, amount, metadata, { value: gasValue }))
                    .and.to.emit(token, 'Transfer')
                    .withArgs(wallet.address, transferToAddress, amount)
                    .and.to.emit(gateway, 'ContractCall')
                    .withArgs(service.address, destChain, service.address.toLowerCase(), anyValue, checkPayload)
                    .and.to.emit(gasService, 'NativeGasPaidForContractCall')
                    .withArgs(service.address, destChain, service.address.toLowerCase(), checkPayloadHash, gasValue, wallet.address)
                    .to.emit(service, 'TokenSent')
                    .withArgs(tokenId, destChain, destAddress, amount);
            });
        }
    });

    describe('Send Interchain Token With Data', () => {
        const amount = 1234;
        const destChain = 'destination Chain';
        const destAddress = '0x5678';
        const gasValue = 90;
        let sourceAddress;
        const data = '0x1234';

        before(() => {
            sourceAddress = wallet.address;
        });

        for (const type of ['lockUnlock', 'mintBurn', 'liquidityPool']) {
            it(`Should be able to initiate an interchain token transfer [${type}]`, async () => {
                const [token, tokenManager, tokenId] = await deployFunctions[type](`Test Token ${type}`, 'TT', 12, amount, false);

                let payloadHash;

                function checkPayloadHash(hash) {
                    return payloadHash === hash;
                }

                function checkPayload(payload) {
                    const emmitted = defaultAbiCoder.decode(['uint256', 'bytes32', 'bytes', 'uint256', 'bytes', 'bytes'], payload);
                    if (Number(emmitted[0]) !== SELECTOR_SEND_TOKEN_WITH_DATA) return false;
                    if (emmitted[1] !== tokenId) return false;
                    if (emmitted[2] !== destAddress) return false;
                    if (Number(emmitted[3]) !== amount) return false;
                    if (emmitted[4] !== sourceAddress.toLowerCase()) return false;
                    if (emmitted[5] !== data) return false;
                    payloadHash = keccak256(payload);
                    return true;
                }

                let transferToAddress = AddressZero;

                if (type === 'lockUnlock') {
                    transferToAddress = tokenManager.address;
                } else if (type === 'liquidityPool') {
                    transferToAddress = liquidityPool.address;
                }

                const metadata = solidityPack(['uint32', 'bytes'], [0, data]);
                await expect(token.interchainTransfer(destChain, destAddress, amount, metadata, { value: gasValue }))
                    .and.to.emit(token, 'Transfer')
                    .withArgs(wallet.address, transferToAddress, amount)
                    .and.to.emit(gateway, 'ContractCall')
                    .withArgs(service.address, destChain, service.address.toLowerCase(), anyValue, checkPayload)
                    .and.to.emit(gasService, 'NativeGasPaidForContractCall')
                    .withArgs(service.address, destChain, service.address.toLowerCase(), checkPayloadHash, gasValue, wallet.address)
                    .to.emit(service, 'TokenSentWithData')
                    .withArgs(tokenId, destChain, destAddress, amount, sourceAddress, data);
            });
        }
    });

    describe('Express Execute', () => {
        const commandId = getRandomBytes32();
        const sourceChain = 'source chain';
        const sourceAddress = '0x1234';
        const amount = 1234;
        const destinationAddress = new Wallet(getRandomBytes32()).address;
        const tokenName = 'name';
        const tokenSymbol = 'symbol';
        const tokenDecimals = 16;
        const message = 'message';
        let data;
        let tokenId;
        let executable;
        let token;

        before(async () => {
            [token, , tokenId] = await deployFunctions.lockUnlock(tokenName, tokenSymbol, tokenDecimals, amount * 2, true);
            await (await token.approve(service.address, amount * 2)).wait();
            data = defaultAbiCoder.encode(['address', 'string'], [destinationAddress, message]);
            executable = await deployContract(wallet, 'InterchainExecutableTest', [service.address]);
        });

        it('Should express execute', async () => {
            await expect(service.expressReceiveToken(tokenId, destinationAddress, amount, commandId))
                .to.emit(service, 'ExpressReceived')
                .withArgs(tokenId, destinationAddress, amount, commandId, wallet.address)
                .and.to.emit(token, 'Transfer')
                .withArgs(wallet.address, destinationAddress, amount);
        });

        it('Should express execute with token', async () => {
            await expect(
                service.expressReceiveTokenWithData(tokenId, sourceChain, sourceAddress, executable.address, amount, data, commandId),
            )
                .to.emit(service, 'ExpressReceivedWithData')
                .withArgs(tokenId, sourceChain, sourceAddress, executable.address, amount, data, commandId, wallet.address)
                .and.to.emit(token, 'Transfer')
                .withArgs(wallet.address, executable.address, amount)
                .and.to.emit(token, 'Transfer')
                .withArgs(executable.address, destinationAddress, amount)
                .and.to.emit(executable, 'MessageReceived')
                .withArgs(sourceChain, sourceAddress, destinationAddress, message, tokenId, amount);
        });
    });

    describe('Express Receive Remote Tokens', () => {
        const sourceChain = 'source chain';
        let sourceAddress;
        const amount = 1234;
        const destAddress = new Wallet(getRandomBytes32()).address;
        before(async () => {
            sourceAddress = service.address.toLowerCase();
        });

        it('Should be able to receive lock/unlock token', async () => {
            const [token, tokenManager, tokenId] = await deployFunctions.lockUnlock(`Test Token Lock Unlock`, 'TT', 12, 2 * amount);
            await (await token.transfer(tokenManager.address, amount)).wait();
            await (await token.approve(service.address, amount)).wait();

            const payload = defaultAbiCoder.encode(
                ['uint256', 'bytes32', 'bytes', 'uint256'],
                [SELECTOR_SEND_TOKEN, tokenId, destAddress, amount],
            );
            const commandId = await approveContractCall(gateway, sourceChain, sourceAddress, service.address, payload);

            await (await service.expressReceiveToken(tokenId, destAddress, amount, commandId)).wait();

            await expect(service.execute(commandId, sourceChain, sourceAddress, payload))
                .to.emit(token, 'Transfer')
                .withArgs(tokenManager.address, wallet.address, amount)
                .and.to.emit(service, 'ExpressExecutionFulfilled')
                .withArgs(tokenId, destAddress, amount, commandId, wallet.address);
        });

        it('Should be able to receive mint/burn token', async () => {
            const [token, , tokenId] = await deployFunctions.mintBurn(`Test Token Mint Burn`, 'TT', 12, amount);

            await (await token.approve(service.address, amount)).wait();

            const payload = defaultAbiCoder.encode(
                ['uint256', 'bytes32', 'bytes', 'uint256'],
                [SELECTOR_SEND_TOKEN, tokenId, destAddress, amount],
            );
            const commandId = await approveContractCall(gateway, sourceChain, sourceAddress, service.address, payload);

            await (await service.expressReceiveToken(tokenId, destAddress, amount, commandId)).wait();

            await expect(service.execute(commandId, sourceChain, sourceAddress, payload))
                .to.emit(token, 'Transfer')
                .withArgs(AddressZero, wallet.address, amount)
                .and.to.emit(service, 'ExpressExecutionFulfilled')
                .withArgs(tokenId, destAddress, amount, commandId, wallet.address);
        });

        it('Should be able to receive liquidity pool token', async () => {
            const [token, , tokenId] = await deployFunctions.liquidityPool(`Test Token Liquidity Pool`, 'TTLP', 12, amount * 2);
            await (await token.transfer(liquidityPool.address, amount)).wait();
            await (await token.approve(service.address, amount)).wait();

            const payload = defaultAbiCoder.encode(
                ['uint256', 'bytes32', 'bytes', 'uint256'],
                [SELECTOR_SEND_TOKEN, tokenId, destAddress, amount],
            );
            const commandId = await approveContractCall(gateway, sourceChain, sourceAddress, service.address, payload);

            await (await service.expressReceiveToken(tokenId, destAddress, amount, commandId)).wait();

            await expect(service.execute(commandId, sourceChain, sourceAddress, payload))
                .to.emit(token, 'Transfer')
                .withArgs(liquidityPool.address, wallet.address, amount)
                .and.to.emit(service, 'ExpressExecutionFulfilled')
                .withArgs(tokenId, destAddress, amount, commandId, wallet.address);
        });
    });

    describe('Receive Remote Tokens with Data', () => {
        const sourceChain = 'source chain';
        let sourceAddress;
        const sourceAddressForService = '0x1234';
        const amount = 1234;
        let destAddress;
        let executable;

        before(async () => {
            sourceAddress = service.address.toLowerCase();
            executable = await deployContract(wallet, 'InterchainExecutableTest', [service.address]);
            destAddress = executable.address;
        });

        it('Should be able to receive lock/unlock token', async () => {
            const [token, tokenManager, tokenId] = await deployFunctions.lockUnlock(`Test Token Lock Unlock`, 'TT', 12, amount * 2);
            await (await token.transfer(tokenManager.address, amount)).wait();
            await (await token.approve(service.address, amount)).wait();

            const msg = `lock/unlock`;
            const data = defaultAbiCoder.encode(['address', 'string'], [wallet.address, msg]);
            const payload = defaultAbiCoder.encode(
                ['uint256', 'bytes32', 'bytes', 'uint256', 'bytes', 'bytes'],
                [SELECTOR_SEND_TOKEN_WITH_DATA, tokenId, destAddress, amount, sourceAddressForService, data],
            );
<<<<<<< HEAD
=======
            const commandId = await approveContractCall(gateway, sourceChain, sourceAddress, service.address, payload);

            await (
                await service.expressReceiveTokenWithData(
                    tokenId,
                    sourceChain,
                    sourceAddressForService,
                    destAddress,
                    amount,
                    data,
                    commandId,
                )
            ).wait();

            await expect(service.execute(commandId, sourceChain, sourceAddress, payload))
                .to.emit(token, 'Transfer')
                .withArgs(tokenManager.address, wallet.address, amount)
                .and.to.emit(service, 'ExpressExecutionWithDataFulfilled')
                .withArgs(tokenId, sourceChain, sourceAddressForService, destAddress, amount, data, commandId, wallet.address);

            expect(await executable.lastMessage()).to.equal(msg);
        });

        it('Should be able to receive mint/burn token', async () => {
            const [token, , tokenId] = await deployFunctions.mintBurn(`Test Token Mint Burn`, 'TT', 12, amount);
            await (await token.approve(service.address, amount)).wait();

            const msg = `mint/burn`;
            const data = defaultAbiCoder.encode(['address', 'string'], [wallet.address, msg]);
            const payload = defaultAbiCoder.encode(
                ['uint256', 'bytes32', 'bytes', 'uint256', 'bytes', 'bytes'],
                [SELECTOR_SEND_TOKEN_WITH_DATA, tokenId, destAddress, amount, sourceAddressForService, data],
            );

>>>>>>> ba793f0e
            const commandId = await approveContractCall(gateway, sourceChain, sourceAddress, service.address, payload);

            await (
                await service.expressReceiveTokenWithData(
<<<<<<< HEAD
=======
                    tokenId,
                    sourceChain,
                    sourceAddressForService,
                    destAddress,
                    amount,
                    data,
                    commandId,
                )
            ).wait();

            await expect(service.execute(commandId, sourceChain, sourceAddress, payload))
                .to.emit(token, 'Transfer')
                .withArgs(AddressZero, wallet.address, amount)
                .and.to.emit(service, 'ExpressExecutionWithDataFulfilled')
                .withArgs(tokenId, sourceChain, sourceAddressForService, destAddress, amount, data, commandId, wallet.address);

            expect(await executable.lastMessage()).to.equal(msg);
        });

        it('Should be able to receive liquidity pool token', async () => {
            const [token, , tokenId] = await deployFunctions.liquidityPool(`Test Token Liquidity Pool`, 'TTLP', 12, amount * 2);
            (await await token.transfer(liquidityPool.address, amount)).wait();
            await (await token.approve(service.address, amount)).wait();

            const msg = `mint/burn`;
            const data = defaultAbiCoder.encode(['address', 'string'], [wallet.address, msg]);
            const payload = defaultAbiCoder.encode(
                ['uint256', 'bytes32', 'bytes', 'uint256', 'bytes', 'bytes'],
                [SELECTOR_SEND_TOKEN_WITH_DATA, tokenId, destAddress, amount, sourceAddressForService, data],
            );

            const commandId = await approveContractCall(gateway, sourceChain, sourceAddress, service.address, payload);

            await (
                await service.expressReceiveTokenWithData(
>>>>>>> ba793f0e
                    tokenId,
                    sourceChain,
                    sourceAddressForService,
                    destAddress,
                    amount,
                    data,
                    commandId,
                )
            ).wait();

            await expect(service.execute(commandId, sourceChain, sourceAddress, payload))
                .to.emit(token, 'Transfer')
<<<<<<< HEAD
                .withArgs(tokenManager.address, wallet.address, amount)
                .and.to.emit(service, 'ExpressExecutionWithDataFulfilled')
                .withArgs(tokenId, sourceChain, sourceAddressForService, destAddress, amount, data, commandId, wallet.address);
=======
                .withArgs(liquidityPool.address, wallet.address, amount)
                .and.to.emit(service, 'ExpressExecutionWithDataFulfilled')
                .withArgs(tokenId, sourceChain, sourceAddressForService, destAddress, amount, data, commandId, wallet.address);

            expect(await executable.lastMessage()).to.equal(msg);
        });
    });

    describe('Send Token With Data', () => {
        const amount = 1234;
        const destChain = 'destination Chain';
        const destAddress = '0x5678';
        const gasValue = 90;
        let sourceAddress;
        const data = '0x1234';

        before(() => {
            sourceAddress = wallet.address;
        });

        for (const type of ['lockUnlock', 'mintBurn', 'liquidityPool']) {
            it(`Should be able to initiate an interchain token transfer [${type}]`, async () => {
                const [token, tokenManager, tokenId] = await deployFunctions[type](`Test Token ${type}`, 'TT', 12, amount);

                let payloadHash;

                function checkPayloadHash(hash) {
                    return payloadHash === hash;
                }

                function checkPayload(payload) {
                    const emmitted = defaultAbiCoder.decode(['uint256', 'bytes32', 'bytes', 'uint256', 'bytes', 'bytes'], payload);
                    if (Number(emmitted[0]) !== SELECTOR_SEND_TOKEN_WITH_DATA) return false;
                    if (emmitted[1] !== tokenId) return false;
                    if (emmitted[2] !== destAddress) return false;
                    if (Number(emmitted[3]) !== amount) return false;
                    if (emmitted[4] !== sourceAddress.toLowerCase()) return false;
                    if (emmitted[5] !== data) return false;
                    payloadHash = keccak256(payload);
                    return true;
                }

                let transferToAddress = AddressZero;

                if (type === 'lockUnlock') {
                    transferToAddress = tokenManager.address;
                } else if (type === 'liquidityPool') {
                    transferToAddress = liquidityPool.address;
                }

                await expect(tokenManager.callContractWithInterchainToken(destChain, destAddress, amount, data, { value: gasValue }))
                    .and.to.emit(token, 'Transfer')
                    .withArgs(wallet.address, transferToAddress, amount)
                    .and.to.emit(gateway, 'ContractCall')
                    .withArgs(service.address, destChain, service.address.toLowerCase(), anyValue, checkPayload)
                    .and.to.emit(gasService, 'NativeGasPaidForContractCall')
                    .withArgs(service.address, destChain, service.address.toLowerCase(), checkPayloadHash, gasValue, wallet.address)
                    .to.emit(service, 'TokenSentWithData')
                    .withArgs(tokenId, destChain, destAddress, amount, sourceAddress, data);
            });
        }
    });

    describe('Receive Remote Tokens with Data', () => {
        const sourceChain = 'source chain';
        let sourceAddress;
        const sourceAddressForService = '0x1234';
        const amount = 1234;
        let destAddress;
        let executable;

        before(async () => {
            sourceAddress = service.address.toLowerCase();
            executable = await deployContract(wallet, 'InterchainExecutableTest', [service.address]);
            destAddress = executable.address;
        });

        it('Should be able to receive lock/unlock token', async () => {
            const [token, tokenManager, tokenId] = await deployFunctions.lockUnlock(`Test Token Lock Unlock`, 'TT', 12, amount);
            (await await token.transfer(tokenManager.address, amount)).wait();
            const msg = `lock/unlock`;
            const data = defaultAbiCoder.encode(['address', 'string'], [wallet.address, msg]);
            const payload = defaultAbiCoder.encode(
                ['uint256', 'bytes32', 'bytes', 'uint256', 'bytes', 'bytes'],
                [SELECTOR_SEND_TOKEN_WITH_DATA, tokenId, destAddress, amount, sourceAddressForService, data],
            );
            const commandId = await approveContractCall(gateway, sourceChain, sourceAddress, service.address, payload);

            await expect(service.execute(commandId, sourceChain, sourceAddress, payload))
                .to.emit(token, 'Transfer')
                .withArgs(tokenManager.address, destAddress, amount)
                .to.emit(token, 'Transfer')
                .withArgs(destAddress, wallet.address, amount)
                .and.to.emit(service, 'TokenReceivedWithData')
                .withArgs(tokenId, sourceChain, destAddress, amount, sourceAddressForService, data)
                .and.to.emit(executable, 'MessageReceived')
                .withArgs(sourceChain, sourceAddressForService, wallet.address, msg, tokenId, amount);
>>>>>>> ba793f0e

            expect(await executable.lastMessage()).to.equal(msg);
        });

        it('Should be able to receive mint/burn token', async () => {
            const [token, , tokenId] = await deployFunctions.mintBurn(`Test Token Mint Burn`, 'TT', 12, amount);

            const msg = `mint/burn`;
            const data = defaultAbiCoder.encode(['address', 'string'], [wallet.address, msg]);
            const payload = defaultAbiCoder.encode(
                ['uint256', 'bytes32', 'bytes', 'uint256', 'bytes', 'bytes'],
                [SELECTOR_SEND_TOKEN_WITH_DATA, tokenId, destAddress, amount, sourceAddressForService, data],
<<<<<<< HEAD
=======
            );
            const commandId = await approveContractCall(gateway, sourceChain, sourceAddress, service.address, payload);

            await expect(service.execute(commandId, sourceChain, sourceAddress, payload))
                .to.emit(token, 'Transfer')
                .withArgs(AddressZero, destAddress, amount)
                .to.emit(token, 'Transfer')
                .withArgs(destAddress, wallet.address, amount)
                .and.to.emit(service, 'TokenReceivedWithData')
                .withArgs(tokenId, sourceChain, destAddress, amount, sourceAddressForService, data)
                .and.to.emit(executable, 'MessageReceived')
                .withArgs(sourceChain, sourceAddressForService, wallet.address, msg, tokenId, amount);

            expect(await executable.lastMessage()).to.equal(msg);
        });

        it('Should be able to receive liquidity pool token', async () => {
            const [token, , tokenId] = await deployFunctions.liquidityPool(`Test Token Liquidity Pool`, 'TTLP', 12, amount);
            (await await token.transfer(liquidityPool.address, amount)).wait();
            const msg = `mint/burn`;
            const data = defaultAbiCoder.encode(['address', 'string'], [wallet.address, msg]);
            const payload = defaultAbiCoder.encode(
                ['uint256', 'bytes32', 'bytes', 'uint256', 'bytes', 'bytes'],
                [SELECTOR_SEND_TOKEN_WITH_DATA, tokenId, destAddress, amount, sourceAddressForService, data],
            );
            const commandId = await approveContractCall(gateway, sourceChain, sourceAddress, service.address, payload);

            await expect(service.execute(commandId, sourceChain, sourceAddress, payload))
                .to.emit(token, 'Transfer')
                .withArgs(liquidityPool.address, destAddress, amount)
                .to.emit(token, 'Transfer')
                .withArgs(destAddress, wallet.address, amount)
                .and.to.emit(service, 'TokenReceivedWithData')
                .withArgs(tokenId, sourceChain, destAddress, amount, sourceAddressForService, data)
                .and.to.emit(executable, 'MessageReceived')
                .withArgs(sourceChain, sourceAddressForService, wallet.address, msg, tokenId, amount);

            expect(await executable.lastMessage()).to.equal(msg);
        });
    });

    describe('Send Interchain Token', () => {
        const amount = 1234;
        const destChain = 'destination Chain';
        const destAddress = '0x5678';
        const gasValue = 90;

        for (const type of ['lockUnlock', 'mintBurn', 'liquidityPool']) {
            it(`Should be able to initiate an interchain token transfer [${type}]`, async () => {
                const [token, tokenManager, tokenId] = await deployFunctions[type](`Test Token ${type}`, 'TT', 12, amount, true);

                let payloadHash;

                function checkPayloadHash(hash) {
                    return payloadHash === hash;
                }

                function checkPayload(payload) {
                    const emmitted = defaultAbiCoder.decode(['uint256', 'bytes32', 'bytes', 'uint256'], payload);

                    if (Number(emmitted[0]) !== SELECTOR_SEND_TOKEN) return false;
                    if (emmitted[1] !== tokenId) return false;
                    if (emmitted[2] !== destAddress) return false;
                    if (Number(emmitted[3]) !== amount) return false;
                    payloadHash = keccak256(payload);
                    return true;
                }

                let transferToAddress = AddressZero;

                if (type === 'lockUnlock') {
                    transferToAddress = tokenManager.address;
                } else if (type === 'liquidityPool') {
                    transferToAddress = liquidityPool.address;
                }

                await expect(token.interchainTransfer(destChain, destAddress, amount, '0x', { value: gasValue }))
                    .and.to.emit(token, 'Transfer')
                    .withArgs(wallet.address, transferToAddress, amount)
                    .and.to.emit(gateway, 'ContractCall')
                    .withArgs(service.address, destChain, service.address.toLowerCase(), anyValue, checkPayload)
                    .and.to.emit(gasService, 'NativeGasPaidForContractCall')
                    .withArgs(service.address, destChain, service.address.toLowerCase(), checkPayloadHash, gasValue, wallet.address)
                    .to.emit(service, 'TokenSent')
                    .withArgs(tokenId, destChain, destAddress, amount);
            });
        }
    });

    describe('Send Interchain Token With Data', () => {
        const amount = 1234;
        const destChain = 'destination Chain';
        const destAddress = '0x5678';
        const gasValue = 90;
        let sourceAddress;
        const data = '0x1234';

        before(() => {
            sourceAddress = wallet.address;
        });

        for (const type of ['lockUnlock', 'mintBurn', 'liquidityPool']) {
            it(`Should be able to initiate an interchain token transfer [${type}]`, async () => {
                const [token, tokenManager, tokenId] = await deployFunctions[type](`Test Token ${type}`, 'TT', 12, amount, false);

                let payloadHash;

                function checkPayloadHash(hash) {
                    return payloadHash === hash;
                }

                function checkPayload(payload) {
                    const emmitted = defaultAbiCoder.decode(['uint256', 'bytes32', 'bytes', 'uint256', 'bytes', 'bytes'], payload);
                    if (Number(emmitted[0]) !== SELECTOR_SEND_TOKEN_WITH_DATA) return false;
                    if (emmitted[1] !== tokenId) return false;
                    if (emmitted[2] !== destAddress) return false;
                    if (Number(emmitted[3]) !== amount) return false;
                    if (emmitted[4] !== sourceAddress.toLowerCase()) return false;
                    if (emmitted[5] !== data) return false;
                    payloadHash = keccak256(payload);
                    return true;
                }

                let transferToAddress = AddressZero;

                if (type === 'lockUnlock') {
                    transferToAddress = tokenManager.address;
                } else if (type === 'liquidityPool') {
                    transferToAddress = liquidityPool.address;
                }

                const metadata = solidityPack(['uint32', 'bytes'], [0, data]);

                await expect(token.interchainTransfer(destChain, destAddress, amount, metadata, { value: gasValue }))
                    .and.to.emit(token, 'Transfer')
                    .withArgs(wallet.address, transferToAddress, amount)
                    .and.to.emit(gateway, 'ContractCall')
                    .withArgs(service.address, destChain, service.address.toLowerCase(), anyValue, checkPayload)
                    .and.to.emit(gasService, 'NativeGasPaidForContractCall')
                    .withArgs(service.address, destChain, service.address.toLowerCase(), checkPayloadHash, gasValue, wallet.address)
                    .to.emit(service, 'TokenSentWithData')
                    .withArgs(tokenId, destChain, destAddress, amount, sourceAddress, data);
            });
        }
    });

    describe('Express Execute', () => {
        const sourceChain = 'source chain';
        const sourceAddress = '0x1234';
        const amount = 1234;
        const destinationAddress = new Wallet(getRandomBytes32()).address;
        const tokenName = 'name';
        const tokenSymbol = 'symbol';
        const tokenDecimals = 16;
        const message = 'message';
        const commandId = getRandomBytes32();
        let data;
        let tokenId;
        let executable;
        let token;

        before(async () => {
            [token, , tokenId] = await deployFunctions.lockUnlock(tokenName, tokenSymbol, tokenDecimals, amount * 2, true);
            await (await token.approve(service.address, amount * 2)).wait();
            data = defaultAbiCoder.encode(['address', 'string'], [destinationAddress, message]);
            executable = await deployContract(wallet, 'InterchainExecutableTest', [service.address]);
        });

        it('Should express execute', async () => {
            await expect(service.expressReceiveToken(tokenId, destinationAddress, amount, commandId))
                .to.emit(service, 'ExpressReceived')
                .withArgs(tokenId, destinationAddress, amount, commandId, wallet.address)
                .and.to.emit(token, 'Transfer')
                .withArgs(wallet.address, destinationAddress, amount);
        });

        it('Should express execute with token', async () => {
            await expect(
                service.expressReceiveTokenWithData(tokenId, sourceChain, sourceAddress, executable.address, amount, data, commandId),
            )
                .to.emit(service, 'ExpressReceivedWithData')
                .withArgs(tokenId, sourceChain, sourceAddress, executable.address, amount, data, commandId, wallet.address)
                .and.to.emit(token, 'Transfer')
                .withArgs(wallet.address, executable.address, amount)
                .and.to.emit(token, 'Transfer')
                .withArgs(executable.address, destinationAddress, amount)
                .and.to.emit(executable, 'MessageReceived')
                .withArgs(sourceChain, sourceAddress, destinationAddress, message, tokenId, amount);
        });
    });

    describe('Express Receive Remote Tokens', () => {
        const sourceChain = 'source chain';
        let sourceAddress;
        const amount = 1234;
        const destAddress = new Wallet(getRandomBytes32()).address;
        before(async () => {
            sourceAddress = service.address.toLowerCase();
        });

        it('Should be able to receive lock/unlock token', async () => {
            const [token, tokenManager, tokenId] = await deployFunctions.lockUnlock(`Test Token Lock Unlock`, 'TT', 12, 2 * amount);
            await (await token.transfer(tokenManager.address, amount)).wait();
            await (await token.approve(service.address, amount)).wait();

            const payload = defaultAbiCoder.encode(
                ['uint256', 'bytes32', 'bytes', 'uint256'],
                [SELECTOR_SEND_TOKEN, tokenId, destAddress, amount],
>>>>>>> ba793f0e
            );
            const commandId = await approveContractCall(gateway, sourceChain, sourceAddress, service.address, payload);

<<<<<<< HEAD
            const commandId = await approveContractCall(gateway, sourceChain, sourceAddress, service.address, payload);

=======
            await (await service.expressReceiveToken(tokenId, destAddress, amount, commandId)).wait();

            await expect(service.execute(commandId, sourceChain, sourceAddress, payload))
                .to.emit(token, 'Transfer')
                .withArgs(tokenManager.address, wallet.address, amount)
                .and.to.emit(service, 'ExpressExecutionFulfilled')
                .withArgs(tokenId, destAddress, amount, commandId, wallet.address);
        });

        it('Should be able to receive mint/burn token', async () => {
            const [token, , tokenId] = await deployFunctions.mintBurn(`Test Token Mint Burn`, 'TT', 12, amount);

            await (await token.approve(service.address, amount)).wait();
            const payload = defaultAbiCoder.encode(
                ['uint256', 'bytes32', 'bytes', 'uint256'],
                [SELECTOR_SEND_TOKEN, tokenId, destAddress, amount],
            );
            const commandId = await approveContractCall(gateway, sourceChain, sourceAddress, service.address, payload);

            await (await service.expressReceiveToken(tokenId, destAddress, amount, commandId)).wait();

            await expect(service.execute(commandId, sourceChain, sourceAddress, payload))
                .to.emit(token, 'Transfer')
                .withArgs(AddressZero, wallet.address, amount)
                .and.to.emit(service, 'ExpressExecutionFulfilled')
                .withArgs(tokenId, destAddress, amount, commandId, wallet.address);
        });

        it('Should be able to receive liquidity pool token', async () => {
            const [token, , tokenId] = await deployFunctions.liquidityPool(`Test Token Liquidity Pool`, 'TTLP', 12, amount * 2);
            await (await token.transfer(liquidityPool.address, amount)).wait();
            await (await token.approve(service.address, amount)).wait();
            const payload = defaultAbiCoder.encode(
                ['uint256', 'bytes32', 'bytes', 'uint256'],
                [SELECTOR_SEND_TOKEN, tokenId, destAddress, amount],
            );
            const commandId = await approveContractCall(gateway, sourceChain, sourceAddress, service.address, payload);

            await (await service.expressReceiveToken(tokenId, destAddress, amount, commandId)).wait();

            await expect(service.execute(commandId, sourceChain, sourceAddress, payload))
                .to.emit(token, 'Transfer')
                .withArgs(liquidityPool.address, wallet.address, amount)
                .and.to.emit(service, 'ExpressExecutionFulfilled')
                .withArgs(tokenId, destAddress, amount, commandId, wallet.address);
        });
    });

    describe('Receive Remote Tokens with Data', () => {
        const sourceChain = 'source chain';
        let sourceAddress;
        const sourceAddressForService = '0x1234';
        const amount = 1234;
        let destAddress;
        let executable;

        before(async () => {
            sourceAddress = service.address.toLowerCase();
            executable = await deployContract(wallet, 'InterchainExecutableTest', [service.address]);
            destAddress = executable.address;
        });

        it('Should be able to receive lock/unlock token', async () => {
            const [token, tokenManager, tokenId] = await deployFunctions.lockUnlock(`Test Token Lock Unlock`, 'TT', 12, amount * 2);
            await (await token.transfer(tokenManager.address, amount)).wait();
            await (await token.approve(service.address, amount)).wait();

            const msg = `lock/unlock`;
            const data = defaultAbiCoder.encode(['address', 'string'], [wallet.address, msg]);
            const payload = defaultAbiCoder.encode(
                ['uint256', 'bytes32', 'bytes', 'uint256', 'bytes', 'bytes'],
                [SELECTOR_SEND_TOKEN_WITH_DATA, tokenId, destAddress, amount, sourceAddressForService, data],
            );
            const commandId = await approveContractCall(gateway, sourceChain, sourceAddress, service.address, payload);

            await (
                await service.expressReceiveTokenWithData(
                    tokenId,
                    sourceChain,
                    sourceAddressForService,
                    destAddress,
                    amount,
                    data,
                    commandId,
                )
            ).wait();

            await expect(service.execute(commandId, sourceChain, sourceAddress, payload))
                .to.emit(token, 'Transfer')
                .withArgs(tokenManager.address, wallet.address, amount)
                .and.to.emit(service, 'ExpressExecutionWithDataFulfilled')
                .withArgs(tokenId, sourceChain, sourceAddressForService, destAddress, amount, data, commandId, wallet.address);

            expect(await executable.lastMessage()).to.equal(msg);
        });

        it('Should be able to receive mint/burn token', async () => {
            const [token, , tokenId] = await deployFunctions.mintBurn(`Test Token Mint Burn`, 'TT', 12, amount);
            await (await token.approve(service.address, amount)).wait();

            const msg = `mint/burn`;
            const data = defaultAbiCoder.encode(['address', 'string'], [wallet.address, msg]);
            const payload = defaultAbiCoder.encode(
                ['uint256', 'bytes32', 'bytes', 'uint256', 'bytes', 'bytes'],
                [SELECTOR_SEND_TOKEN_WITH_DATA, tokenId, destAddress, amount, sourceAddressForService, data],
            );
            const commandId = await approveContractCall(gateway, sourceChain, sourceAddress, service.address, payload);

>>>>>>> ba793f0e
            await (
                await service.expressReceiveTokenWithData(
                    tokenId,
                    sourceChain,
                    sourceAddressForService,
                    destAddress,
                    amount,
                    data,
                    commandId,
                )
            ).wait();

            await expect(service.execute(commandId, sourceChain, sourceAddress, payload))
                .to.emit(token, 'Transfer')
                .withArgs(AddressZero, wallet.address, amount)
                .and.to.emit(service, 'ExpressExecutionWithDataFulfilled')
                .withArgs(tokenId, sourceChain, sourceAddressForService, destAddress, amount, data, commandId, wallet.address);

            expect(await executable.lastMessage()).to.equal(msg);
        });

        it('Should be able to receive liquidity pool token', async () => {
            const [token, , tokenId] = await deployFunctions.liquidityPool(`Test Token Liquidity Pool`, 'TTLP', 12, amount * 2);
            (await await token.transfer(liquidityPool.address, amount)).wait();
            await (await token.approve(service.address, amount)).wait();

            const msg = `mint/burn`;
            const data = defaultAbiCoder.encode(['address', 'string'], [wallet.address, msg]);
            const payload = defaultAbiCoder.encode(
                ['uint256', 'bytes32', 'bytes', 'uint256', 'bytes', 'bytes'],
                [SELECTOR_SEND_TOKEN_WITH_DATA, tokenId, destAddress, amount, sourceAddressForService, data],
            );
<<<<<<< HEAD

=======
>>>>>>> ba793f0e
            const commandId = await approveContractCall(gateway, sourceChain, sourceAddress, service.address, payload);

            await (
                await service.expressReceiveTokenWithData(
                    tokenId,
                    sourceChain,
                    sourceAddressForService,
                    destAddress,
                    amount,
                    data,
                    commandId,
                )
            ).wait();

            await expect(service.execute(commandId, sourceChain, sourceAddress, payload))
                .to.emit(token, 'Transfer')
                .withArgs(liquidityPool.address, wallet.address, amount)
                .and.to.emit(service, 'ExpressExecutionWithDataFulfilled')
                .withArgs(tokenId, sourceChain, sourceAddressForService, destAddress, amount, data, commandId, wallet.address);

            expect(await executable.lastMessage()).to.equal(msg);
        });
    });

    describe('Send Token With Data', () => {
        const amount = 1234;
        const destChain = 'destination Chain';
        const destAddress = '0x5678';
        const gasValue = 90;
        let sourceAddress;
        const data = '0x1234';

        before(() => {
            sourceAddress = wallet.address;
        });

        for (const type of ['lockUnlock', 'mintBurn', 'liquidityPool']) {
            it(`Should be able to initiate an interchain token transfer [${type}]`, async () => {
                const [token, tokenManager, tokenId] = await deployFunctions[type](`Test Token ${type}`, 'TT', 12, amount);

                let payloadHash;

                function checkPayloadHash(hash) {
                    return payloadHash === hash;
                }

                function checkPayload(payload) {
                    const emmitted = defaultAbiCoder.decode(['uint256', 'bytes32', 'bytes', 'uint256', 'bytes', 'bytes'], payload);
                    if (Number(emmitted[0]) !== SELECTOR_SEND_TOKEN_WITH_DATA) return false;
                    if (emmitted[1] !== tokenId) return false;
                    if (emmitted[2] !== destAddress) return false;
                    if (Number(emmitted[3]) !== amount) return false;
                    if (emmitted[4] !== sourceAddress.toLowerCase()) return false;
                    if (emmitted[5] !== data) return false;
                    payloadHash = keccak256(payload);
                    return true;
                }

                let transferToAddress = AddressZero;

                if (type === 'lockUnlock') {
                    transferToAddress = tokenManager.address;
                } else if (type === 'liquidityPool') {
                    transferToAddress = liquidityPool.address;
                }

                await expect(tokenManager.callContractWithInterchainToken(destChain, destAddress, amount, data, { value: gasValue }))
                    .and.to.emit(token, 'Transfer')
                    .withArgs(wallet.address, transferToAddress, amount)
                    .and.to.emit(gateway, 'ContractCall')
                    .withArgs(service.address, destChain, service.address.toLowerCase(), anyValue, checkPayload)
                    .and.to.emit(gasService, 'NativeGasPaidForContractCall')
                    .withArgs(service.address, destChain, service.address.toLowerCase(), checkPayloadHash, gasValue, wallet.address)
                    .to.emit(service, 'TokenSentWithData')
                    .withArgs(tokenId, destChain, destAddress, amount, sourceAddress, data);
            });
        }
    });

    describe('Receive Remote Tokens with Data', () => {
        const sourceChain = 'source chain';
        let sourceAddress;
        const sourceAddressForService = '0x1234';
        const amount = 1234;
        let destAddress;
        let executable;

        before(async () => {
            sourceAddress = service.address.toLowerCase();
            executable = await deployContract(wallet, 'InterchainExecutableTest', [service.address]);
            destAddress = executable.address;
        });

        it('Should be able to receive lock/unlock token', async () => {
            const [token, tokenManager, tokenId] = await deployFunctions.lockUnlock(`Test Token Lock Unlock`, 'TT', 12, amount);
            (await await token.transfer(tokenManager.address, amount)).wait();
            const msg = `lock/unlock`;
            const data = defaultAbiCoder.encode(['address', 'string'], [wallet.address, msg]);
            const payload = defaultAbiCoder.encode(
                ['uint256', 'bytes32', 'bytes', 'uint256', 'bytes', 'bytes'],
                [SELECTOR_SEND_TOKEN_WITH_DATA, tokenId, destAddress, amount, sourceAddressForService, data],
            );
            const commandId = await approveContractCall(gateway, sourceChain, sourceAddress, service.address, payload);

            await expect(service.execute(commandId, sourceChain, sourceAddress, payload))
                .to.emit(token, 'Transfer')
                .withArgs(tokenManager.address, destAddress, amount)
                .to.emit(token, 'Transfer')
                .withArgs(destAddress, wallet.address, amount)
                .and.to.emit(service, 'TokenReceivedWithData')
                .withArgs(tokenId, sourceChain, destAddress, amount, sourceAddressForService, data)
                .and.to.emit(executable, 'MessageReceived')
                .withArgs(sourceChain, sourceAddressForService, wallet.address, msg, tokenId, amount);

            expect(await executable.lastMessage()).to.equal(msg);
        });

        it('Should be able to receive mint/burn token', async () => {
            const [token, , tokenId] = await deployFunctions.mintBurn(`Test Token Mint Burn`, 'TT', 12, amount);

            const msg = `mint/burn`;
            const data = defaultAbiCoder.encode(['address', 'string'], [wallet.address, msg]);
            const payload = defaultAbiCoder.encode(
                ['uint256', 'bytes32', 'bytes', 'uint256', 'bytes', 'bytes'],
                [SELECTOR_SEND_TOKEN_WITH_DATA, tokenId, destAddress, amount, sourceAddressForService, data],
            );
            const commandId = await approveContractCall(gateway, sourceChain, sourceAddress, service.address, payload);

            await expect(service.execute(commandId, sourceChain, sourceAddress, payload))
                .to.emit(token, 'Transfer')
                .withArgs(AddressZero, destAddress, amount)
                .to.emit(token, 'Transfer')
                .withArgs(destAddress, wallet.address, amount)
                .and.to.emit(service, 'TokenReceivedWithData')
                .withArgs(tokenId, sourceChain, destAddress, amount, sourceAddressForService, data)
                .and.to.emit(executable, 'MessageReceived')
                .withArgs(sourceChain, sourceAddressForService, wallet.address, msg, tokenId, amount);

            expect(await executable.lastMessage()).to.equal(msg);
        });

        it('Should be able to receive liquidity pool token', async () => {
            const [token, , tokenId] = await deployFunctions.liquidityPool(`Test Token Liquidity Pool`, 'TTLP', 12, amount);
            (await await token.transfer(liquidityPool.address, amount)).wait();
            const msg = `mint/burn`;
            const data = defaultAbiCoder.encode(['address', 'string'], [wallet.address, msg]);
            const payload = defaultAbiCoder.encode(
                ['uint256', 'bytes32', 'bytes', 'uint256', 'bytes', 'bytes'],
                [SELECTOR_SEND_TOKEN_WITH_DATA, tokenId, destAddress, amount, sourceAddressForService, data],
            );
            const commandId = await approveContractCall(gateway, sourceChain, sourceAddress, service.address, payload);

            await expect(service.execute(commandId, sourceChain, sourceAddress, payload))
                .to.emit(token, 'Transfer')
                .withArgs(liquidityPool.address, destAddress, amount)
                .to.emit(token, 'Transfer')
                .withArgs(destAddress, wallet.address, amount)
                .and.to.emit(service, 'TokenReceivedWithData')
                .withArgs(tokenId, sourceChain, destAddress, amount, sourceAddressForService, data)
                .and.to.emit(executable, 'MessageReceived')
                .withArgs(sourceChain, sourceAddressForService, wallet.address, msg, tokenId, amount);

            expect(await executable.lastMessage()).to.equal(msg);
        });
    });

    describe('Send Interchain Token', () => {
        const amount = 1234;
        const destChain = 'destination Chain';
        const destAddress = '0x5678';
        const gasValue = 90;

        for (const type of ['lockUnlock', 'mintBurn', 'liquidityPool']) {
            it(`Should be able to initiate an interchain token transfer [${type}]`, async () => {
                const [token, tokenManager, tokenId] = await deployFunctions[type](`Test Token ${type}`, 'TT', 12, amount, true);

                let payloadHash;

                function checkPayloadHash(hash) {
                    return payloadHash === hash;
                }

                function checkPayload(payload) {
                    const emmitted = defaultAbiCoder.decode(['uint256', 'bytes32', 'bytes', 'uint256'], payload);

                    if (Number(emmitted[0]) !== SELECTOR_SEND_TOKEN) return false;
                    if (emmitted[1] !== tokenId) return false;
                    if (emmitted[2] !== destAddress) return false;
                    if (Number(emmitted[3]) !== amount) return false;
                    payloadHash = keccak256(payload);
                    return true;
                }

                let transferToAddress = AddressZero;

                if (type === 'lockUnlock') {
                    transferToAddress = tokenManager.address;
                } else if (type === 'liquidityPool') {
                    transferToAddress = liquidityPool.address;
                }

                await expect(token.interchainTransfer(destChain, destAddress, amount, '0x', { value: gasValue }))
                    .and.to.emit(token, 'Transfer')
                    .withArgs(wallet.address, transferToAddress, amount)
                    .and.to.emit(gateway, 'ContractCall')
                    .withArgs(service.address, destChain, service.address.toLowerCase(), anyValue, checkPayload)
                    .and.to.emit(gasService, 'NativeGasPaidForContractCall')
                    .withArgs(service.address, destChain, service.address.toLowerCase(), checkPayloadHash, gasValue, wallet.address)
                    .to.emit(service, 'TokenSent')
                    .withArgs(tokenId, destChain, destAddress, amount);
            });
        }
    });

    describe('Send Interchain Token With Data', () => {
        const amount = 1234;
        const destChain = 'destination Chain';
        const destAddress = '0x5678';
        const gasValue = 90;
        let sourceAddress;
        const data = '0x1234';

        before(() => {
            sourceAddress = wallet.address;
        });

        for (const type of ['lockUnlock', 'mintBurn', 'liquidityPool']) {
            it(`Should be able to initiate an interchain token transfer [${type}]`, async () => {
                const [token, tokenManager, tokenId] = await deployFunctions[type](`Test Token ${type}`, 'TT', 12, amount, false);

                let payloadHash;

                function checkPayloadHash(hash) {
                    return payloadHash === hash;
                }

                function checkPayload(payload) {
                    const emmitted = defaultAbiCoder.decode(['uint256', 'bytes32', 'bytes', 'uint256', 'bytes', 'bytes'], payload);
                    if (Number(emmitted[0]) !== SELECTOR_SEND_TOKEN_WITH_DATA) return false;
                    if (emmitted[1] !== tokenId) return false;
                    if (emmitted[2] !== destAddress) return false;
                    if (Number(emmitted[3]) !== amount) return false;
                    if (emmitted[4] !== sourceAddress.toLowerCase()) return false;
                    if (emmitted[5] !== data) return false;
                    payloadHash = keccak256(payload);
                    return true;
                }

                let transferToAddress = AddressZero;

                if (type === 'lockUnlock') {
                    transferToAddress = tokenManager.address;
                } else if (type === 'liquidityPool') {
                    transferToAddress = liquidityPool.address;
                }

                const metadata = solidityPack(['uint32', 'bytes'], [0, data]);

                await expect(token.interchainTransfer(destChain, destAddress, amount, metadata, { value: gasValue }))
                    .and.to.emit(token, 'Transfer')
                    .withArgs(wallet.address, transferToAddress, amount)
                    .and.to.emit(gateway, 'ContractCall')
                    .withArgs(service.address, destChain, service.address.toLowerCase(), anyValue, checkPayload)
                    .and.to.emit(gasService, 'NativeGasPaidForContractCall')
                    .withArgs(service.address, destChain, service.address.toLowerCase(), checkPayloadHash, gasValue, wallet.address)
                    .to.emit(service, 'TokenSentWithData')
                    .withArgs(tokenId, destChain, destAddress, amount, sourceAddress, data);
            });
        }
    });

    describe('Express Execute', () => {
        const sourceChain = 'source chain';
        const sourceAddress = '0x1234';
        const amount = 1234;
        const destinationAddress = new Wallet(getRandomBytes32()).address;
        const tokenName = 'name';
        const tokenSymbol = 'symbol';
        const tokenDecimals = 16;
        const message = 'message';
        const commandId = getRandomBytes32();
        let data;
        let tokenId;
        let executable;
        let token;

        before(async () => {
            [token, , tokenId] = await deployFunctions.lockUnlock(tokenName, tokenSymbol, tokenDecimals, amount * 2, true);
            await (await token.approve(service.address, amount * 2)).wait();
            data = defaultAbiCoder.encode(['address', 'string'], [destinationAddress, message]);
            executable = await deployContract(wallet, 'InterchainExecutableTest', [service.address]);
        });

        it('Should express execute', async () => {
            await expect(service.expressReceiveToken(tokenId, destinationAddress, amount, commandId))
                .to.emit(service, 'ExpressReceived')
                .withArgs(tokenId, destinationAddress, amount, commandId, wallet.address)
                .and.to.emit(token, 'Transfer')
                .withArgs(wallet.address, destinationAddress, amount);
        });

        it('Should express execute with token', async () => {
            await expect(
                service.expressReceiveTokenWithData(tokenId, sourceChain, sourceAddress, executable.address, amount, data, commandId),
            )
                .to.emit(service, 'ExpressReceivedWithData')
                .withArgs(tokenId, sourceChain, sourceAddress, executable.address, amount, data, commandId, wallet.address)
                .and.to.emit(token, 'Transfer')
                .withArgs(wallet.address, executable.address, amount)
                .and.to.emit(token, 'Transfer')
                .withArgs(executable.address, destinationAddress, amount)
                .and.to.emit(executable, 'MessageReceived')
                .withArgs(sourceChain, sourceAddress, destinationAddress, message, tokenId, amount);
        });
    });

    describe('Express Receive Remote Tokens', () => {
        const sourceChain = 'source chain';
        let sourceAddress;
        const amount = 1234;
        const destAddress = new Wallet(getRandomBytes32()).address;
        before(async () => {
            sourceAddress = service.address.toLowerCase();
        });

        it('Should be able to receive lock/unlock token', async () => {
            const [token, tokenManager, tokenId] = await deployFunctions.lockUnlock(`Test Token Lock Unlock`, 'TT', 12, 2 * amount);
            await (await token.transfer(tokenManager.address, amount)).wait();
            await (await token.approve(service.address, amount)).wait();

            const payload = defaultAbiCoder.encode(
                ['uint256', 'bytes32', 'bytes', 'uint256'],
                [SELECTOR_SEND_TOKEN, tokenId, destAddress, amount],
            );
            const commandId = await approveContractCall(gateway, sourceChain, sourceAddress, service.address, payload);

            await (await service.expressReceiveToken(tokenId, destAddress, amount, commandId)).wait();

            await expect(service.execute(commandId, sourceChain, sourceAddress, payload))
                .to.emit(token, 'Transfer')
                .withArgs(tokenManager.address, wallet.address, amount)
                .and.to.emit(service, 'ExpressExecutionFulfilled')
                .withArgs(tokenId, destAddress, amount, commandId, wallet.address);
        });

        it('Should be able to receive mint/burn token', async () => {
            const [token, , tokenId] = await deployFunctions.mintBurn(`Test Token Mint Burn`, 'TT', 12, amount);

            await (await token.approve(service.address, amount)).wait();
            const payload = defaultAbiCoder.encode(
                ['uint256', 'bytes32', 'bytes', 'uint256'],
                [SELECTOR_SEND_TOKEN, tokenId, destAddress, amount],
            );
            const commandId = await approveContractCall(gateway, sourceChain, sourceAddress, service.address, payload);

            await (await service.expressReceiveToken(tokenId, destAddress, amount, commandId)).wait();

            await expect(service.execute(commandId, sourceChain, sourceAddress, payload))
                .to.emit(token, 'Transfer')
                .withArgs(AddressZero, wallet.address, amount)
                .and.to.emit(service, 'ExpressExecutionFulfilled')
                .withArgs(tokenId, destAddress, amount, commandId, wallet.address);
        });

        it('Should be able to receive liquidity pool token', async () => {
            const [token, , tokenId] = await deployFunctions.liquidityPool(`Test Token Liquidity Pool`, 'TTLP', 12, amount * 2);
            await (await token.transfer(liquidityPool.address, amount)).wait();
            await (await token.approve(service.address, amount)).wait();
            const payload = defaultAbiCoder.encode(
                ['uint256', 'bytes32', 'bytes', 'uint256'],
                [SELECTOR_SEND_TOKEN, tokenId, destAddress, amount],
            );
            const commandId = await approveContractCall(gateway, sourceChain, sourceAddress, service.address, payload);

            await (await service.expressReceiveToken(tokenId, destAddress, amount, commandId)).wait();

            await expect(service.execute(commandId, sourceChain, sourceAddress, payload))
                .to.emit(token, 'Transfer')
                .withArgs(liquidityPool.address, wallet.address, amount)
                .and.to.emit(service, 'ExpressExecutionFulfilled')
                .withArgs(tokenId, destAddress, amount, commandId, wallet.address);
        });
    });

    describe('Receive Remote Tokens with Data', () => {
        const sourceChain = 'source chain';
        let sourceAddress;
        const sourceAddressForService = '0x1234';
        const amount = 1234;
        let destAddress;
        let executable;

        before(async () => {
            sourceAddress = service.address.toLowerCase();
            executable = await deployContract(wallet, 'InterchainExecutableTest', [service.address]);
            destAddress = executable.address;
        });

        it('Should be able to receive lock/unlock token', async () => {
            const [token, tokenManager, tokenId] = await deployFunctions.lockUnlock(`Test Token Lock Unlock`, 'TT', 12, amount * 2);
            await (await token.transfer(tokenManager.address, amount)).wait();
            await (await token.approve(service.address, amount)).wait();

            const msg = `lock/unlock`;
            const data = defaultAbiCoder.encode(['address', 'string'], [wallet.address, msg]);
            const payload = defaultAbiCoder.encode(
                ['uint256', 'bytes32', 'bytes', 'uint256', 'bytes', 'bytes'],
                [SELECTOR_SEND_TOKEN_WITH_DATA, tokenId, destAddress, amount, sourceAddressForService, data],
            );
            const commandId = await approveContractCall(gateway, sourceChain, sourceAddress, service.address, payload);

            await (
                await service.expressReceiveTokenWithData(
                    tokenId,
                    sourceChain,
                    sourceAddressForService,
                    destAddress,
                    amount,
                    data,
                    commandId,
                )
            ).wait();

            await expect(service.execute(commandId, sourceChain, sourceAddress, payload))
                .to.emit(token, 'Transfer')
                .withArgs(tokenManager.address, wallet.address, amount)
                .and.to.emit(service, 'ExpressExecutionWithDataFulfilled')
                .withArgs(tokenId, sourceChain, sourceAddressForService, destAddress, amount, data, commandId, wallet.address);

            expect(await executable.lastMessage()).to.equal(msg);
        });

        it('Should be able to receive mint/burn token', async () => {
            const [token, , tokenId] = await deployFunctions.mintBurn(`Test Token Mint Burn`, 'TT', 12, amount);
            await (await token.approve(service.address, amount)).wait();

            const msg = `mint/burn`;
            const data = defaultAbiCoder.encode(['address', 'string'], [wallet.address, msg]);
            const payload = defaultAbiCoder.encode(
                ['uint256', 'bytes32', 'bytes', 'uint256', 'bytes', 'bytes'],
                [SELECTOR_SEND_TOKEN_WITH_DATA, tokenId, destAddress, amount, sourceAddressForService, data],
            );
            const commandId = await approveContractCall(gateway, sourceChain, sourceAddress, service.address, payload);

            await (
                await service.expressReceiveTokenWithData(
                    tokenId,
                    sourceChain,
                    sourceAddressForService,
                    destAddress,
                    amount,
                    data,
                    commandId,
                )
            ).wait();

            await expect(service.execute(commandId, sourceChain, sourceAddress, payload))
                .to.emit(token, 'Transfer')
                .withArgs(AddressZero, wallet.address, amount)
                .and.to.emit(service, 'ExpressExecutionWithDataFulfilled')
                .withArgs(tokenId, sourceChain, sourceAddressForService, destAddress, amount, data, commandId, wallet.address);

            expect(await executable.lastMessage()).to.equal(msg);
        });

        it('Should be able to receive liquidity pool token', async () => {
            const [token, , tokenId] = await deployFunctions.liquidityPool(`Test Token Liquidity Pool`, 'TTLP', 12, amount * 2);
            (await await token.transfer(liquidityPool.address, amount)).wait();
            await (await token.approve(service.address, amount)).wait();

            const msg = `mint/burn`;
            const data = defaultAbiCoder.encode(['address', 'string'], [wallet.address, msg]);
            const payload = defaultAbiCoder.encode(
                ['uint256', 'bytes32', 'bytes', 'uint256', 'bytes', 'bytes'],
                [SELECTOR_SEND_TOKEN_WITH_DATA, tokenId, destAddress, amount, sourceAddressForService, data],
            );
            const commandId = await approveContractCall(gateway, sourceChain, sourceAddress, service.address, payload);

            await (
                await service.expressReceiveTokenWithData(
                    tokenId,
                    sourceChain,
                    sourceAddressForService,
                    destAddress,
                    amount,
                    data,
                    commandId,
                )
            ).wait();

            await expect(service.execute(commandId, sourceChain, sourceAddress, payload))
                .to.emit(token, 'Transfer')
                .withArgs(liquidityPool.address, wallet.address, amount)
                .and.to.emit(service, 'ExpressExecutionWithDataFulfilled')
                .withArgs(tokenId, sourceChain, sourceAddressForService, destAddress, amount, data, commandId, wallet.address);

            expect(await executable.lastMessage()).to.equal(msg);
        });
    });

    describe('Flow Limits', () => {
        const destinationChain = 'dest';
        const destinationAddress = '0x1234';
        let tokenManager, tokenId;
        const sendAmount = 1234;
        const flowLimit = (sendAmount * 3) / 2;
        const mintAmount = flowLimit * 3;
        beforeEach(async () => {
            [, tokenManager, tokenId] = await deployFunctions.mintBurn(`Test Token Lock Unlock`, 'TT', 12, mintAmount);
            await (await tokenManager.setFlowLimit(flowLimit)).wait();
        });

        // These tests will fail every once in a while since the two transactions will happen in different epochs.
        // LMK of any fixes to this that do not involve writing a new contract to facilitate a multicall.
        it('Should be able to send token only if it does not trigger the mint limit', async () => {
            await (await tokenManager.sendToken(destinationChain, destinationAddress, sendAmount, '0x')).wait();
            await expect(tokenManager.sendToken(destinationChain, destinationAddress, sendAmount, '0x')).to.be.revertedWithCustomError(
                tokenManager,
                'FlowLimitExceeded',
            );
        });

        it('Should be able to receive token only if it does not trigger the mint limit', async () => {
            async function receiveToken(sendAmount) {
                const payload = defaultAbiCoder.encode(
                    ['uint256', 'bytes32', 'bytes', 'uint256'],
                    [SELECTOR_SEND_TOKEN, tokenId, wallet.address, sendAmount],
                );
                const commandId = await approveContractCall(gateway, destinationChain, service.address, service.address, payload);

                return service.execute(commandId, destinationChain, service.address, payload);
            }

            await (await receiveToken(sendAmount)).wait();

            await expect(receiveToken(sendAmount)).to.be.revertedWithCustomError(tokenManager, 'FlowLimitExceeded');
        });
    });
});<|MERGE_RESOLUTION|>--- conflicted
+++ resolved
@@ -1269,8 +1269,6 @@
                 ['uint256', 'bytes32', 'bytes', 'uint256', 'bytes', 'bytes'],
                 [SELECTOR_SEND_TOKEN_WITH_DATA, tokenId, destAddress, amount, sourceAddressForService, data],
             );
-<<<<<<< HEAD
-=======
             const commandId = await approveContractCall(gateway, sourceChain, sourceAddress, service.address, payload);
 
             await (
@@ -1305,13 +1303,10 @@
                 [SELECTOR_SEND_TOKEN_WITH_DATA, tokenId, destAddress, amount, sourceAddressForService, data],
             );
 
->>>>>>> ba793f0e
             const commandId = await approveContractCall(gateway, sourceChain, sourceAddress, service.address, payload);
 
             await (
                 await service.expressReceiveTokenWithData(
-<<<<<<< HEAD
-=======
                     tokenId,
                     sourceChain,
                     sourceAddressForService,
@@ -1347,7 +1342,6 @@
 
             await (
                 await service.expressReceiveTokenWithData(
->>>>>>> ba793f0e
                     tokenId,
                     sourceChain,
                     sourceAddressForService,
@@ -1360,11 +1354,6 @@
 
             await expect(service.execute(commandId, sourceChain, sourceAddress, payload))
                 .to.emit(token, 'Transfer')
-<<<<<<< HEAD
-                .withArgs(tokenManager.address, wallet.address, amount)
-                .and.to.emit(service, 'ExpressExecutionWithDataFulfilled')
-                .withArgs(tokenId, sourceChain, sourceAddressForService, destAddress, amount, data, commandId, wallet.address);
-=======
                 .withArgs(liquidityPool.address, wallet.address, amount)
                 .and.to.emit(service, 'ExpressExecutionWithDataFulfilled')
                 .withArgs(tokenId, sourceChain, sourceAddressForService, destAddress, amount, data, commandId, wallet.address);
@@ -1462,7 +1451,6 @@
                 .withArgs(tokenId, sourceChain, destAddress, amount, sourceAddressForService, data)
                 .and.to.emit(executable, 'MessageReceived')
                 .withArgs(sourceChain, sourceAddressForService, wallet.address, msg, tokenId, amount);
->>>>>>> ba793f0e
 
             expect(await executable.lastMessage()).to.equal(msg);
         });
@@ -1475,8 +1463,6 @@
             const payload = defaultAbiCoder.encode(
                 ['uint256', 'bytes32', 'bytes', 'uint256', 'bytes', 'bytes'],
                 [SELECTOR_SEND_TOKEN_WITH_DATA, tokenId, destAddress, amount, sourceAddressForService, data],
-<<<<<<< HEAD
-=======
             );
             const commandId = await approveContractCall(gateway, sourceChain, sourceAddress, service.address, payload);
 
@@ -1685,14 +1671,9 @@
             const payload = defaultAbiCoder.encode(
                 ['uint256', 'bytes32', 'bytes', 'uint256'],
                 [SELECTOR_SEND_TOKEN, tokenId, destAddress, amount],
->>>>>>> ba793f0e
-            );
-            const commandId = await approveContractCall(gateway, sourceChain, sourceAddress, service.address, payload);
-
-<<<<<<< HEAD
-            const commandId = await approveContractCall(gateway, sourceChain, sourceAddress, service.address, payload);
-
-=======
+            );
+            const commandId = await approveContractCall(gateway, sourceChain, sourceAddress, service.address, payload);
+
             await (await service.expressReceiveToken(tokenId, destAddress, amount, commandId)).wait();
 
             await expect(service.execute(commandId, sourceChain, sourceAddress, payload))
@@ -1801,7 +1782,6 @@
             );
             const commandId = await approveContractCall(gateway, sourceChain, sourceAddress, service.address, payload);
 
->>>>>>> ba793f0e
             await (
                 await service.expressReceiveTokenWithData(
                     tokenId,
@@ -1834,10 +1814,6 @@
                 ['uint256', 'bytes32', 'bytes', 'uint256', 'bytes', 'bytes'],
                 [SELECTOR_SEND_TOKEN_WITH_DATA, tokenId, destAddress, amount, sourceAddressForService, data],
             );
-<<<<<<< HEAD
-
-=======
->>>>>>> ba793f0e
             const commandId = await approveContractCall(gateway, sourceChain, sourceAddress, service.address, payload);
 
             await (
