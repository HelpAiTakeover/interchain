'use strict';

const chai = require('chai');
const { expect } = chai;
require('dotenv').config();
const { ethers } = require('hardhat');
const { AddressZero } = ethers.constants;
const { defaultAbiCoder, keccak256 } = ethers.utils;
const { Contract } = ethers;
const { anyValue } = require('@nomicfoundation/hardhat-chai-matchers/withArgs');

const TokenManager = require('../artifacts/contracts/tokenManager/TokenManager.sol/TokenManager.json');
const TokenManagerGateway = require('../artifacts/contracts/tokenManager/implementations/TokenManagerGateway.sol/TokenManagerGateway.json');
const ERC20 = require('../artifacts/contracts/interfaces/IERC20BurnableMintable.sol/IERC20BurnableMintable.json');

const { approveContractCall, getRandomBytes32, deployGatewayToken } = require('../scripts/utils');
const { deployAll, deployContract } = require('../scripts/deploy');

const SELECTOR_SEND_TOKEN = 1;
// const SELECTOR_SEND_TOKEN_WITH_DATA = 2;
const SELECTOR_DEPLOY_TOKEN_MANAGER = 3;

const LOCK_UNLOCK = 0;
const MINT_BURN = 1;
const CANONICAL = 2;
const GATEWAY = 3;

describe('Interchain Token Service', () => {
    let wallet;
    let service, gateway, gasService;

    const deployFunctions = {};

    deployFunctions.lockUnlock = async function deployNewLockUnlock(tokenName, tokenSymbol, tokenDecimals, mintAmount = 0) {
        const token = await deployContract(wallet, 'InterchainTokenTest', [tokenName, tokenSymbol, tokenDecimals]);
        const params = defaultAbiCoder.encode(['address', 'address'], [wallet.address, token.address]);
        const salt = getRandomBytes32();
        await (await service.deployCustomTokenManager(salt, LOCK_UNLOCK, params)).wait();

        const tokenId = await service.getCustomTokenId(wallet.address, salt);
        const tokenManager = new Contract(await service.getTokenManagerAddress(tokenId), TokenManager.abi, wallet);

        if (mintAmount > 0) {
            await (await token.mint(wallet.address, mintAmount)).wait();
            await (await token.approve(tokenManager.address, mintAmount)).wait();
        }

        return [token, tokenManager, tokenId];
    };

    deployFunctions.mintBurn = async function deployNewMintBurn(tokenName, tokenSymbol, tokenDecimals, mintAmount = 0) {
        const token = await deployContract(wallet, 'InterchainTokenTest', [tokenName, tokenSymbol, tokenDecimals]);
        const salt = getRandomBytes32();
        const tokenId = await service.getCustomTokenId(wallet.address, salt);
        const tokenManagerAddress = await service.getTokenManagerAddress(tokenId);

        const tokenManager = new Contract(await service.getTokenManagerAddress(tokenId), TokenManager.abi, wallet);

        if (mintAmount > 0) {
            await (await token.mint(wallet.address, mintAmount)).wait();
        }

        await (await token.setDistributor(tokenManagerAddress)).wait();

        const params = defaultAbiCoder.encode(['address', 'address'], [wallet.address, token.address]);
        await (await service.deployCustomTokenManager(salt, MINT_BURN, params)).wait();

        return [token, tokenManager, tokenId];
    };

    deployFunctions.canonical = async function deployNewCanonical(tokenName, tokenSymbol, tokenDecimals, mintAmount = 0) {
        const params = defaultAbiCoder.encode(
            ['bytes', 'string', 'string', 'uint8', 'uint256'],
            [wallet.address, tokenName, tokenSymbol, tokenDecimals, mintAmount],
        );
        const salt = getRandomBytes32();
        await (await service.deployCustomTokenManager(salt, CANONICAL, params)).wait();

        const tokenId = await service.getCustomTokenId(wallet.address, salt);
        const tokenManagerAddress = await service.getTokenManagerAddress(tokenId);
        const tokenManager = new Contract(tokenManagerAddress, TokenManager.abi, wallet);
        const token = new Contract(tokenManagerAddress, ERC20.abi, wallet);

        return [token, tokenManager, tokenId];
    };

    deployFunctions.gateway = async function deployNewGateway(tokenName, tokenSymbol, tokenDecimals, mintAmount = 0) {

        await deployGatewayToken(gateway, tokenName, tokenSymbol, tokenDecimals, mintAmount === 0 ? null : wallet);
        const tokenAddress = await gateway.tokenAddresses(tokenSymbol);
        const token = new Contract(tokenAddress, ERC20.abi, wallet);

        const params = defaultAbiCoder.encode(['bytes', 'string'], [wallet.address, tokenSymbol]);
        const salt = getRandomBytes32();
        await (await service.deployCustomTokenManager(salt, GATEWAY, params)).wait();
        const tokenId = await service.getCustomTokenId(wallet.address, salt);
        const tokenManager = new Contract(await service.getTokenManagerAddress(tokenId), TokenManagerGateway.abi, wallet);
        await (await tokenManager.gatewayApprove()).wait();

        if (mintAmount > 0) {
            await (await token.mint(wallet.address, mintAmount)).wait();
            await (await token.approve(tokenManager.address, mintAmount)).wait();
        }

        return [token, tokenManager, tokenId];
    };

    before(async () => {
        const wallets = await ethers.getSigners();
        wallet = wallets[0];

        [service, gateway, gasService] = await deployAll(wallet, 'Test');
    });

    describe('Register Canonical Token', () => {
        let token;
        const tokenName = 'Token Name';
        const tokenSymbol = 'TN';
        const tokenDecimals = 13;
        let tokenId;
        before(async () => {
            token = await deployContract(wallet, 'InterchainTokenTest', [tokenName, tokenSymbol, tokenDecimals]);
        });
        it('Should register a canonical token', async () => {
            const params = defaultAbiCoder.encode(['bytes', 'address'], [service.address, token.address]);
            tokenId = await service.getCanonicalTokenId(token.address);
            await expect(service.registerCanonicalToken(token.address))
                .to.emit(service, 'TokenManagerDeployed')
                .withArgs(tokenId, LOCK_UNLOCK, params);
            const tokenManagerAddress = await service.getValidTokenManagerAddress(tokenId);
            expect(tokenManagerAddress).to.not.equal(AddressZero);
        });
    });

    describe('Initiate Remote Canonical Token Deployment', () => {
        let token;
        const tokenName = 'Token Name';
        const tokenSymbol = 'TN';
        const tokenDecimals = 13;
        let tokenId;
        before(async () => {
            token = await deployContract(wallet, 'InterchainTokenTest', [tokenName, tokenSymbol, tokenDecimals]);
            await (await service.registerCanonicalToken(token.address)).wait();
            tokenId = await service.getCanonicalTokenId(token.address);
            const tokenManagerAddress = await service.getValidTokenManagerAddress(tokenId);
            expect(tokenManagerAddress).to.not.equal(AddressZero);
        });

        it('Should be able to initiate a remote canonical token deployment', async () => {
            const chains = ['chain1', 'chain2'];
            const gasValues = [1e6, 0];
            const params = defaultAbiCoder.encode(
                ['bytes', 'string', ' string', 'uint8'],
                [AddressZero, tokenName, tokenSymbol, tokenDecimals],
            );
            const payload = defaultAbiCoder.encode(
                ['uint256', 'bytes32', 'uint256', 'bytes'],
                [SELECTOR_DEPLOY_TOKEN_MANAGER, tokenId, CANONICAL, params],
            );
            await expect(service.deployRemoteCanonicalTokens(tokenId, chains, gasValues, { value: 1e6 }))
                .to.emit(service, 'RemoteTokenManagerDeploymentInitialized')
                .withArgs(tokenId, chains[0], gasValues[0], CANONICAL, params)
                .and.to.emit(service, 'RemoteTokenManagerDeploymentInitialized')
                .withArgs(tokenId, chains[1], gasValues[1], CANONICAL, params)
                .and.to.emit(gasService, 'NativeGasPaidForContractCall')
                .withArgs(service.address, chains[0], service.address.toLowerCase(), keccak256(payload), gasValues[0], wallet.address)
                .and.to.emit(gateway, 'ContractCall')
                .withArgs(service.address, chains[0], service.address.toLowerCase(), keccak256(payload), payload)
                .and.to.emit(gateway, 'ContractCall')
                .withArgs(service.address, chains[1], service.address.toLowerCase(), keccak256(payload), payload);
        });
    });

    describe('Register Canonical Token and Deploy Remote Tokens', async () => {
        let token;
        const tokenName = 'Token Name';
        const tokenSymbol = 'TN';
        const tokenDecimals = 13;
        let tokenId;
        before(async () => {
            token = await deployContract(wallet, 'InterchainTokenTest', [tokenName, tokenSymbol, tokenDecimals]);
            tokenId = await service.getCanonicalTokenId(token.address);
        });

        it('Should be able to register a canonical token and initiate a remote canonical token deployment', async () => {
            const chains = ['chain1', 'chain2'];
            const gasValues = [1e6, 0];
            const originParams = defaultAbiCoder.encode(['bytes', 'address'], [service.address, token.address]);
            const remoteParams = defaultAbiCoder.encode(
                ['bytes', 'string', ' string', 'uint8'],
                [AddressZero, tokenName, tokenSymbol, tokenDecimals],
            );
            const payload = defaultAbiCoder.encode(
                ['uint256', 'bytes32', 'uint256', 'bytes'],
                [SELECTOR_DEPLOY_TOKEN_MANAGER, tokenId, CANONICAL, remoteParams],
            );
            tokenId = await service.getCanonicalTokenId(token.address);

            await expect(service.registerCanonicalTokenAndDeployRemoteCanonicalTokens(token.address, chains, gasValues, { value: 1e6 }))
                .to.emit(service, 'TokenManagerDeployed')
                .withArgs(tokenId, LOCK_UNLOCK, originParams)
                .and.to.emit(service, 'RemoteTokenManagerDeploymentInitialized')
                .withArgs(tokenId, chains[0], gasValues[0], CANONICAL, remoteParams)
                .and.to.emit(service, 'RemoteTokenManagerDeploymentInitialized')
                .withArgs(tokenId, chains[1], gasValues[1], CANONICAL, remoteParams)
                .and.to.emit(gasService, 'NativeGasPaidForContractCall')
                .withArgs(service.address, chains[0], service.address.toLowerCase(), keccak256(payload), gasValues[0], wallet.address)
                .and.to.emit(gateway, 'ContractCall')
                .withArgs(service.address, chains[0], service.address.toLowerCase(), keccak256(payload), payload)
                .and.to.emit(gateway, 'ContractCall')
                .withArgs(service.address, chains[1], service.address.toLowerCase(), keccak256(payload), payload);

            const tokenManagerAddress = await service.getValidTokenManagerAddress(tokenId);
            expect(tokenManagerAddress).to.not.equal(AddressZero);
        });
    });

    describe('Custom Token Manager Deploymenr', () => {
        it('Should deploy a lock/unlock token manager', async () => {
            const tokenName = 'Token Name';
            const tokenSymbol = 'TN';
            const tokenDecimals = 13;
            const token = await deployContract(wallet, 'InterchainTokenTest', [tokenName, tokenSymbol, tokenDecimals]);
            const params = defaultAbiCoder.encode(['bytes', 'address'], [wallet.address, token.address]);
            const salt = getRandomBytes32();
            const tokenId = await service.getCustomTokenId(wallet.address, salt);
            await expect(service.deployCustomTokenManager(salt, LOCK_UNLOCK, params))
                .to.emit(service, 'TokenManagerDeployed')
                .withArgs(tokenId, LOCK_UNLOCK, params);

            const tokenManagerAddress = await service.getValidTokenManagerAddress(tokenId);
            expect(tokenManagerAddress).to.not.equal(AddressZero);
        });

        it('Should deploy a mint/burn token manager', async () => {
            const tokenName = 'Token Name';
            const tokenSymbol = 'TN';
            const tokenDecimals = 13;
            const token = await deployContract(wallet, 'InterchainTokenTest', [tokenName, tokenSymbol, tokenDecimals]);
            const params = defaultAbiCoder.encode(['bytes', 'address'], [wallet.address, token.address]);
            const salt = getRandomBytes32();
            const tokenId = await service.getCustomTokenId(wallet.address, salt);
            await expect(service.deployCustomTokenManager(salt, MINT_BURN, params))
                .to.emit(service, 'TokenManagerDeployed')
                .withArgs(tokenId, MINT_BURN, params);

            const tokenManagerAddress = await service.getValidTokenManagerAddress(tokenId);
            expect(tokenManagerAddress).to.not.equal(AddressZero);
        });

        it('Should deploy a canonical token manager', async () => {
            const tokenName = 'Token Name';
            const tokenSymbol = 'TN';
            const tokenDecimals = 13;
            const params = defaultAbiCoder.encode(
                ['bytes', 'string', 'string', 'uint8'],
                [wallet.address, tokenName, tokenSymbol, tokenDecimals],
            );

            const salt = getRandomBytes32();
            const tokenId = await service.getCustomTokenId(wallet.address, salt);
            await expect(service.deployCustomTokenManager(salt, CANONICAL, params))
                .to.emit(service, 'TokenManagerDeployed')
                .withArgs(tokenId, CANONICAL, params);

            const tokenManagerAddress = await service.getValidTokenManagerAddress(tokenId);
            expect(tokenManagerAddress).to.not.equal(AddressZero);
        });

        it('Should deploy a canonical token manager', async () => {
            const tokenName = 'Token Name';
            const tokenSymbol = 'TN';
            const tokenDecimals = 13;

            await deployGatewayToken(gateway, tokenName, tokenSymbol, tokenDecimals);

            const params = defaultAbiCoder.encode(['bytes', 'string'], [wallet.address, tokenSymbol]);

            const salt = getRandomBytes32();
            const tokenId = await service.getCustomTokenId(wallet.address, salt);
            await expect(service.deployCustomTokenManager(salt, GATEWAY, params))
                .to.emit(service, 'TokenManagerDeployed')
                .withArgs(tokenId, GATEWAY, params);

            const tokenManagerAddress = await service.getValidTokenManagerAddress(tokenId);
            expect(tokenManagerAddress).to.not.equal(AddressZero);
        });
    });

    describe('Initialize remote custom token manager deployment', () => {
        it('Should initialize a remote custom token manager deployment', async () => {
            const salt = getRandomBytes32();
            const tokenId = await service.getCustomTokenId(wallet.address, salt);
            const chains = ['chain1', 'chain2'];
            const gasValues = [1e6, 0];
            const params = ['0x1234', '0x4567'];
            const types = [LOCK_UNLOCK, MINT_BURN];
            const payloads = [];

            for (const i of [0, 1]) {
                payloads.push(
                    defaultAbiCoder.encode(
                        ['uint256', 'bytes32', 'uint256', 'bytes'],
                        [SELECTOR_DEPLOY_TOKEN_MANAGER, tokenId, types[i], params[i]],
                    ),
                );
            }

            await expect(service.deployRemoteCustomTokenManagers(salt, chains, types, params, gasValues, { value: 1e6 }))
                .to.emit(service, 'RemoteTokenManagerDeploymentInitialized')
                .withArgs(tokenId, chains[0], gasValues[0], types[0], params[0])
                .and.to.emit(service, 'RemoteTokenManagerDeploymentInitialized')
                .withArgs(tokenId, chains[1], gasValues[1], types[1], params[1])
                .and.to.emit(gasService, 'NativeGasPaidForContractCall')
                .withArgs(service.address, chains[0], service.address.toLowerCase(), keccak256(payloads[0]), gasValues[0], wallet.address)
                .and.to.emit(gateway, 'ContractCall')
                .withArgs(service.address, chains[0], service.address.toLowerCase(), keccak256(payloads[0]), payloads[0])
                .and.to.emit(gateway, 'ContractCall')
                .withArgs(service.address, chains[1], service.address.toLowerCase(), keccak256(payloads[1]), payloads[1]);
        });
    });

    describe('Deploy custom token manager and initialize remote custom token manager deployment', () => {
        let salt;
        let tokenManagerType;
        let params;
        it('Should deploy a lock/unlock token manager', async () => {
            tokenManagerType = LOCK_UNLOCK;

            const tokenName = 'Token Name';
            const tokenSymbol = 'TN';
            const tokenDecimals = 13;
            const token = await deployContract(wallet, 'InterchainTokenTest', [tokenName, tokenSymbol, tokenDecimals]);

            params = defaultAbiCoder.encode(['bytes', 'address'], [wallet.address, token.address]);
            salt = getRandomBytes32();
        });

        it('Should deploy a mint/burn token manager', async () => {
            tokenManagerType = MINT_BURN;

            const tokenName = 'Token Name';
            const tokenSymbol = 'TN';
            const tokenDecimals = 13;
            const token = await deployContract(wallet, 'InterchainTokenTest', [tokenName, tokenSymbol, tokenDecimals]);
            params = defaultAbiCoder.encode(['bytes', 'address'], [wallet.address, token.address]);
            salt = getRandomBytes32();
        });

        it('Should deploy a canonical token manager', async () => {
            tokenManagerType = CANONICAL;

            const tokenName = 'Token Name';
            const tokenSymbol = 'TN';
            const tokenDecimals = 13;

            params = defaultAbiCoder.encode(
                ['bytes', 'string', 'string', 'uint8'],
                [wallet.address, tokenName, tokenSymbol, tokenDecimals],
            );
            salt = getRandomBytes32();
        });

        it('Should deploy a gateway token manager', async () => {
            tokenManagerType = GATEWAY;

            const tokenName = 'Token Name';
            const tokenSymbol = 'TN3';
            const tokenDecimals = 13;

            await deployGatewayToken(gateway, tokenName, tokenSymbol, tokenDecimals);

            params = defaultAbiCoder.encode(['bytes', 'string'], [wallet.address, tokenSymbol]);

            salt = getRandomBytes32();
        });

        afterEach('Should initialize a remote custom token manager deployment', async () => {
            const tokenId = await service.getCustomTokenId(wallet.address, salt);
            const chains = ['chain1', 'chain2'];
            const gasValues = [1e6, 0];
            const remoteParams = ['0x1234', '0x4567'];
            const types = [LOCK_UNLOCK, MINT_BURN];
            const payloads = [];

            for (const i of [0, 1]) {
                payloads.push(
                    defaultAbiCoder.encode(
                        ['uint256', 'bytes32', 'uint256', 'bytes'],
                        [SELECTOR_DEPLOY_TOKEN_MANAGER, tokenId, types[i], remoteParams[i]],
                    ),
                );
            }

            await expect(
                service.deployCustomTokenManagerAndDeployRemote(salt, tokenManagerType, params, chains, types, remoteParams, gasValues, {
                    value: 1e6,
                }),
            )
                .to.emit(service, 'RemoteTokenManagerDeploymentInitialized')
                .withArgs(tokenId, chains[0], gasValues[0], types[0], remoteParams[0])
                .and.to.emit(service, 'RemoteTokenManagerDeploymentInitialized')
                .withArgs(tokenId, chains[1], gasValues[1], types[1], remoteParams[1])
                .and.to.emit(gasService, 'NativeGasPaidForContractCall')
                .withArgs(service.address, chains[0], service.address.toLowerCase(), keccak256(payloads[0]), gasValues[0], wallet.address)
                .and.to.emit(gateway, 'ContractCall')
                .withArgs(service.address, chains[0], service.address.toLowerCase(), keccak256(payloads[0]), payloads[0])
                .and.to.emit(gateway, 'ContractCall')
                .withArgs(service.address, chains[1], service.address.toLowerCase(), keccak256(payloads[1]), payloads[1]);
        });
    });

    describe('Receive Remote Token Manager Deployment', () => {
        const sourceChain = 'source chain';
        let sourceAddress;
        before(async () => {
            sourceAddress = service.address.toLowerCase();
        });

        it('Should be able to receive a remote lock/unlock token manager depoloyment', async () => {
            const tokenName = 'Token Name';
            const tokenSymbol = 'TN';
            const tokenDecimals = 13;
            const tokenId = getRandomBytes32();
            const token = await deployContract(wallet, 'InterchainTokenTest', [tokenName, tokenSymbol, tokenDecimals]);

            const params = defaultAbiCoder.encode(['bytes', 'address'], [AddressZero, token.address]);
            const payload = defaultAbiCoder.encode(
                ['uint256', 'bytes32', 'uint256', 'bytes'],
                [SELECTOR_DEPLOY_TOKEN_MANAGER, tokenId, LOCK_UNLOCK, params],
            );
            const commandId = await approveContractCall(gateway, sourceChain, sourceAddress, service.address, payload);

            await expect(service.execute(commandId, sourceChain, sourceAddress, payload))
                .to.emit(service, 'TokenManagerDeployed')
                .withArgs(tokenId, LOCK_UNLOCK, params);
            const tokenManagerAddress = await service.getValidTokenManagerAddress(tokenId);
            const tokenManager = new Contract(tokenManagerAddress, TokenManager.abi, wallet);
            expect(await tokenManager.tokenAddress()).to.equal(token.address);
        });

        it('Should be able to receive a remote lock/unlock token manager depoloyment', async () => {
            const tokenName = 'Token Name';
            const tokenSymbol = 'TN';
            const tokenDecimals = 13;
            const tokenId = getRandomBytes32();
            const token = await deployContract(wallet, 'InterchainTokenTest', [tokenName, tokenSymbol, tokenDecimals]);

            const params = defaultAbiCoder.encode(['bytes', 'address'], [AddressZero, token.address]);
            const payload = defaultAbiCoder.encode(
                ['uint256', 'bytes32', 'uint256', 'bytes'],
                [SELECTOR_DEPLOY_TOKEN_MANAGER, tokenId, MINT_BURN, params],
            );
            const commandId = await approveContractCall(gateway, sourceChain, sourceAddress, service.address, payload);

            await expect(service.execute(commandId, sourceChain, sourceAddress, payload))
                .to.emit(service, 'TokenManagerDeployed')
                .withArgs(tokenId, MINT_BURN, params);
            const tokenManagerAddress = await service.getValidTokenManagerAddress(tokenId);
            const tokenManager = new Contract(tokenManagerAddress, TokenManager.abi, wallet);
            expect(await tokenManager.tokenAddress()).to.equal(token.address);
        });

        it('Should be able to receive a remote canonical token manager depoloyment', async () => {
            const tokenName = 'Token Name';
            const tokenSymbol = 'TN';
            const tokenDecimals = 13;
            const tokenId = getRandomBytes32();
            const params = defaultAbiCoder.encode(
                ['bytes', 'string', ' string', 'uint8', 'uint256'],
                [AddressZero, tokenName, tokenSymbol, tokenDecimals, 0],
            );
            const payload = defaultAbiCoder.encode(
                ['uint256', 'bytes32', 'uint256', 'bytes'],
                [SELECTOR_DEPLOY_TOKEN_MANAGER, tokenId, CANONICAL, params],
            );
            const commandId = await approveContractCall(gateway, sourceChain, sourceAddress, service.address, payload);

            await expect(service.execute(commandId, sourceChain, sourceAddress, payload))
                .to.emit(service, 'TokenManagerDeployed')
                .withArgs(tokenId, CANONICAL, params);
            const tokenManagerAddress = await service.getValidTokenManagerAddress(tokenId);
            const tokenManager = new Contract(tokenManagerAddress, TokenManager.abi, wallet);
            expect(await tokenManager.tokenAddress()).to.equal(tokenManagerAddress);
        });

        it('Should be able to receive a remote gateway token manager deployment', async () => {
            const tokenName = 'Token Name';
            const tokenSymbol = 'TN2';
            const tokenDecimals = 13;
            const tokenId = getRandomBytes32();

            await deployGatewayToken(gateway, tokenName, tokenSymbol, tokenDecimals);
            const tokenAddress = await gateway.tokenAddresses(tokenSymbol);
            const params = defaultAbiCoder.encode(['bytes', 'string'], [AddressZero, tokenSymbol]);
            const payload = defaultAbiCoder.encode(
                ['uint256', 'bytes32', 'uint256', 'bytes'],
                [SELECTOR_DEPLOY_TOKEN_MANAGER, tokenId, GATEWAY, params],
            );
            const commandId = await approveContractCall(gateway, sourceChain, sourceAddress, service.address, payload);

            await expect(service.execute(commandId, sourceChain, sourceAddress, payload))
                .to.emit(service, 'TokenManagerDeployed')
                .withArgs(tokenId, GATEWAY, params);
            const tokenManagerAddress = await service.getValidTokenManagerAddress(tokenId);
            const tokenManager = new Contract(tokenManagerAddress, TokenManager.abi, wallet);
            expect(await tokenManager.tokenAddress()).to.equal(tokenAddress);
        });
    });

    describe('SendToken', () => {
        const amount = 1234;
        const destChain = 'destination Chain';
        const destAddress = '0x5678';
        const gasValue = 90;
<<<<<<< HEAD
=======

>>>>>>> 20e0bcd2
        for (const type of ['lockUnlock', 'mintBurn', 'canonical']) {
            it(`Should be able to initiate an interchain token transfer [${type}]`, async () => {
                const [token, tokenManager, tokenId] = await deployFunctions[type](`Test Token ${type}`, 'TT', 12, amount);

                let sendHash;
                let payloadHash;

                function checkSendHash(hash) {
                    return sendHash === hash;
                }

                function checkPayloadHash(hash) {
                    return payloadHash === hash;
                }

                function checkPayload(payload) {
                    const emmitted = defaultAbiCoder.decode(['uint256', 'bytes32', 'bytes', 'uint256', 'bytes32'], payload);
<<<<<<< HEAD
                    if (emmitted[0] != SELECTOR_SEND_TOKEN) return false;
                    if (emmitted[1] != tokenId) return false;
                    if (emmitted[2] != destAddress) return false;
                    if (emmitted[3] != amount) return false;
=======
                    if (emmitted[0] !== SELECTOR_SEND_TOKEN) return false;
                    if (emmitted[1] !== tokenId) return false;
                    if (emmitted[2] !== destAddress) return false;
                    if (emmitted[3] !== amount) return false;
>>>>>>> 20e0bcd2
                    sendHash = emmitted[4];
                    payloadHash = keccak256(payload);
                    return true;
                }

                const transferToAddress = type === 'lockUnlock' ? tokenManager.address : AddressZero;
                await expect(tokenManager.sendToken(destChain, destAddress, amount, { value: gasValue }))
                    .and.to.emit(token, 'Transfer')
                    .withArgs(wallet.address, transferToAddress, amount)
                    .and.to.emit(gateway, 'ContractCall')
                    .withArgs(service.address, destChain, service.address.toLowerCase(), anyValue, checkPayload)
                    .and.to.emit(gasService, 'NativeGasPaidForContractCall')
                    .withArgs(service.address, destChain, service.address.toLowerCase(), checkPayloadHash, gasValue, wallet.address)
                    .to.emit(service, 'TokenSent')
                    .withArgs(tokenId, destChain, destAddress, amount, checkSendHash);
            });
        }

        it(`Should be able to initiate an interchain token transfer [gateway]`, async () => {
            const [token, tokenManager, tokenId] = await deployFunctions.gateway(`Test Token gateway`, 'TT', 12, amount);

            let sendHash;
            let payloadHash;

            function checkSendHash(hash) {
                return sendHash === hash;
            }

            function checkPayloadHash(hash) {
                return payloadHash === hash;
            }

            function checkPayload(payload) {
                const emmitted = defaultAbiCoder.decode(['uint256', 'bytes32', 'bytes', 'uint256', 'bytes32'], payload);
<<<<<<< HEAD
                if (emmitted[0] != SELECTOR_SEND_TOKEN) return false;
                if (emmitted[1] != tokenId) return false;
                if (emmitted[2] != destAddress) return false;
                if (emmitted[3] != amount) return false;
=======
                if (emmitted[0] !== SELECTOR_SEND_TOKEN) return false;
                if (emmitted[1] !== tokenId) return false;
                if (emmitted[2] !== destAddress) return false;
                if (emmitted[3] !== amount) return false;
>>>>>>> 20e0bcd2
                sendHash = emmitted[4];
                payloadHash = keccak256(payload);
                return true;
            }

            await expect(tokenManager.sendToken(destChain, destAddress, amount, { value: gasValue }))
                .and.to.emit(token, 'Transfer')
                .withArgs(wallet.address, service.address, amount)
                .and.to.emit(token, 'Transfer')
                .withArgs(service.address, gateway.address, amount)
                .and.to.emit(gateway, 'ContractCallWithToken')
                .withArgs(service.address, destChain, service.address.toLowerCase(), anyValue, checkPayload, 'TT', amount)
                .and.to.emit(gasService, 'NativeGasPaidForContractCallWithToken')
                .withArgs(
                    service.address,
                    destChain,
                    service.address.toLowerCase(),
                    checkPayloadHash,
                    'TT',
                    amount,
                    gasValue,
                    wallet.address,
                )
                .to.emit(service, 'TokenSent')
                .withArgs(tokenId, destChain, destAddress, amount, checkSendHash);
        });
    });

    describe('Receive Remote Tokens', () => {
        const sourceChain = 'source chain';
        let sourceAddress;
        const amount = 1234;
        let destAddress;
        before(async () => {
            sourceAddress = service.address.toLowerCase();
            destAddress = wallet.address;
        });

        it('Should be able to receive lock/unlock token', async () => {
            const [token, tokenManager, tokenId] = await deployFunctions.lockUnlock(`Test Token Lock Unlock`, 'TT', 12, amount);
            (await await token.transfer(tokenManager.address, amount)).wait();
            const sendHash = getRandomBytes32();

            const payload = defaultAbiCoder.encode(
                ['uint256', 'bytes32', 'bytes', 'uint256', 'bytes32'],
                [SELECTOR_SEND_TOKEN, tokenId, destAddress, amount, sendHash],
            );
            const commandId = await approveContractCall(gateway, sourceChain, sourceAddress, service.address, payload);

            await expect(service.execute(commandId, sourceChain, sourceAddress, payload))
                .to.emit(token, 'Transfer')
                .withArgs(tokenManager.address, destAddress, amount)
                .and.to.emit(service, 'TokenReceived')
                .withArgs(tokenId, sourceChain, destAddress, amount, sendHash);
        });

        it('Should be able to receive mint/burn token', async () => {
<<<<<<< HEAD
            const [token, tokenManager, tokenId] = await deployFunctions.mintBurn(`Test Token Mint Burn`, 'TT', 12, amount);
=======
            const [token, , tokenId] = await deployFunctions.mintBurn(`Test Token Mint Burn`, 'TT', 12, amount);
>>>>>>> 20e0bcd2

            const sendHash = getRandomBytes32();

            const payload = defaultAbiCoder.encode(
                ['uint256', 'bytes32', 'bytes', 'uint256', 'bytes32'],
                [SELECTOR_SEND_TOKEN, tokenId, destAddress, amount, sendHash],
            );
            const commandId = await approveContractCall(gateway, sourceChain, sourceAddress, service.address, payload);

            await expect(service.execute(commandId, sourceChain, sourceAddress, payload))
                .to.emit(token, 'Transfer')
                .withArgs(AddressZero, destAddress, amount)
                .and.to.emit(service, 'TokenReceived')
                .withArgs(tokenId, sourceChain, destAddress, amount, sendHash);
        });

        it('Should be able to receive lock/unlock token', async () => {
            const [token, , tokenId] = await deployFunctions.canonical(`Test Token Lock Unlock}`, 'TT', 12, amount);

            const sendHash = getRandomBytes32();

            const payload = defaultAbiCoder.encode(
                ['uint256', 'bytes32', 'bytes', 'uint256', 'bytes32'],
                [SELECTOR_SEND_TOKEN, tokenId, destAddress, amount, sendHash],
            );
            const commandId = await approveContractCall(gateway, sourceChain, sourceAddress, service.address, payload);

            await expect(service.execute(commandId, sourceChain, sourceAddress, payload))
                .to.emit(token, 'Transfer')
                .withArgs(AddressZero, destAddress, amount)
                .and.to.emit(service, 'TokenReceived')
                .withArgs(tokenId, sourceChain, destAddress, amount, sendHash);
        });
    });
});<|MERGE_RESOLUTION|>--- conflicted
+++ resolved
@@ -513,10 +513,7 @@
         const destChain = 'destination Chain';
         const destAddress = '0x5678';
         const gasValue = 90;
-<<<<<<< HEAD
-=======
-
->>>>>>> 20e0bcd2
+        
         for (const type of ['lockUnlock', 'mintBurn', 'canonical']) {
             it(`Should be able to initiate an interchain token transfer [${type}]`, async () => {
                 const [token, tokenManager, tokenId] = await deployFunctions[type](`Test Token ${type}`, 'TT', 12, amount);
@@ -534,17 +531,10 @@
 
                 function checkPayload(payload) {
                     const emmitted = defaultAbiCoder.decode(['uint256', 'bytes32', 'bytes', 'uint256', 'bytes32'], payload);
-<<<<<<< HEAD
-                    if (emmitted[0] != SELECTOR_SEND_TOKEN) return false;
-                    if (emmitted[1] != tokenId) return false;
-                    if (emmitted[2] != destAddress) return false;
-                    if (emmitted[3] != amount) return false;
-=======
                     if (emmitted[0] !== SELECTOR_SEND_TOKEN) return false;
                     if (emmitted[1] !== tokenId) return false;
                     if (emmitted[2] !== destAddress) return false;
                     if (emmitted[3] !== amount) return false;
->>>>>>> 20e0bcd2
                     sendHash = emmitted[4];
                     payloadHash = keccak256(payload);
                     return true;
@@ -579,17 +569,10 @@
 
             function checkPayload(payload) {
                 const emmitted = defaultAbiCoder.decode(['uint256', 'bytes32', 'bytes', 'uint256', 'bytes32'], payload);
-<<<<<<< HEAD
-                if (emmitted[0] != SELECTOR_SEND_TOKEN) return false;
-                if (emmitted[1] != tokenId) return false;
-                if (emmitted[2] != destAddress) return false;
-                if (emmitted[3] != amount) return false;
-=======
                 if (emmitted[0] !== SELECTOR_SEND_TOKEN) return false;
                 if (emmitted[1] !== tokenId) return false;
                 if (emmitted[2] !== destAddress) return false;
                 if (emmitted[3] !== amount) return false;
->>>>>>> 20e0bcd2
                 sendHash = emmitted[4];
                 payloadHash = keccak256(payload);
                 return true;
@@ -647,11 +630,7 @@
         });
 
         it('Should be able to receive mint/burn token', async () => {
-<<<<<<< HEAD
-            const [token, tokenManager, tokenId] = await deployFunctions.mintBurn(`Test Token Mint Burn`, 'TT', 12, amount);
-=======
             const [token, , tokenId] = await deployFunctions.mintBurn(`Test Token Mint Burn`, 'TT', 12, amount);
->>>>>>> 20e0bcd2
 
             const sendHash = getRandomBytes32();
 
