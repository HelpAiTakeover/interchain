--- conflicted
+++ resolved
@@ -495,17 +495,11 @@
             expect(tokenManagerAddress).to.not.equal(AddressZero);
 
             const gasValue = 1e6;
-<<<<<<< HEAD
             await expectRevert(
                 (gasOptions) => service.deployRemoteCanonicalToken(tokenId, chain, gasValue, { ...gasOptions, value: gasValue }),
                 service,
                 'NotCanonicalTokenManager',
             );
-=======
-            await expect(
-                service.deployRemoteCanonicalToken(tokenId, destinationChain, gasValue, { value: gasValue }),
-            ).to.be.revertedWithCustomError(service, 'NotCanonicalTokenManager');
->>>>>>> 8fb7b79e
         });
 
         it('Should revert on remote standardized token deployment if paused', async () => {
@@ -515,18 +509,12 @@
             const salt = getRandomBytes32();
             const tokenId = await service.getCustomTokenId(wallet.address, salt);
             const gasValue = 1e6;
-<<<<<<< HEAD
 
             await expectRevert(
                 (gasOptions) => service.deployRemoteCanonicalToken(tokenId, chain, gasValue, { ...gasOptions, value: gasValue }),
                 service,
                 'Paused',
             );
-=======
-            await expect(
-                service.deployRemoteCanonicalToken(tokenId, destinationChain, gasValue, { value: gasValue }),
-            ).to.be.revertedWithCustomError(service, 'Paused');
->>>>>>> 8fb7b79e
 
             tx = await service.setPaused(false);
             await tx.wait();
@@ -1048,19 +1036,12 @@
             const params = '0x1234';
             const type = LOCK_UNLOCK;
 
-<<<<<<< HEAD
             await expectRevert(
                 (gasOptions) =>
-                    service.deployRemoteCustomTokenManager(salt, chain, type, params, gasValue, { ...gasOptions, value: gasValue }),
+                    service.deployRemoteCustomTokenManager(salt, destinationChain, type, params, gasValue, { ...gasOptions, value: gasValue }),
                 service,
                 'Paused',
             );
-
-=======
-            await expect(
-                service.deployRemoteCustomTokenManager(salt, destinationChain, type, params, gasValue, { value: gasValue }),
-            ).to.be.revertedWithCustomError(service, 'Paused');
->>>>>>> 8fb7b79e
             tx = await service.setPaused(false);
             await tx.wait();
         });
@@ -1103,19 +1084,12 @@
             const params = '0x1234';
             const type = LOCK_UNLOCK;
 
-<<<<<<< HEAD
             await expectRevert(
                 (gasOptions) =>
-                    service.deployRemoteCustomTokenManager(salt, chain, type, params, gasValue, { ...gasOptions, value: gasValue }),
+                    service.deployRemoteCustomTokenManager(salt, destinationChain, type, params, gasValue, { ...gasOptions, value: gasValue }),
                 service,
                 'Paused',
             );
-
-=======
-            await expect(
-                service.deployRemoteCustomTokenManager(salt, destinationChain, type, params, gasValue, { value: gasValue }),
-            ).to.be.revertedWithCustomError(service, 'Paused');
->>>>>>> 8fb7b79e
             tx = await service.setPaused(false);
             await tx.wait();
         });
