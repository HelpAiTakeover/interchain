--- conflicted
+++ resolved
@@ -859,11 +859,7 @@
                     transferToAddress = liquidityPool.address;
                 }
 
-<<<<<<< HEAD
-                await expect(tokenManager.sendToken(destinationChain, destAddress, amount, '0x', { value: gasValue }))
-=======
                 await expect(tokenManager.interchainTransfer(destChain, destAddress, amount, '0x', { value: gasValue }))
->>>>>>> 73119518
                     .and.to.emit(token, 'Transfer')
                     .withArgs(wallet.address, transferToAddress, amount)
                     .and.to.emit(gateway, 'ContractCall')
