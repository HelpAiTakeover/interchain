'use strict';

const chai = require('chai');
const { expect } = chai;
const { ethers } = require('hardhat');
const {
    Wallet,
    constants: { MaxUint256, AddressZero, HashZero },
    utils: { defaultAbiCoder, solidityPack, keccak256, toUtf8Bytes, hexlify, id },
    getContractAt,
} = ethers;
const Create3Deployer = require('@axelar-network/axelar-gmp-sdk-solidity/artifacts/contracts/deploy/Create3Deployer.sol/Create3Deployer.json');
const { getCreate3Address } = require('@axelar-network/axelar-gmp-sdk-solidity');
const { approveContractCall } = require('../scripts/utils');
const { getRandomBytes32, getRandomInt, expectRevert, gasReporter, getEVMVersion } = require('./utils');
const { deployAll, deployContract, deployInterchainTokenService } = require('../scripts/deploy');
const {
    MESSAGE_TYPE_INTERCHAIN_TRANSFER,
    MESSAGE_TYPE_DEPLOY_INTERCHAIN_TOKEN,
    MESSAGE_TYPE_DEPLOY_TOKEN_MANAGER,
    MESSAGE_TYPE_RECEIVE_FROM_HUB,
    MESSAGE_TYPE_LINK_TOKEN,
    INVALID_MESSAGE_TYPE,
    NATIVE_INTERCHAIN_TOKEN,
    MINT_BURN_FROM,
    LOCK_UNLOCK,
    LOCK_UNLOCK_FEE_ON_TRANSFER,
    MINT_BURN,
    OPERATOR_ROLE,
    FLOW_LIMITER_ROLE,
    ITS_HUB_CHAIN_NAME,
    ITS_HUB_ROUTING_IDENTIFIER,
    ITS_HUB_ADDRESS,
    MESSAGE_TYPE_REGISTER_TOKEN_METADATA,
} = require('./constants');

const reportGas = gasReporter('Interchain Token Service');

describe('Interchain Token Service', () => {
    let wallet, otherWallet;
    let service, gateway, gasService, testToken;

    let create3Deployer;
    let tokenManagerDeployer;
    let interchainToken;
    let interchainTokenDeployer;
    let tokenManager;
    let tokenHandler;
    let gatewayCaller;

    const chainName = 'Test';
    const deploymentKey = 'InterchainTokenService';
    const factoryDeploymentKey = 'factoryKey';

    const deployFunctions = {};
    const destinationChain = 'destination chain';
    const sourceChain = 'source chain';
    const gasValue = 12;

    async function deployNewLockUnlock(service, tokenName, tokenSymbol, tokenDecimals, mintAmount = 0, skipApprove = false) {
        const salt = getRandomBytes32();
        const tokenId = await service.interchainTokenId(wallet.address, salt);
        const tokenManagerAddress = await service.tokenManagerAddress(tokenId);
        const tokenManagerType = LOCK_UNLOCK;
        const sourceTokenAddress = '0x1234';
        const minter = wallet.address;

        const token = await deployContract(wallet, 'TestInterchainTokenStandard', [
            tokenName,
            tokenSymbol,
            tokenDecimals,
            service.address,
            tokenId,
        ]);

        const sourceAddress = service.address;
        const params = defaultAbiCoder.encode(['bytes', 'address'], [wallet.address, token.address]);
        const payload = defaultAbiCoder.encode(
            ['uint256', 'bytes32', 'uint256', 'bytes', 'bytes', 'bytes'],
            [MESSAGE_TYPE_LINK_TOKEN, tokenId, tokenManagerType, sourceTokenAddress, token.address, minter],
        );
        const commandId = await approveContractCall(gateway, sourceChain, sourceAddress, service.address, payload);
        const expectedTokenManagerAddress = await service.tokenManagerAddress(tokenId);

        await expect(reportGas(service.execute(commandId, sourceChain, sourceAddress, payload), 'Receive GMP DEPLOY_TOKEN_MANAGER'))
            .to.emit(service, 'TokenManagerDeployed')
            .withArgs(tokenId, expectedTokenManagerAddress, tokenManagerType, params);

        const tokenManager = await getContractAt('TokenManager', tokenManagerAddress, wallet);
        expect(await tokenManager.tokenAddress()).to.equal(token.address);
        expect(await tokenManager.hasRole(wallet.address, OPERATOR_ROLE)).to.be.true;

        if (mintAmount > 0) {
            await token.mint(wallet.address, mintAmount).then((tx) => tx.wait);
            if (!skipApprove) await token.approve(service.address, mintAmount).then((tx) => tx.wait);
        }

        return [token, tokenManager, tokenId, salt];
    }

    async function deployNewLockUnlockFee(
        service,
        tokenName,
        tokenSymbol,
        tokenDecimals,
        mintAmount = 0,
        skipApprove = false,
        type = 'normal',
    ) {
        const salt = getRandomBytes32();
        const tokenId = await service.interchainTokenId(wallet.address, salt);
        const tokenManagerAddress = await service.tokenManagerAddress(tokenId);
        const tokenManagerType = LOCK_UNLOCK_FEE_ON_TRANSFER;
        const sourceTokenAddress = '0x1234';
        const minter = wallet.address;

        let token;

        if (type === 'free') {
            token = await deployContract(wallet, 'TestFeeOnTransferTokenNoFee', [
                tokenName,
                tokenSymbol,
                tokenDecimals,
                service.address,
                tokenId,
            ]);
        } else if (type === 'reentrant') {
            token = await deployContract(wallet, 'TestFeeOnTransferTokenInvalid', [
                tokenName,
                tokenSymbol,
                tokenDecimals,
                service.address,
                tokenId,
            ]);
        } else {
            token = await deployContract(wallet, 'TestFeeOnTransferToken', [
                tokenName,
                tokenSymbol,
                tokenDecimals,
                service.address,
                tokenId,
            ]);
        }

        const sourceAddress = service.address;
        const params = defaultAbiCoder.encode(['bytes', 'address'], [wallet.address, token.address]);
        const payload = defaultAbiCoder.encode(
            ['uint256', 'bytes32', 'uint256', 'bytes', 'bytes', 'bytes'],
            [MESSAGE_TYPE_LINK_TOKEN, tokenId, tokenManagerType, sourceTokenAddress, token.address, minter],
        );
        const commandId = await approveContractCall(gateway, sourceChain, sourceAddress, service.address, payload);
        const expectedTokenManagerAddress = await service.tokenManagerAddress(tokenId);

        await expect(reportGas(service.execute(commandId, sourceChain, sourceAddress, payload), 'Receive GMP DEPLOY_TOKEN_MANAGER'))
            .to.emit(service, 'TokenManagerDeployed')
            .withArgs(tokenId, expectedTokenManagerAddress, tokenManagerType, params);

        const tokenManager = await getContractAt('TokenManager', tokenManagerAddress, wallet);
        expect(await tokenManager.tokenAddress()).to.equal(token.address);
        expect(await tokenManager.hasRole(wallet.address, OPERATOR_ROLE)).to.be.true;

        if (mintAmount > 0) {
            await token.mint(wallet.address, mintAmount).then((tx) => tx.wait);

            if (!skipApprove) {
                await token.approve(service.address, mintAmount).then((tx) => tx.wait);
            }
        }

        return [token, tokenManager, tokenId];
    }

    const makeDeployNewMintBurn = (type) =>
        async function deployNewMintBurn(service, tokenName, tokenSymbol, tokenDecimals, mintAmount = 0) {
            const salt = getRandomBytes32();
            const tokenId = await service.interchainTokenId(wallet.address, salt);
            const tokenManagerAddress = await service.tokenManagerAddress(tokenId);
            const tokenManagerType = type;
            const sourceTokenAddress = '0x1234';
            const minter = wallet.address;

            const token = await deployContract(wallet, 'TestInterchainTokenStandard', [
                tokenName,
                tokenSymbol,
                tokenDecimals,
                service.address,
                tokenId,
            ]);

            const tokenManager = await getContractAt('TokenManager', tokenManagerAddress, wallet);

            if (mintAmount > 0) {
                await token.mint(wallet.address, mintAmount).then((tx) => tx.wait);
            }

            await token.transferMintership(tokenManager.address).then((tx) => tx.wait);

            const sourceAddress = service.address;
            const params = defaultAbiCoder.encode(['bytes', 'address'], [wallet.address, token.address]);
            const payload = defaultAbiCoder.encode(
                ['uint256', 'bytes32', 'uint256', 'bytes', 'bytes', 'bytes'],
                [MESSAGE_TYPE_LINK_TOKEN, tokenId, tokenManagerType, sourceTokenAddress, token.address, minter],
            );
            const commandId = await approveContractCall(gateway, sourceChain, sourceAddress, service.address, payload);
            const expectedTokenManagerAddress = await service.tokenManagerAddress(tokenId);

            await expect(reportGas(service.execute(commandId, sourceChain, sourceAddress, payload), 'Receive GMP DEPLOY_TOKEN_MANAGER'))
                .to.emit(service, 'TokenManagerDeployed')
                .withArgs(tokenId, expectedTokenManagerAddress, tokenManagerType, params);

            expect(await tokenManager.tokenAddress()).to.equal(token.address);

            return [token, tokenManager, tokenId];
        };

    async function deployNewInterchainToken(service, tokenName, tokenSymbol, tokenDecimals, mintAmount = 0, skipApprove = false) {
        const salt = getRandomBytes32();
        const tokenId = await service.interchainTokenId(wallet.address, salt);
        const sourceAddress = service.address;

        const tokenManagerAddress = await service.tokenManagerAddress(tokenId);
        const minter = wallet.address;
        const operator = '0x';
        const tokenAddress = await service.interchainTokenAddress(tokenId);
        const params = defaultAbiCoder.encode(['bytes', 'address'], [minter, tokenAddress]);
        const payload = defaultAbiCoder.encode(
            ['uint256', 'bytes32', 'string', 'string', 'uint8', 'bytes', 'bytes'],
            [MESSAGE_TYPE_DEPLOY_INTERCHAIN_TOKEN, tokenId, tokenName, tokenSymbol, tokenDecimals, minter, operator],
        );
        const commandId = await approveContractCall(gateway, sourceChain, sourceAddress, service.address, payload);

        await expect(service.execute(commandId, sourceChain, sourceAddress, payload))
            .to.emit(service, 'InterchainTokenDeployed')
            .withArgs(tokenId, tokenAddress, wallet.address, tokenName, tokenSymbol, tokenDecimals)
            .and.to.emit(service, 'TokenManagerDeployed')
            .withArgs(tokenId, tokenManagerAddress, NATIVE_INTERCHAIN_TOKEN, params);
        const tokenManager = await getContractAt('TokenManager', tokenManagerAddress, wallet);
        expect(await tokenManager.tokenAddress()).to.equal(tokenAddress);
        expect(await tokenManager.hasRole(service.address, OPERATOR_ROLE)).to.be.true;

        const token = await getContractAt('IInterchainToken', tokenAddress, wallet);

        if (mintAmount > 0) {
            await token.mint(wallet.address, mintAmount).then((tx) => tx.wait);
            if (!skipApprove) await token.approve(service.address, mintAmount).then((tx) => tx.wait);
        }

        return [token, tokenManager, tokenId, salt];
    }

    deployFunctions.lockUnlock = deployNewLockUnlock;
    deployFunctions.lockUnlockFee = deployNewLockUnlockFee;
    deployFunctions.mintBurn = makeDeployNewMintBurn(MINT_BURN);
    deployFunctions.mintBurnFrom = makeDeployNewMintBurn(MINT_BURN_FROM);
    deployFunctions.interchainToken = deployNewInterchainToken;

    before(async () => {
        const wallets = await ethers.getSigners();
        wallet = wallets[0];
        otherWallet = wallets[1];
        ({
            service,
            gateway,
            gasService,
            create3Deployer,
            tokenManagerDeployer,
            interchainToken,
            interchainTokenDeployer,
            tokenManager,
            tokenHandler,
            gatewayCaller,
        } = await deployAll(wallet, 'Test', [sourceChain, destinationChain]));

        testToken = await deployContract(wallet, 'TestInterchainTokenStandard', [
            'Test Token',
            'TST',
            18,
            service.address,
            getRandomBytes32(),
        ]);
    });

    describe('Interchain Token Service Deployment', () => {
        let interchainTokenFactoryAddress;
        let serviceTest;

        before(async () => {
            interchainTokenFactoryAddress = await getCreate3Address(create3Deployer.address, wallet, factoryDeploymentKey);
            serviceTest = await deployContract(wallet, 'TestInterchainTokenService', [
                tokenManagerDeployer.address,
                interchainTokenDeployer.address,
                gateway.address,
                gasService.address,
                interchainTokenFactoryAddress,
                chainName,
                tokenManager.address,
                tokenHandler.address,
                gatewayCaller.address,
            ]);
        });

        it('Should test setup revert cases', async () => {
            const operator = wallet.address;
            const trustedChainNames = ['ChainA', 'ChainB'];
            const trustedAddresses = [wallet.address, wallet.address];

            let params = defaultAbiCoder.encode(
                ['address', 'string', 'string[]', 'string[]'],
                [AddressZero, chainName, trustedChainNames, trustedAddresses],
            );

            await expectRevert((gasOptions) => serviceTest.setupTest(params, gasOptions), serviceTest, 'ZeroAddress');

            params = defaultAbiCoder.encode(
                ['address', 'string', 'string[]', 'string[]'],
                [operator, '', trustedChainNames, trustedAddresses],
            );

            await expectRevert((gasOptions) => serviceTest.setupTest(params, gasOptions), serviceTest, 'InvalidChainName');

            params = defaultAbiCoder.encode(
                ['address', 'string', 'string[]', 'string[]'],
                [operator, 'Invalid', trustedChainNames, trustedAddresses],
            );

            await expectRevert((gasOptions) => serviceTest.setupTest(params, gasOptions), serviceTest, 'InvalidChainName');

            trustedAddresses.pop();

            params = defaultAbiCoder.encode(
                ['address', 'string', 'string[]', 'string[]'],
                [operator, chainName, trustedChainNames, trustedAddresses],
            );

            await expectRevert((gasOptions) => serviceTest.setupTest(params, gasOptions), serviceTest, 'LengthMismatch');
        });

        it('Should revert on invalid interchain token factory', async () => {
            await expectRevert(
                (gasOptions) =>
                    deployInterchainTokenService(
                        wallet,
                        create3Deployer.address,
                        tokenManagerDeployer.address,
                        interchainTokenDeployer.address,
                        gateway.address,
                        gasService.address,
                        AddressZero,
                        tokenManager.address,
                        tokenHandler.address,
                        gatewayCaller.address,
                        chainName,
                        [],
                        deploymentKey,
                        gasOptions,
                    ),
                service,
                'ZeroAddress',
            );
        });

        it('Should revert on invalid gas service', async () => {
            await expectRevert(
                (gasOptions) =>
                    deployInterchainTokenService(
                        wallet,
                        create3Deployer.address,
                        tokenManagerDeployer.address,
                        interchainTokenDeployer.address,
                        gateway.address,
                        AddressZero,
                        interchainTokenFactoryAddress,
                        tokenManager.address,
                        tokenHandler.address,
                        gatewayCaller.address,
                        chainName,
                        [],
                        deploymentKey,
                        gasOptions,
                    ),
                service,
                'ZeroAddress',
            );
        });

        it('Should revert on invalid chain name', async () => {
            await expectRevert(
                (gasOptions) =>
                    deployInterchainTokenService(
                        wallet,
                        create3Deployer.address,
                        tokenManagerDeployer.address,
                        interchainTokenDeployer.address,
                        gateway.address,
                        gasService.address,
                        interchainTokenFactoryAddress,
                        tokenManager.address,
                        tokenHandler.address,
                        gatewayCaller.address,
                        '',
                        [],
                        deploymentKey,
                        gasOptions,
                    ),
                service,
                'InvalidChainName',
            );
        });

        it('Should revert on invalid token manager deployer', async () => {
            await expectRevert((gasOptions) =>
                deployInterchainTokenService(
                    wallet,
                    create3Deployer.address,
                    AddressZero,
                    interchainTokenDeployer.address,
                    gateway.address,
                    gasService.address,
                    interchainTokenFactoryAddress,
                    tokenManager.address,
                    tokenHandler.address,
                    gatewayCaller.address,
                    chainName,
                    [],
                    deploymentKey,
                    gasOptions,
                ),
            );
        });

        it('Should revert on invalid interchain token deployer', async () => {
            await expectRevert(
                (gasOptions) =>
                    deployInterchainTokenService(
                        wallet,
                        create3Deployer.address,
                        tokenManagerDeployer.address,
                        AddressZero,
                        gateway.address,
                        gasService.address,
                        interchainTokenFactoryAddress,
                        tokenManager.address,
                        tokenHandler.address,
                        gatewayCaller.address,
                        chainName,
                        [],
                        deploymentKey,
                        gasOptions,
                    ),
                service,
                'ZeroAddress',
            );
        });

        it('Should revert on invalid gateway', async () => {
            await expectRevert(
                (gasOptions) =>
                    deployInterchainTokenService(
                        wallet,
                        create3Deployer.address,
                        tokenManagerDeployer.address,
                        interchainTokenDeployer.address,
                        AddressZero,
                        gasService.address,
                        interchainTokenFactoryAddress,
                        tokenManager.address,
                        tokenHandler.address,
                        gatewayCaller.address,
                        chainName,
                        [],
                        deploymentKey,
                        gasOptions,
                    ),
                service,
                'ZeroAddress',
            );
        });

        it('Should revert on invalid token manager implementation', async () => {
            await expectRevert(
                (gasOptions) =>
                    deployInterchainTokenService(
                        wallet,
                        create3Deployer.address,
                        tokenManagerDeployer.address,
                        interchainTokenDeployer.address,
                        gateway.address,
                        gasService.address,
                        interchainTokenFactoryAddress,
                        AddressZero,
                        tokenHandler.address,
                        gatewayCaller.address,
                        chainName,
                        [],
                        deploymentKey,
                        gasOptions,
                    ),
                service,
                'ZeroAddress',
            );
        });

        it('Should revert on invalid token handler', async () => {
            await expectRevert(
                (gasOptions) =>
                    deployInterchainTokenService(
                        wallet,
                        create3Deployer.address,
                        tokenManagerDeployer.address,
                        interchainTokenDeployer.address,
                        gateway.address,
                        gasService.address,
                        interchainTokenFactoryAddress,
                        tokenManager.address,
                        AddressZero,
                        gatewayCaller.address,
                        chainName,
                        [],
                        deploymentKey,
                        gasOptions,
                    ),
                service,
                'ZeroAddress',
            );
        });

        it('Should revert on invalid gateway caller', async () => {
            await expectRevert(
                (gasOptions) =>
                    deployInterchainTokenService(
                        wallet,
                        create3Deployer.address,
                        tokenManagerDeployer.address,
                        interchainTokenDeployer.address,
                        gateway.address,
                        gasService.address,
                        interchainTokenFactoryAddress,
                        tokenManager.address,
                        tokenHandler.address,
                        AddressZero,
                        chainName,
                        [],
                        deploymentKey,
                        gasOptions,
                    ),
                service,
                'ZeroAddress',
            );
        });

        it('Should return the correct contract id', async () => {
            const expectedContractid = keccak256(toUtf8Bytes('interchain-token-service'));
            const contractId = await service.contractId();
            expect(contractId).to.eq(expectedContractid);
        });

        it('Should return the token manager implementation', async () => {
            const tokenManagerImplementation = await service.tokenManagerImplementation(getRandomInt(1000));
            expect(tokenManagerImplementation).to.eq(tokenManager.address);
        });

        it('Should revert on TokenManagerProxy deployment with invalid constructor parameters', async () => {
            const salt = getRandomBytes32();
            const tokenId = await service.interchainTokenId(wallet.address, salt);
            const validParams = defaultAbiCoder.encode(['bytes', 'address'], ['0x', interchainToken.address]);
            const tokenManagerProxy = await deployContract(wallet, 'TestTokenManagerProxy', [
                service.address,
                MINT_BURN,
                tokenId,
                validParams,
            ]);
            const invalidParams = '0x1234';

            const contractId = await tokenManagerProxy.getContractId();
            const expectedContractid = keccak256(toUtf8Bytes('token-manager'));
            expect(contractId).to.eq(expectedContractid);

            await expectRevert(
                (gasOptions) => deployContract(wallet, 'TokenManagerProxy', [AddressZero, LOCK_UNLOCK, tokenId, validParams, gasOptions]),
                tokenManagerProxy,
                'ZeroAddress',
                [],
            );

            const invalidService = await deployContract(wallet, 'InvalidService');

            await expectRevert(
                (gasOptions) =>
                    deployContract(wallet, 'TokenManagerProxy', [invalidService.address, LOCK_UNLOCK, tokenId, validParams, gasOptions]),
                tokenManagerProxy,
                'InvalidImplementation',
                [],
            );

            await expectRevert(
                (gasOptions) =>
                    deployContract(wallet, 'TokenManagerProxy', [service.address, LOCK_UNLOCK, tokenId, invalidParams, gasOptions]),
                tokenManagerProxy,
                'SetupFailed',
                [],
            );

            await deployContract(wallet, 'TokenManagerProxy', [service.address, LOCK_UNLOCK, tokenId, validParams]);
        });

        it('Should revert when deploying a remote interchain token to self as not the factory', async () => {
            const tokenName = 'Token Name';
            const tokenSymbol = 'TN';
            const tokenDecimals = 13;
            const salt = getRandomBytes32();

            await expectRevert(
                (gasOptions) =>
                    serviceTest.deployInterchainToken(salt, '', tokenName, tokenSymbol, tokenDecimals, wallet.address, 0, gasOptions),
                serviceTest,
                'NotInterchainTokenFactory',
            );
        });

        it('Should revert when deploying a remote token manager to self', async () => {
            const salt = getRandomBytes32();

            await expectRevert(
                (gasOptions) => serviceTest.linkToken(salt, chainName, testToken.address, LOCK_UNLOCK, '0x', 0, gasOptions),
                serviceTest,
                'CannotDeployRemotelyToSelf',
            );
        });
    });

    describe('Owner functions', () => {
        const chain = 'Test';

        it('Should revert on set pause status when not called by the owner', async () => {
            await expectRevert((gasOptions) => service.connect(otherWallet).setPauseStatus(true, gasOptions), service, 'NotOwner');
        });

        it('Should revert on set trusted address when not called by the owner', async () => {
            const trustedAddress = otherWallet.address.toString();

            await expectRevert(
                (gasOptions) => service.connect(otherWallet).setTrustedAddress(chain, trustedAddress, gasOptions),
                service,
                'NotOwner',
            );
        });

        it('Should set trusted address', async () => {
            const trustedAddress = otherWallet.address.toString();

            await expect(service.setTrustedAddress(chain, trustedAddress))
                .to.emit(service, 'TrustedAddressSet')
                .withArgs(chain, trustedAddress);
        });

        it('Should revert on remove trusted address when not called by the owner', async () => {
            await expectRevert((gasOptions) => service.connect(otherWallet).removeTrustedAddress(chain, gasOptions), service, 'NotOwner');
        });

        it('Should remove trusted address', async () => {
            await expect(service.removeTrustedAddress(chain)).to.emit(service, 'TrustedAddressRemoved').withArgs(chain);
        });
    });

    describe('Token Handler', () => {
        const amount = 1234;

        it('Should revert on give token with non existing token id', async () => {
            await expectRevert((gasOptions) => tokenHandler.giveToken(getRandomBytes32(), otherWallet.address, amount, gasOptions));
        });

        it('Should revert on take token with non existing token id', async () => {
            await expectRevert((gasOptions) => tokenHandler.takeToken(getRandomBytes32(), false, otherWallet.address, amount, gasOptions));
        });

        it('Should revert on transfer token from non existing token id', async () => {
            await expectRevert((gasOptions) =>
                tokenHandler.transferTokenFrom(getRandomBytes32(), otherWallet.address, otherWallet.address, amount, gasOptions),
            );
        });
    });

<<<<<<< HEAD
    describe('Deploy and Register Interchain Token', () => {
        const tokenName = 'Token Name';
        const tokenSymbol = 'TN';
        const tokenDecimals = 13;
        const salt = getRandomBytes32();
        let tokenManager;

        it('Should register an interchain token', async () => {
            const tokenId = await service.interchainTokenId(wallet.address, salt);
            const tokenAddress = await service.interchainTokenAddress(tokenId);
            const params = defaultAbiCoder.encode(['bytes', 'address'], [wallet.address, tokenAddress]);
            const expectedTokenManagerAddress = await service.tokenManagerAddress(tokenId);

            await expect(
                reportGas(
                    service.deployInterchainToken(salt, '', tokenName, tokenSymbol, tokenDecimals, wallet.address, 0),
                    'Call deployInterchainToken on source chain',
                ),
            )
                .to.emit(service, 'InterchainTokenIdClaimed')
                .withArgs(tokenId, wallet.address, salt)
                .to.emit(service, 'InterchainTokenDeployed')
                .withArgs(tokenId, tokenAddress, wallet.address, tokenName, tokenSymbol, tokenDecimals)
                .to.emit(service, 'TokenManagerDeployed')
                .withArgs(tokenId, expectedTokenManagerAddress, NATIVE_INTERCHAIN_TOKEN, params);

            const tokenManagerAddress = await service.deployedTokenManager(tokenId);
            expect(tokenManagerAddress).to.not.equal(AddressZero);

            tokenManager = await getContractAt('TokenManager', tokenManagerAddress, wallet);
            expect(await tokenManager.isOperator(wallet.address)).to.be.true;
            expect(await tokenManager.isOperator(service.address)).to.be.true;
            expect(await tokenManager.isFlowLimiter(wallet.address)).to.be.true;
            expect(await tokenManager.isFlowLimiter(service.address)).to.be.true;

            const token = await getContractAt('InterchainToken', tokenAddress, wallet);
            expect(await token.isMinter(wallet.address)).to.be.true;
            expect(await token.isMinter(tokenManager.address)).to.be.true;
        });

        it('Should revert when registering an interchain token as a lock/unlock for a second time', async () => {
            expect(await tokenManager.hasRole(wallet.address, OPERATOR_ROLE)).to.be.true;

            // Register the same token again
            const revertData = keccak256(toUtf8Bytes('AlreadyDeployed()')).substring(0, 10);
            await expectRevert(
                (gasOptions) =>
                    service.deployInterchainToken(salt, '', tokenName, tokenSymbol, tokenDecimals, wallet.address, 0, gasOptions),
                service,
                'InterchainTokenDeploymentFailed',
                [revertData],
            );
        });

        it('Should revert when registering an interchain token when service is paused', async () => {
            await service.setPauseStatus(true).then((tx) => tx.wait);

            await expectRevert(
                (gasOptions) =>
                    service.deployInterchainToken(salt, '', tokenName, tokenSymbol, tokenDecimals, wallet.address, 0, gasOptions),
                service,
                'Pause',
            );

            await service.setPauseStatus(false).then((tx) => tx.wait);
        });

        it('Should revert when registering an interchain token with empty token name', async () => {
            expect(await tokenManager.hasRole(wallet.address, OPERATOR_ROLE)).to.be.true;

            await expectRevert(
                (gasOptions) => service.deployInterchainToken(salt, '', '', tokenSymbol, tokenDecimals, wallet.address, 0, gasOptions),
                service,
                'EmptyTokenName',
            );
        });

        it('Should revert when registering an interchain token with empty token symbol', async () => {
            expect(await tokenManager.hasRole(wallet.address, OPERATOR_ROLE)).to.be.true;

            await expectRevert(
                (gasOptions) => service.deployInterchainToken(salt, '', tokenName, '', tokenDecimals, wallet.address, 0, gasOptions),
                service,
                'EmptyTokenSymbol',
            );
        });

        it('Should revert when deploying an interchain token on chain native to ITS hub', async () => {
            await expect(service.setTrustedAddress(chainName, ITS_HUB_ROUTING_IDENTIFIER))
                .to.emit(service, 'TrustedAddressSet')
                .withArgs(chainName, ITS_HUB_ROUTING_IDENTIFIER);

            await expectRevert(
                (gasOptions) =>
                    service.deployInterchainToken(salt, '', tokenName, tokenSymbol, tokenDecimals, wallet.address, 0, gasOptions),
                service,
                'NotSupported',
            );

            await expect(service.removeTrustedAddress(chainName)).to.emit(service, 'TrustedAddressRemoved').withArgs(chainName);
        });
    });

=======
>>>>>>> 796c27a8
    describe('Deploy and Register remote Interchain Token', () => {
        const tokenName = 'Token Name';
        const tokenSymbol = 'TN';
        const tokenDecimals = 13;
        const minter = '0x1234';
        let salt, tokenId, sourceAddress;

        before(async () => {
            salt = getRandomBytes32();
            tokenId = await service.interchainTokenId(wallet.address, salt);
            sourceAddress = service.address;

            const tokenManagerAddress = await service.tokenManagerAddress(tokenId);
            const minter = '0x';
            const operator = '0x';
            const tokenAddress = await service.interchainTokenAddress(tokenId);
            const params = defaultAbiCoder.encode(['bytes', 'address'], [operator, tokenAddress]);
            const payload = defaultAbiCoder.encode(
                ['uint256', 'bytes32', 'string', 'string', 'uint8', 'bytes', 'bytes'],
                [MESSAGE_TYPE_DEPLOY_INTERCHAIN_TOKEN, tokenId, tokenName, tokenSymbol, tokenDecimals, minter, operator],
            );
            const commandId = await approveContractCall(gateway, sourceChain, sourceAddress, service.address, payload);

            await expect(service.execute(commandId, sourceChain, sourceAddress, payload))
                .to.emit(service, 'InterchainTokenDeployed')
                .withArgs(tokenId, tokenAddress, AddressZero, tokenName, tokenSymbol, tokenDecimals)
                .and.to.emit(service, 'TokenManagerDeployed')
                .withArgs(tokenId, tokenManagerAddress, NATIVE_INTERCHAIN_TOKEN, params);
            const tokenManager = await getContractAt('TokenManager', tokenManagerAddress, wallet);
            expect(await tokenManager.tokenAddress()).to.equal(tokenAddress);
            expect(await tokenManager.hasRole(service.address, OPERATOR_ROLE)).to.be.true;
        });

        it('Should revert on remote interchain token deployment if paused', async () => {
            await service.setPauseStatus(true).then((tx) => tx.wait);

            await expectRevert(
                (gasOptions) =>
                    service.deployInterchainToken(salt, destinationChain, tokenName, tokenSymbol, tokenDecimals, minter, gasValue, {
                        ...gasOptions,
                        value: gasValue,
                    }),
                service,
                'Pause',
            );

            await service.setPauseStatus(false).then((tx) => tx.wait);
        });
    });

    describe('Receive Remote Interchain Token Deployment', () => {
        const tokenName = 'Token Name';
        const tokenSymbol = 'TN';
        const tokenDecimals = 13;
        let sourceAddress;

        before(async () => {
            sourceAddress = service.address;
        });

        it('Should revert on receiving a remote interchain token deployment if not approved by the gateway', async () => {
            const tokenId = getRandomBytes32();
            const minter = wallet.address;
            const commandId = getRandomBytes32();
            const payload = defaultAbiCoder.encode(
                ['uint256', 'bytes32', 'string', 'string', 'uint8', 'bytes'],
                [MESSAGE_TYPE_DEPLOY_INTERCHAIN_TOKEN, tokenId, tokenName, tokenSymbol, tokenDecimals, minter],
            );

            await expectRevert(
                (gasOptions) => service.execute(commandId, sourceChain, sourceAddress, payload, gasOptions),
                service,
                'NotApprovedByGateway',
            );
        });

        it('Should be able to receive a remote interchain token deployment with a mint/burn token manager with empty minter and operator', async () => {
            const tokenId = getRandomBytes32();
            const tokenManagerAddress = await service.tokenManagerAddress(tokenId);
            const minter = '0x';
            const operator = '0x';
            const tokenAddress = await service.interchainTokenAddress(tokenId);
            const params = defaultAbiCoder.encode(['bytes', 'address'], [operator, tokenAddress]);
            const payload = defaultAbiCoder.encode(
                ['uint256', 'bytes32', 'string', 'string', 'uint8', 'bytes', 'bytes'],
                [MESSAGE_TYPE_DEPLOY_INTERCHAIN_TOKEN, tokenId, tokenName, tokenSymbol, tokenDecimals, minter, operator],
            );
            const commandId = await approveContractCall(gateway, sourceChain, sourceAddress, service.address, payload);

            await expect(service.execute(commandId, sourceChain, sourceAddress, payload))
                .to.emit(service, 'InterchainTokenDeployed')
                .withArgs(tokenId, tokenAddress, AddressZero, tokenName, tokenSymbol, tokenDecimals)
                .and.to.emit(service, 'TokenManagerDeployed')
                .withArgs(tokenId, tokenManagerAddress, NATIVE_INTERCHAIN_TOKEN, params);
            const tokenManager = await getContractAt('TokenManager', tokenManagerAddress, wallet);
            expect(await tokenManager.tokenAddress()).to.equal(tokenAddress);
            expect(await tokenManager.hasRole(service.address, OPERATOR_ROLE)).to.be.true;
        });
    });

    describe('Register Token Metadata', () => {
        const decimals = 18;
        let token;

        before(async () => {
            token = await deployContract(wallet, 'TestInterchainTokenStandard', ['Test', 'TEST', decimals, service.address, HashZero]);
        });

        it('Should revert on registering token metadata with empty token address', async () => {
            await expectRevert((gasOptions) => service.registerTokenMetadata(AddressZero, 0, gasOptions), service, 'EmptyTokenAddress');
        });

        it('Should revert if ITS Hub chain is not trusted', async () => {
            await expectRevert((gasOptions) => service.registerTokenMetadata(token.address, 0, gasOptions), service, 'UntrustedChain');
        });

        it('Should successfully register token metadata', async () => {
            const gasValue = 0;
            const expectedPayload = defaultAbiCoder.encode(
                ['uint256', 'bytes', 'uint8'],
                [MESSAGE_TYPE_REGISTER_TOKEN_METADATA, token.address, decimals],
            );

            await service.setTrustedAddress(ITS_HUB_CHAIN_NAME, ITS_HUB_ADDRESS).then((tx) => tx.wait);

            await expect(reportGas(service.registerTokenMetadata(token.address, gasValue), 'registerTokenMetadata'))
                .to.emit(service, 'TokenMetadataRegistered')
                .withArgs(token.address, decimals)
                .to.emit(gateway, 'ContractCall')
                .withArgs(service.address, ITS_HUB_CHAIN_NAME, ITS_HUB_ADDRESS, keccak256(expectedPayload), expectedPayload);
        });
    });

    describe('Custom Token Manager Deployment', () => {
        const tokenName = 'Token Name';
        const tokenSymbol = 'TN';
        const tokenDecimals = 13;
        let token, salt, tokenId;

        before(async () => {
            salt = getRandomBytes32();
            tokenId = await service.interchainTokenId(wallet.address, salt);
            token = await deployContract(wallet, 'TestInterchainTokenStandard', [
                tokenName,
                tokenSymbol,
                tokenDecimals,
                service.address,
                tokenId,
            ]);
        });

        it('Should revert when calling registerCustomToken as not the factory', async () => {
            await expectRevert(
                (gasOptions) => service.registerCustomToken(salt, AddressZero, LOCK_UNLOCK, '0x', gasOptions),
                service,
                'NotInterchainTokenFactory',
                [wallet.address],
            );
        });

        it('Should revert on deploying an invalid token manager', async () => {
            await expectRevert((gasOptions) => service.linkToken(salt, '', token.address, 6, wallet.address, 0, gasOptions));
        });

        it('Should revert on deploying a local token manager with invalid params', async () => {
            await expectRevert(
                (gasOptions) => service.linkToken(salt, '', token.address, NATIVE_INTERCHAIN_TOKEN, '0x', 0, gasOptions),
                service,
                'CannotDeploy',
            );
        });

        it('Should revert on deploying a local token manager with interchain token manager type', async () => {
            await expectRevert(
                (gasOptions) => service.linkToken(salt, '', token.address, NATIVE_INTERCHAIN_TOKEN, wallet.address, 0, gasOptions),
                service,
                'CannotDeploy',
                [NATIVE_INTERCHAIN_TOKEN],
            );
        });

        it('Should revert on deploying a local token manager with invalid params', async () => {
            await expectRevert(
                (gasOptions) => service.linkToken(salt, '', token.address, LOCK_UNLOCK, '0x12', 0, gasOptions),
                service,
                'NotSupported',
            );
        });

        it('Should revert on linking a token with empty token address', async () => {
            await expectRevert(
                (gasOptions) => service.linkToken(salt, '', '0x', MINT_BURN, wallet.address, 0, gasOptions),
                service,
                'EmptyTokenAddress',
            );
        });

        it('Should revert on deploying a remote token manager with interchain token manager type', async () => {
            await expectRevert(
                (gasOptions) =>
                    service.linkToken(salt, destinationChain, token.address, NATIVE_INTERCHAIN_TOKEN, wallet.address, 0, gasOptions),
                service,
                'CannotDeploy',
                [NATIVE_INTERCHAIN_TOKEN],
            );
        });

        it('Should revert when deploying a custom token manager if paused', async () => {
            await service.setPauseStatus(true).then((tx) => tx.wait);

            await expectRevert(
                (gasOptions) => service.linkToken(salt, '', token.address, LOCK_UNLOCK, wallet.address, 0, gasOptions),
                service,
                'Pause',
            );

            await service.setPauseStatus(false).then((tx) => tx.wait);
        });
    });

    describe('Initialize remote custom token manager deployment', () => {
        let salt, tokenId;
        before(async () => {
            [, , tokenId, salt] = await deployFunctions.lockUnlock(service, 'Name', 'symbol', 6);
        });
        it('Should initialize a remote custom token manager deployment', async () => {
            const tokenAddress = await service.registeredTokenAddress(tokenId);
            const remoteTokenAddress = '0x1234';
            const minter = '0x5789';
            const type = LOCK_UNLOCK;
            const payload = defaultAbiCoder.encode(
                ['uint256', 'bytes32', 'uint256', 'bytes', 'bytes', 'bytes'],
                [MESSAGE_TYPE_LINK_TOKEN, tokenId, type, tokenAddress, remoteTokenAddress, minter],
            );

            await expect(
                reportGas(
                    service.linkToken(salt, destinationChain, remoteTokenAddress, type, minter, gasValue, { value: gasValue }),
                    'Send deployTokenManager to remote chain',
                ),
            )
                .to.emit(service, 'InterchainTokenIdClaimed')
                .withArgs(tokenId, wallet.address, salt)
                .to.emit(service, 'LinkTokenStarted')
                .withArgs(
                    tokenId,
                    destinationChain,
                    tokenAddress.toLowerCase(),
                    remoteTokenAddress.toLowerCase(),
                    type,
                    minter.toLowerCase(),
                )
                .and.to.emit(gasService, 'NativeGasPaidForContractCall')
                .withArgs(service.address, destinationChain, service.address, keccak256(payload), gasValue, wallet.address)
                .and.to.emit(gateway, 'ContractCall')
                .withArgs(service.address, destinationChain, service.address, keccak256(payload), payload);
        });

        it('Should revert on a remote custom token manager deployment if the token manager does does not exist', async () => {
            const salt = getRandomBytes32();
            const tokenId = await service.interchainTokenId(wallet.address, salt);
            const tokenAddress = '0x1234';
            const minter = '0x5678';
            const type = LOCK_UNLOCK;

            await expect(
                service.linkToken(salt, destinationChain, tokenAddress, type, minter, gasValue, { value: gasValue }),
            ).to.be.revertedWithCustomError(service, 'TokenManagerDoesNotExist', [tokenId]);
        });

        it('Should revert on remote custom token manager deployment if paused', async () => {
            await service.setPauseStatus(true).then((tx) => tx.wait);

            const salt = getRandomBytes32();
            const tokenAddress = '0x1234';
            const minter = '0x5678';
            const type = LOCK_UNLOCK;

            await expectRevert(
                (gasOptions) =>
                    service.linkToken(salt, destinationChain, tokenAddress, type, minter, gasValue, {
                        ...gasOptions,
                        value: gasValue,
                    }),
                service,
                'Pause',
            );

            await service.setPauseStatus(false).then((tx) => tx.wait);
        });
    });

    describe('Receive Remote Token Manager Deployment', () => {
        const tokenName = 'Token Name';
        const tokenSymbol = 'TN';
        const tokenDecimals = 13;
        let sourceAddress;

        before(async () => {
            sourceAddress = service.address;
        });

        it('Should be able to receive a remote lock/unlock token manager deployment', async () => {
            const tokenId = getRandomBytes32();
            const tokenManagerAddress = await service.tokenManagerAddress(tokenId);
            const tokenManagerType = LOCK_UNLOCK;
            const sourceTokenAddress = '0x1234';
            const minter = wallet.address;

            const token = await deployContract(wallet, 'TestInterchainTokenStandard', [
                tokenName,
                tokenSymbol,
                tokenDecimals,
                service.address,
                tokenId,
            ]);

            const params = defaultAbiCoder.encode(['bytes', 'address'], [wallet.address, token.address]);
            const payload = defaultAbiCoder.encode(
                ['uint256', 'bytes32', 'uint256', 'bytes', 'bytes', 'bytes'],
                [MESSAGE_TYPE_LINK_TOKEN, tokenId, tokenManagerType, sourceTokenAddress, token.address, minter],
            );
            const commandId = await approveContractCall(gateway, sourceChain, sourceAddress, service.address, payload);
            const expectedTokenManagerAddress = await service.tokenManagerAddress(tokenId);

            await expect(reportGas(service.execute(commandId, sourceChain, sourceAddress, payload), 'Receive GMP DEPLOY_TOKEN_MANAGER'))
                .to.emit(service, 'TokenManagerDeployed')
                .withArgs(tokenId, expectedTokenManagerAddress, tokenManagerType, params);

            const tokenManager = await getContractAt('TokenManager', tokenManagerAddress, wallet);
            expect(await tokenManager.tokenAddress()).to.equal(token.address);
            expect(await tokenManager.hasRole(wallet.address, OPERATOR_ROLE)).to.be.true;
        });

        it('Should be able to receive a remote mint/burn token manager deployment', async () => {
            const tokenId = getRandomBytes32();
            const tokenManagerAddress = await service.tokenManagerAddress(tokenId);
            const tokenManagerType = MINT_BURN;
            const sourceTokenAddress = '0x1234';
            const minter = wallet.address;

            const token = await deployContract(wallet, 'TestInterchainTokenStandard', [
                tokenName,
                tokenSymbol,
                tokenDecimals,
                service.address,
                tokenId,
            ]);

            const params = defaultAbiCoder.encode(['bytes', 'address'], [wallet.address, token.address]);
            const payload = defaultAbiCoder.encode(
                ['uint256', 'bytes32', 'uint256', 'bytes', 'bytes', 'bytes'],
                [MESSAGE_TYPE_LINK_TOKEN, tokenId, tokenManagerType, sourceTokenAddress, token.address, minter],
            );
            const commandId = await approveContractCall(gateway, sourceChain, sourceAddress, service.address, payload);

            const expectedTokenManagerAddress = await service.tokenManagerAddress(tokenId);
            await expect(service.execute(commandId, sourceChain, sourceAddress, payload))
                .to.emit(service, 'TokenManagerDeployed')
                .withArgs(tokenId, expectedTokenManagerAddress, tokenManagerType, params);
            const tokenManager = await getContractAt('TokenManager', tokenManagerAddress, wallet);
            expect(await tokenManager.tokenAddress()).to.equal(token.address);
            expect(await tokenManager.hasRole(wallet.address, OPERATOR_ROLE)).to.be.true;
        });

        it('Should not be able to receive a remote interchain token manager deployment', async () => {
            const tokenId = getRandomBytes32();
            const tokenManagerType = NATIVE_INTERCHAIN_TOKEN;
            const sourceTokenAddress = '0x1234';
            const minter = wallet.address;

            const token = await deployContract(wallet, 'TestInterchainTokenStandard', [
                tokenName,
                tokenSymbol,
                tokenDecimals,
                service.address,
                tokenId,
            ]);

            const payload = defaultAbiCoder.encode(
                ['uint256', 'bytes32', 'uint256', 'bytes', 'bytes', 'bytes'],
                [MESSAGE_TYPE_LINK_TOKEN, tokenId, tokenManagerType, sourceTokenAddress, token.address, minter],
            );
            const commandId = await approveContractCall(gateway, sourceChain, sourceAddress, service.address, payload);

            await expectRevert(
                (gasOptions) => service.execute(commandId, sourceChain, sourceAddress, payload, gasOptions),
                service,
                'CannotDeploy',
                [NATIVE_INTERCHAIN_TOKEN],
            );
        });
    });

    describe('Send Token', () => {
        const amount = 1234;
        const destAddress = '0x5678';
        let token, tokenId;

        before(async () => {
            [token, , tokenId] = await deployFunctions.lockUnlock(service, 'Test Token lockUnlock', 'TT', 12, amount);
        });

        it('Should be able to initiate an interchain token transfer for lockUnlockFee with a normal ERC20 token', async () => {
            const [token, tokenManager, tokenId] = await deployFunctions.lockUnlockFee(
                service,
                'Test Token lockUnlockFee',
                'TT',
                12,
                amount,
                false,
                'free',
            );

            const sendAmount = amount;
            const payload = defaultAbiCoder.encode(
                ['uint256', 'bytes32', 'bytes', 'bytes', 'uint256', 'bytes'],
                [MESSAGE_TYPE_INTERCHAIN_TRANSFER, tokenId, hexlify(wallet.address), destAddress, sendAmount, '0x'],
            );
            const payloadHash = keccak256(payload);

            const transferToAddress = tokenManager.address;

            await expect(service.interchainTransfer(tokenId, destinationChain, destAddress, amount, '0x', gasValue, { value: gasValue }))
                .and.to.emit(token, 'Transfer')
                .withArgs(wallet.address, transferToAddress, amount)
                .and.to.emit(gateway, 'ContractCall')
                .withArgs(service.address, destinationChain, service.address, payloadHash, payload)
                .and.to.emit(gasService, 'NativeGasPaidForContractCall')
                .withArgs(service.address, destinationChain, service.address, payloadHash, gasValue, wallet.address)
                .to.emit(service, 'InterchainTransfer')
                .withArgs(tokenId, wallet.address, destinationChain, destAddress, sendAmount, HashZero);
        });

        it('Should revert on initiating an interchain token transfer for lockUnlockFee with reentrant token', async () => {
            const [, , tokenId] = await deployFunctions.lockUnlockFee(service, 'Test Token lockUnlockFee', 'TT', 12, amount, 'reentrant');

            const revertData = keccak256(toUtf8Bytes('TokenTransferFailed()')).substring(0, 10);

            await expectRevert(
                (gasOptions) =>
                    service.interchainTransfer(tokenId, destinationChain, destAddress, amount, '0x', gasValue, {
                        ...gasOptions,
                        value: gasValue,
                    }),
                service,
                'TakeTokenFailed',
                [revertData],
            );
        });

        it('Should revert on initiate interchain token transfer with zero amount', async () => {
            await expectRevert(
                (gasOptions) =>
                    service.interchainTransfer(tokenId, destinationChain, destAddress, 0, '0x', gasValue, {
                        ...gasOptions,
                        value: gasValue,
                    }),
                service,
                'ZeroAmount',
            );
        });

        it('Should revert on initiate interchain token transfer with invalid destination address', async () => {
            await expectRevert(
                (gasOptions) =>
                    service.interchainTransfer(tokenId, destinationChain, '0x', amount, '0x', gasValue, {
                        ...gasOptions,
                        value: gasValue,
                    }),
                service,
                'EmptyDestinationAddress',
            );
        });

        it('Should revert on initiate interchain token transfer when service is paused', async () => {
            await service.setPauseStatus(true).then((tx) => tx.wait);

            await expectRevert(
                (gasOptions) =>
                    service.interchainTransfer(tokenId, destinationChain, destAddress, amount, '0x', gasValue, {
                        ...gasOptions,
                        value: gasValue,
                    }),
                service,
                'Pause',
            );
        });

        it('Should revert on transmit send token when service is paused', async () => {
            await expectRevert(
                (gasOptions) =>
                    service.transmitInterchainTransfer(tokenId, wallet.address, destinationChain, destAddress, amount, '0x', {
                        ...gasOptions,
                        value: gasValue,
                    }),
                service,
                'Pause',
            );

            await service.setPauseStatus(false).then((tx) => tx.wait);
        });

        it('Should revert on transmit send token when destination address is zero address', async () => {
            await expectRevert(
                (gasOptions) =>
                    service.transmitInterchainTransfer(tokenId, wallet.address, destinationChain, '0x', amount, '0x', {
                        ...gasOptions,
                        value: gasValue,
                    }),
                service,
                'TakeTokenFailed',
            );
        });

        it('Should revert on transmit send token when not called by interchain token', async () => {
            const errorSignatureHash = id('NotToken(address,address)');
            const selector = errorSignatureHash.substring(0, 10);
            const errorData = defaultAbiCoder.encode(['address', 'address'], [wallet.address, token.address]);

            await expectRevert(
                (gasOptions) =>
                    service.transmitInterchainTransfer(tokenId, wallet.address, destinationChain, destAddress, amount, '0x', {
                        ...gasOptions,
                        value: gasValue,
                    }),
                service,
                'TakeTokenFailed',
                [selector + errorData.substring(2)],
            );
        });
    });

    describe('Gateway call', () => {
        const amount = 1234;
        const destAddress = '0x5678';
        let serviceTestGatewayCaller;

        before(async () => {
            const create3Deployer = await new ethers.ContractFactory(Create3Deployer.abi, Create3Deployer.bytecode, wallet)
                .deploy()
                .then((d) => d.deployed());

            const interchainTokenServiceAddress = await getCreate3Address(create3Deployer.address, wallet, 'InterchainTokenService');
            const tokenManager = await deployContract(wallet, 'TokenManager', [interchainTokenServiceAddress]);
            const gatewayCaller = await deployContract(wallet, 'TestGatewayCaller');
            const interchainTokenFactoryAddress = await getCreate3Address(create3Deployer.address, wallet, 'InterchainTokenServiceFactory');

            serviceTestGatewayCaller = await deployInterchainTokenService(
                wallet,
                create3Deployer.address,
                tokenManagerDeployer.address,
                interchainTokenDeployer.address,
                gateway.address,
                gasService.address,
                interchainTokenFactoryAddress,
                tokenManager.address,
                tokenHandler.address,
                gatewayCaller.address,
                'Test',
                [sourceChain, destinationChain],
                'InterchainTokenService',
            );
        });

        it('Should revert on initiating an interchain token transfer when gateway call failed', async () => {
            const [, , tokenId] = await deployFunctions.mintBurn(serviceTestGatewayCaller, 'Test Token', 'TG1', 12, amount);
            const metadata = '0x00000000';
            await expectRevert(
                (gasOptions) =>
                    serviceTestGatewayCaller.interchainTransfer(tokenId, destinationChain, destAddress, amount, metadata, gasValue, {
                        value: gasValue,
                        ...gasOptions,
                    }),
                serviceTestGatewayCaller,
                'GatewayCallFailed',
            );
        });
    });

    describe('Execute checks', () => {
        const sourceChain = 'source chain';
        let sourceAddress;
        const amount = 1234;
        let destAddress;

        before(async () => {
            sourceAddress = service.address;
            destAddress = wallet.address;
        });

        it('Should revert on execute if remote address validation fails', async () => {
            const commandId = await approveContractCall(gateway, sourceChain, wallet.address, service.address, '0x');

            await expectRevert(
                (gasOptions) => service.execute(commandId, sourceChain, wallet.address, '0x', gasOptions),
                service,
                'NotRemoteService',
            );
        });

        it('Should revert on execute if the service is paused', async () => {
            await service.setPauseStatus(true).then((tx) => tx.wait);

            const commandId = await approveContractCall(gateway, sourceChain, sourceAddress, service.address, '0x');

            await expectRevert((gasOptions) => service.execute(commandId, sourceChain, sourceAddress, '0x', gasOptions), service, 'Pause');

            await service.setPauseStatus(false).then((tx) => tx.wait);
        });

        it('Should revert on execute with invalid messageType', async () => {
            const tokenId = getRandomBytes32();

            const payload = defaultAbiCoder.encode(
                ['uint256', 'bytes32', 'bytes', 'uint256'],
                [INVALID_MESSAGE_TYPE, tokenId, destAddress, amount],
            );
            const commandId = await approveContractCall(gateway, sourceChain, sourceAddress, service.address, payload);

            await expectRevert(
                (gasOptions) => service.execute(commandId, sourceChain, sourceAddress, payload, gasOptions),
                service,
                'InvalidMessageType',
                [INVALID_MESSAGE_TYPE],
            );
        });
    });

    describe('Receive Remote Tokens', () => {
        let sourceAddress;
        const amount = 1234;
        let destAddress;

        before(async () => {
            sourceAddress = service.address;
            destAddress = wallet.address;
        });

        it('Should revert with InvalidPayload', async () => {
            const invalidPayload = defaultAbiCoder
                .encode(['uint256', 'bytes'], [MESSAGE_TYPE_INTERCHAIN_TRANSFER, hexlify(wallet.address)])
                .slice(0, 32);

            const commandId = await approveContractCall(gateway, sourceChain, sourceAddress, service.address, invalidPayload);

            await expectRevert(
                (gasOptions) => service.execute(commandId, sourceChain, sourceAddress, invalidPayload, gasOptions),
                service,
                'InvalidPayload',
            );
        });

        it('Should be able to receive lock/unlock token', async () => {
            const [token, tokenManager, tokenId] = await deployFunctions.lockUnlock(service, 'Test Token Lock Unlock', 'TT', 12, amount);
            await token.transfer(tokenManager.address, amount).then((tx) => tx.wait);

            const payload = defaultAbiCoder.encode(
                ['uint256', 'bytes32', 'bytes', 'bytes', 'uint256', 'bytes'],
                [MESSAGE_TYPE_INTERCHAIN_TRANSFER, tokenId, hexlify(wallet.address), destAddress, amount, '0x'],
            );
            const commandId = await approveContractCall(gateway, sourceChain, sourceAddress, service.address, payload);

            await expect(
                reportGas(service.execute(commandId, sourceChain, sourceAddress, payload), 'Receive GMP INTERCHAIN_TRANSFER lock/unlock'),
            )
                .to.emit(token, 'Transfer')
                .withArgs(tokenManager.address, destAddress, amount)
                .and.to.emit(service, 'InterchainTransferReceived')
                .withArgs(commandId, tokenId, sourceChain, hexlify(wallet.address), destAddress, amount, HashZero);
        });

        it('Should be able to receive mint/burn token', async () => {
            const [token, , tokenId] = await deployFunctions.mintBurn(service, 'Test Token Mint Burn', 'TT', 12, 0);

            const payload = defaultAbiCoder.encode(
                ['uint256', 'bytes32', 'bytes', 'bytes', 'uint256', 'bytes'],
                [MESSAGE_TYPE_INTERCHAIN_TRANSFER, tokenId, hexlify(wallet.address), destAddress, amount, '0x'],
            );
            const commandId = await approveContractCall(gateway, sourceChain, sourceAddress, service.address, payload);

            await expect(
                reportGas(service.execute(commandId, sourceChain, sourceAddress, payload), 'Receive GMP INTERCHAIN_TRANSFER mint/burn'),
            )
                .to.emit(token, 'Transfer')
                .withArgs(AddressZero, destAddress, amount)
                .and.to.emit(service, 'InterchainTransferReceived')
                .withArgs(commandId, tokenId, sourceChain, hexlify(wallet.address), destAddress, amount, HashZero);
        });

        it('Should be able to receive lock/unlock with fee on transfer token', async () => {
            const [token, tokenManager, tokenId] = await deployFunctions.lockUnlockFee(
                service,
                'Test Token Lock Unlock',
                'TT',
                12,
                amount + 10,
            );
            await token.transfer(tokenManager.address, amount + 10).then((tx) => tx.wait);

            const payload = defaultAbiCoder.encode(
                ['uint256', 'bytes32', 'bytes', 'bytes', 'uint256', 'bytes'],
                [MESSAGE_TYPE_INTERCHAIN_TRANSFER, tokenId, hexlify(wallet.address), destAddress, amount, '0x'],
            );
            const commandId = await approveContractCall(gateway, sourceChain, sourceAddress, service.address, payload);

            await expect(service.execute(commandId, sourceChain, sourceAddress, payload))
                .to.emit(token, 'Transfer')
                .withArgs(tokenManager.address, destAddress, amount)
                .and.to.emit(service, 'InterchainTransferReceived')
                .withArgs(commandId, tokenId, sourceChain, hexlify(wallet.address), destAddress, amount - 10, HashZero);
        });

        it('Should be able to receive lock/unlock with fee on transfer token with normal ERC20 token', async () => {
            const [token, tokenManager, tokenId] = await deployFunctions.lockUnlockFee(
                service,
                'Test Token Lock Unlock',
                'TT',
                12,
                amount,
                false,
                'free',
            );
            await token.transfer(tokenManager.address, amount).then((tx) => tx.wait);

            const payload = defaultAbiCoder.encode(
                ['uint256', 'bytes32', 'bytes', 'bytes', 'uint256', 'bytes'],
                [MESSAGE_TYPE_INTERCHAIN_TRANSFER, tokenId, hexlify(wallet.address), destAddress, amount, '0x'],
            );
            const commandId = await approveContractCall(gateway, sourceChain, sourceAddress, service.address, payload);

            await expect(service.execute(commandId, sourceChain, sourceAddress, payload))
                .to.emit(token, 'Transfer')
                .withArgs(tokenManager.address, destAddress, amount)
                .and.to.emit(service, 'InterchainTransferReceived')
                .withArgs(commandId, tokenId, sourceChain, hexlify(wallet.address), destAddress, amount, HashZero);
        });
    });

    describe('Send Token With Data', () => {
        const amount = 1234;
        const destAddress = '0x5678';
        let sourceAddress;
        let token, tokenManager, tokenId;

        before(async () => {
            sourceAddress = wallet.address;
            [token, tokenManager, tokenId] = await deployFunctions.lockUnlock(service, 'Test Token lockUnlock', 'TT', 12, amount);
        });

        for (const type of ['lockUnlock', 'mintBurn', 'lockUnlockFee', 'mintBurnFrom']) {
            it(`Should initiate an interchain token transfer via the interchainTransfer standard contract call & express call [${type}]`, async () => {
                const [token, tokenManager, tokenId] = await deployFunctions[type](service, `Test Token ${type}`, 'TT', 12, amount * 2);
                const sendAmount = type === 'lockUnlockFee' ? amount - 10 : amount;
                const metadata = '0x00000000';
                const payload = defaultAbiCoder.encode(
                    ['uint256', 'bytes32', 'bytes', 'bytes', 'uint256', 'bytes'],
                    [MESSAGE_TYPE_INTERCHAIN_TRANSFER, tokenId, sourceAddress, destAddress, sendAmount, '0x'],
                );
                const payloadHash = keccak256(payload);

                const metadataExpress = '0x00000001';

                let transferToAddress = AddressZero;

                if (type === 'lockUnlock' || type === 'lockUnlockFee') {
                    transferToAddress = tokenManager.address;
                }

                if (type === 'mintBurnFrom') {
                    const txApprove = await token.approve(service.address, amount * 2);
                    await txApprove.wait();
                }

                await expect(
                    reportGas(
                        service.interchainTransfer(tokenId, destinationChain, destAddress, amount, metadata, gasValue, { value: gasValue }),
                        `Call service.interchainTransfer with metadata ${type}`,
                    ),
                )
                    .to.emit(token, 'Transfer')
                    .withArgs(wallet.address, transferToAddress, amount)
                    .and.to.emit(gateway, 'ContractCall')
                    .withArgs(service.address, destinationChain, service.address, payloadHash, payload)
                    .and.to.emit(gasService, 'NativeGasPaidForContractCall')
                    .withArgs(service.address, destinationChain, service.address, payloadHash, gasValue, wallet.address)
                    .to.emit(service, 'InterchainTransfer')
                    .withArgs(tokenId, sourceAddress, destinationChain, destAddress, sendAmount, HashZero);

                await expect(
                    reportGas(
                        service.interchainTransfer(tokenId, destinationChain, destAddress, amount, metadataExpress, gasValue, {
                            value: gasValue,
                        }),
                        `Call service.interchainTransfer with metadata ${type} (express call)`,
                    ),
                )
                    .to.emit(token, 'Transfer')
                    .withArgs(wallet.address, transferToAddress, amount)
                    .and.to.emit(gateway, 'ContractCall')
                    .withArgs(service.address, destinationChain, service.address, payloadHash, payload)
                    .and.to.emit(gasService, 'NativeGasPaidForExpressCall')
                    .withArgs(service.address, destinationChain, service.address, payloadHash, gasValue, wallet.address)
                    .to.emit(service, 'InterchainTransfer')
                    .withArgs(tokenId, sourceAddress, destinationChain, destAddress, sendAmount, HashZero);
            });
        }

        for (const type of ['lockUnlock', 'lockUnlockFee']) {
            it(`Should be able to initiate an interchain token transfer via the interchainTransfer function on the service when the service is approved as well [${type}]`, async () => {
                const [token, tokenManager, tokenId] = await deployFunctions[type](service, `Test Token ${type}`, 'TT', 12, amount);
                const sendAmount = type === 'lockUnlockFee' ? amount - 10 : amount;
                const metadata = '0x00000000';
                const payload = defaultAbiCoder.encode(
                    ['uint256', 'bytes32', 'bytes', 'bytes', 'uint256', 'bytes'],
                    [MESSAGE_TYPE_INTERCHAIN_TRANSFER, tokenId, sourceAddress, destAddress, sendAmount, '0x'],
                );
                const payloadHash = keccak256(payload);

                const transferToAddress = tokenManager.address;

                await token.approve(service.address, amount).then((tx) => tx.wait);
                await token.approve(tokenManager.address, 0).then((tx) => tx.wait);

                await expect(
                    reportGas(
                        service.interchainTransfer(tokenId, destinationChain, destAddress, amount, metadata, 0),
                        `Call service.interchainTransfer with metadata ${type}`,
                    ),
                )
                    .to.emit(token, 'Transfer')
                    .withArgs(wallet.address, transferToAddress, amount)
                    .and.to.emit(gateway, 'ContractCall')
                    .withArgs(service.address, destinationChain, service.address, payloadHash, payload)
                    .to.emit(service, 'InterchainTransfer')
                    .withArgs(tokenId, sourceAddress, destinationChain, destAddress, sendAmount, HashZero);
            });
        }

        it('Should revert on interchainTransfer function when service is paused', async () => {
            const metadata = '0x';
            const tokenId = HashZero;

            await service.setPauseStatus(true).then((tx) => tx.wait);

            await expectRevert(
                (gasOptions) => service.interchainTransfer(tokenId, destinationChain, destAddress, amount, metadata, 0, gasOptions),
                service,
                'Pause',
            );

            await service.setPauseStatus(false).then((tx) => tx.wait);
        });

        it('Should revert on transferToTokenManager when not called by the correct tokenManager', async () => {
            const from = otherWallet.address;

            expectRevert(
                (gasOptions) => service.transferToTokenManager(tokenId, token.address, from, amount, gasOptions),
                service,
                'NotTokenManager',
                [wallet.address, tokenManager.address],
            );
        });

        it('Should revert on interchainTransfer function with invalid metadata version', async () => {
            const metadata = '0x00000002';

            await expectRevert(
                (gasOptions) => service.interchainTransfer(tokenId, destinationChain, destAddress, amount, metadata, 0, gasOptions),
                service,
                'InvalidMetadataVersion',
                [Number(metadata)],
            );
        });
    });

    describe('Receive Remote Token with Data', () => {
        let sourceAddress;
        const sourceAddressForService = '0x1234';
        const amount = 1234;
        let destAddress;
        let executable;
        let invalidExecutable;

        before(async () => {
            sourceAddress = service.address;
            executable = await deployContract(wallet, 'TestInterchainExecutable', [service.address]);
            invalidExecutable = await deployContract(wallet, 'TestInvalidInterchainExecutable', [service.address]);
            destAddress = executable.address;
        });

        it('Should be able to receive lock/unlock token', async () => {
            const [token, tokenManager, tokenId] = await deployFunctions.lockUnlock(service, 'Test Token Lock Unlock', 'TT', 12, amount);
            await token.transfer(tokenManager.address, amount).then((tx) => tx.wait);
            const msg = 'lock/unlock';
            const data = defaultAbiCoder.encode(['address', 'string'], [wallet.address, msg]);
            const payload = defaultAbiCoder.encode(
                ['uint256', 'bytes32', 'bytes', 'bytes', 'uint256', 'bytes'],
                [MESSAGE_TYPE_INTERCHAIN_TRANSFER, tokenId, sourceAddressForService, destAddress, amount, data],
            );
            const commandId = await approveContractCall(gateway, sourceChain, sourceAddress, service.address, payload);

            await expect(service.execute(commandId, sourceChain, sourceAddress, payload))
                .to.emit(token, 'Transfer')
                .withArgs(tokenManager.address, destAddress, amount)
                .to.emit(token, 'Transfer')
                .withArgs(destAddress, wallet.address, amount)
                .and.to.emit(service, 'InterchainTransferReceived')
                .withArgs(commandId, tokenId, sourceChain, sourceAddressForService, destAddress, amount, keccak256(data))
                .and.to.emit(executable, 'MessageReceived')
                .withArgs(commandId, sourceChain, sourceAddressForService, wallet.address, msg, tokenId, amount);

            expect(await executable.lastMessage()).to.equal(msg);
        });

        it('Should be able to receive lock/unlock token with empty data and not call destination contract', async () => {
            const [token, tokenManager, tokenId] = await deployFunctions.lockUnlock(service, 'Test Token Lock Unlock', 'TT', 12, amount);
            await token.transfer(tokenManager.address, amount).then((tx) => tx.wait);

            const data = '0x';
            const payload = defaultAbiCoder.encode(
                ['uint256', 'bytes32', 'bytes', 'bytes', 'uint256', 'bytes'],
                [MESSAGE_TYPE_INTERCHAIN_TRANSFER, tokenId, sourceAddressForService, destAddress, amount, data],
            );
            const commandId = await approveContractCall(gateway, sourceChain, sourceAddress, service.address, payload);

            await expect(service.execute(commandId, sourceChain, sourceAddress, payload))
                .to.emit(token, 'Transfer')
                .withArgs(tokenManager.address, destAddress, amount)
                .and.to.emit(service, 'InterchainTransferReceived')
                .withArgs(commandId, tokenId, sourceChain, sourceAddressForService, destAddress, amount, HashZero)
                .and.to.not.emit(executable, 'MessageReceived');
        });

        it('Should be able to receive mint/burn token', async () => {
            const [token, , tokenId] = await deployFunctions.mintBurn(service, 'Test Token Mint Burn', 'TT', 12, amount);

            const msg = 'mint/burn';
            const data = defaultAbiCoder.encode(['address', 'string'], [wallet.address, msg]);
            const payload = defaultAbiCoder.encode(
                ['uint256', 'bytes32', 'bytes', 'bytes', 'uint256', 'bytes'],
                [MESSAGE_TYPE_INTERCHAIN_TRANSFER, tokenId, sourceAddressForService, destAddress, amount, data],
            );
            const commandId = await approveContractCall(gateway, sourceChain, sourceAddress, service.address, payload);

            await expect(
                reportGas(
                    service.execute(commandId, sourceChain, sourceAddress, payload),
                    'Receive GMP INTERCHAIN_TRANSFER_WITH_DATA mint/burn',
                ),
            )
                .to.emit(token, 'Transfer')
                .withArgs(AddressZero, destAddress, amount)
                .to.emit(token, 'Transfer')
                .withArgs(destAddress, wallet.address, amount)
                .and.to.emit(service, 'InterchainTransferReceived')
                .withArgs(commandId, tokenId, sourceChain, sourceAddressForService, destAddress, amount, keccak256(data))
                .and.to.emit(executable, 'MessageReceived')
                .withArgs(commandId, sourceChain, sourceAddressForService, wallet.address, msg, tokenId, amount);

            expect(await executable.lastMessage()).to.equal(msg);
        });

        it('Should be able to receive mint/burn from token', async () => {
            const [token, , tokenId] = await deployFunctions.mintBurnFrom(service, 'Test Token Mint Burn From', 'TT', 12, amount);

            const msg = 'mint/burn';
            const data = defaultAbiCoder.encode(['address', 'string'], [wallet.address, msg]);
            const payload = defaultAbiCoder.encode(
                ['uint256', 'bytes32', 'bytes', 'bytes', 'uint256', 'bytes'],
                [MESSAGE_TYPE_INTERCHAIN_TRANSFER, tokenId, sourceAddressForService, destAddress, amount, data],
            );
            const commandId = await approveContractCall(gateway, sourceChain, sourceAddress, service.address, payload);

            await expect(
                reportGas(
                    service.execute(commandId, sourceChain, sourceAddress, payload),
                    'Receive GMP INTERCHAIN_TRANSFER_WITH_DATA mint/burn from',
                ),
            )
                .to.emit(token, 'Transfer')
                .withArgs(AddressZero, destAddress, amount)
                .to.emit(token, 'Transfer')
                .withArgs(destAddress, wallet.address, amount)
                .and.to.emit(service, 'InterchainTransferReceived')
                .withArgs(commandId, tokenId, sourceChain, sourceAddressForService, destAddress, amount, keccak256(data))
                .and.to.emit(executable, 'MessageReceived')
                .withArgs(commandId, sourceChain, sourceAddressForService, wallet.address, msg, tokenId, amount);

            expect(await executable.lastMessage()).to.equal(msg);
        });

        it('Should be able to receive lock/unlock with fee on transfer token', async () => {
            const [token, tokenManager, tokenId] = await deployFunctions.lockUnlockFee(
                service,
                'Test Token Lock Unlock',
                'TT',
                12,
                amount + 10,
            );
            await token.transfer(tokenManager.address, amount + 10).then((tx) => tx.wait);
            const msg = 'lock/unlock';
            const data = defaultAbiCoder.encode(['address', 'string'], [wallet.address, msg]);
            const payload = defaultAbiCoder.encode(
                ['uint256', 'bytes32', 'bytes', 'bytes', 'uint256', 'bytes'],
                [MESSAGE_TYPE_INTERCHAIN_TRANSFER, tokenId, sourceAddressForService, destAddress, amount, data],
            );
            const commandId = await approveContractCall(gateway, sourceChain, sourceAddress, service.address, payload);

            await expect(service.execute(commandId, sourceChain, sourceAddress, payload))
                .to.emit(token, 'Transfer')
                .withArgs(tokenManager.address, destAddress, amount)
                .to.emit(token, 'Transfer')
                .withArgs(destAddress, wallet.address, amount - 10)
                .and.to.emit(service, 'InterchainTransferReceived')
                .withArgs(commandId, tokenId, sourceChain, sourceAddressForService, destAddress, amount - 10, keccak256(data))
                .and.to.emit(executable, 'MessageReceived')
                .withArgs(commandId, sourceChain, sourceAddressForService, wallet.address, msg, tokenId, amount - 10);

            expect(await executable.lastMessage()).to.equal(msg);
        });

        it('Should revert if token handler transfer token from fails', async () => {
            const [token, tokenManager, tokenId] = await deployFunctions.lockUnlock(service, 'Test Token Lock Unlock', 'TT', 12, amount);
            await token.transfer(tokenManager.address, amount).then((tx) => tx.wait);
            const msg = 'lock/unlock';
            const data = defaultAbiCoder.encode(['address', 'string'], [wallet.address, msg]);
            const payload = defaultAbiCoder.encode(
                ['uint256', 'bytes32', 'bytes', 'bytes', 'uint256', 'bytes'],
                [MESSAGE_TYPE_INTERCHAIN_TRANSFER, tokenId, sourceAddressForService, AddressZero, amount, data],
            );
            const commandId = await approveContractCall(gateway, sourceChain, sourceAddress, service.address, payload);

            const errorSignatureHash = id('TokenTransferFailed()');
            const errorData = errorSignatureHash.substring(0, 10);

            await expectRevert(
                (gasOptions) => service.execute(commandId, sourceChain, sourceAddress, payload, gasOptions),
                service,
                'GiveTokenFailed',
                [errorData],
            );
        });

        it('Should revert if execute with interchain token fails', async () => {
            const [token, tokenManager, tokenId] = await deployFunctions.lockUnlock(service, 'Test Token Lock Unlock', 'TT', 12, amount);
            await token.transfer(tokenManager.address, amount).then((tx) => tx.wait);
            const msg = 'lock/unlock';
            const data = defaultAbiCoder.encode(['address', 'string'], [wallet.address, msg]);
            const payload = defaultAbiCoder.encode(
                ['uint256', 'bytes32', 'bytes', 'bytes', 'uint256', 'bytes'],
                [MESSAGE_TYPE_INTERCHAIN_TRANSFER, tokenId, sourceAddressForService, invalidExecutable.address, amount, data],
            );
            const commandId = await approveContractCall(gateway, sourceChain, sourceAddress, service.address, payload);

            await expectRevert(
                (gasOptions) => service.execute(commandId, sourceChain, sourceAddress, payload, gasOptions),
                service,
                'ExecuteWithInterchainTokenFailed',
                [invalidExecutable.address],
            );
        });

        it('Should revert with UntrustedChain when the message type is RECEIVE_FROM_HUB and untrusted chain', async () => {
            const data = '0x';
            const payload = defaultAbiCoder.encode(['uint256', 'bytes'], [MESSAGE_TYPE_RECEIVE_FROM_HUB, data]);
            const commandId = await approveContractCall(gateway, sourceChain, sourceAddress, service.address, payload);

            await expectRevert(
                (gasOptions) => service.execute(commandId, sourceChain, sourceAddress, payload, gasOptions),
                service,
                'UntrustedChain',
            );
        });

        it('Should revert with UntrustedChain when the message type is RECEIVE_FROM_HUB and untrusted original source chain', async () => {
            const data = '0x';
            const payload = defaultAbiCoder.encode(
                ['uint256', 'string', 'bytes'],
                [MESSAGE_TYPE_RECEIVE_FROM_HUB, 'untrustedSourceChain', data],
            );
            const commandId = await approveContractCall(gateway, ITS_HUB_CHAIN_NAME, ITS_HUB_ADDRESS, service.address, payload);

            await expect(service.setTrustedAddress(ITS_HUB_CHAIN_NAME, ITS_HUB_ADDRESS))
                .to.emit(service, 'TrustedAddressSet')
                .withArgs(ITS_HUB_CHAIN_NAME, ITS_HUB_ADDRESS);

            await expectRevert(
                (gasOptions) => service.execute(commandId, ITS_HUB_CHAIN_NAME, ITS_HUB_ADDRESS, payload, gasOptions),
                service,
                'UntrustedChain',
            );
        });

        it('Should revert with InvalidPayload when the message type is RECEIVE_FROM_HUB and has invalid inner payload.', async () => {
            const data = '0x';
            const sourceChain = 'hub chain 1';
            const invalidItsMessage = defaultAbiCoder
                .encode(['uint256', 'uint256', 'bytes'], [MESSAGE_TYPE_INTERCHAIN_TRANSFER, amount, data])
                .slice(0, 32);
            const payload = defaultAbiCoder.encode(
                ['uint256', 'string', 'bytes'],
                [MESSAGE_TYPE_RECEIVE_FROM_HUB, sourceChain, invalidItsMessage],
            );
            const commandId = await approveContractCall(gateway, ITS_HUB_CHAIN_NAME, ITS_HUB_ADDRESS, service.address, payload);

            await expect(service.setTrustedAddress(sourceChain, ITS_HUB_ROUTING_IDENTIFIER))
                .to.emit(service, 'TrustedAddressSet')
                .withArgs(sourceChain, ITS_HUB_ROUTING_IDENTIFIER);

            await expectRevert(
                (gasOptions) => service.execute(commandId, ITS_HUB_CHAIN_NAME, ITS_HUB_ADDRESS, payload, gasOptions),
                service,
                'InvalidPayload',
            );
        });

        it('Should receive a message wrapped with RECEIVE_FROM_HUB and has MESSAGE_TYPE_DEPLOY_TOKEN_MANAGER type.', async () => {
            const tokenName = 'Token Name';
            const tokenSymbol = 'TS';
            const tokenDecimals = 53;
            const tokenId = getRandomBytes32();

            const token = await deployContract(wallet, 'TestInterchainTokenStandard', [
                tokenName,
                tokenSymbol,
                tokenDecimals,
                service.address,
                tokenId,
            ]);

            const tokenManagerAddress = await service.tokenManagerAddress(tokenId);
            const tokenManagerType = LOCK_UNLOCK;
            const minter = wallet.address;

            const params = defaultAbiCoder.encode(['bytes', 'address'], [wallet.address, token.address]);

            const remoteTokenAddress = '0x1234';
            const type = LOCK_UNLOCK;
            const sourceChain = 'hub chain 1';
            const itsMessage = defaultAbiCoder.encode(
                ['uint256', 'bytes32', 'uint256', 'bytes', 'bytes', 'bytes'],
                [MESSAGE_TYPE_LINK_TOKEN, tokenId, type, remoteTokenAddress, token.address, minter],
            );
            const payload = defaultAbiCoder.encode(
                ['uint256', 'string', 'bytes'],
                [MESSAGE_TYPE_RECEIVE_FROM_HUB, sourceChain, itsMessage],
            );
            const commandId = await approveContractCall(gateway, ITS_HUB_CHAIN_NAME, ITS_HUB_ADDRESS, service.address, payload);
            const expectedTokenManagerAddress = await service.tokenManagerAddress(tokenId);

            await expect(service.setTrustedAddress(ITS_HUB_CHAIN_NAME, ITS_HUB_ADDRESS))
                .to.emit(service, 'TrustedAddressSet')
                .withArgs(ITS_HUB_CHAIN_NAME, ITS_HUB_ADDRESS);

            await expect(service.setTrustedAddress(sourceChain, ITS_HUB_ROUTING_IDENTIFIER))
                .to.emit(service, 'TrustedAddressSet')
                .withArgs(sourceChain, ITS_HUB_ROUTING_IDENTIFIER);

            await expect(
                reportGas(service.execute(commandId, ITS_HUB_CHAIN_NAME, ITS_HUB_ADDRESS, payload), 'Receive GMP DEPLOY_TOKEN_MANAGER'),
            )
                .to.emit(service, 'TokenManagerDeployed')
                .withArgs(tokenId, expectedTokenManagerAddress, tokenManagerType, params);

            const tokenManager = await getContractAt('TokenManager', tokenManagerAddress, wallet);
            expect(await tokenManager.tokenAddress()).to.equal(token.address);
            expect(await tokenManager.hasRole(wallet.address, OPERATOR_ROLE)).to.be.true;
        });

        it('Should revert with UntrustedChain when receiving a direct message from the ITS Hub. Not supported yet', async () => {
            const data = '0x';
            const payload = defaultAbiCoder.encode(['uint256', 'bytes'], [MESSAGE_TYPE_INTERCHAIN_TRANSFER, data]);

            const commandId = await approveContractCall(gateway, ITS_HUB_CHAIN_NAME, ITS_HUB_ADDRESS, service.address, payload);

            await expect(service.setTrustedAddress(ITS_HUB_CHAIN_NAME, ITS_HUB_ADDRESS))
                .to.emit(service, 'TrustedAddressSet')
                .withArgs(ITS_HUB_CHAIN_NAME, ITS_HUB_ADDRESS);

            await expectRevert(
                (gasOptions) => service.execute(commandId, ITS_HUB_CHAIN_NAME, ITS_HUB_ADDRESS, payload, gasOptions),
                service,
                'UntrustedChain',
            );
        });
    });

    describe('Send Interchain Token', () => {
        const amount = 1234;
        const destAddress = '0x5678';
        const metadata = '0x';
        let token, tokenManager, tokenId;

        for (const type of ['mintBurn', 'mintBurnFrom', 'lockUnlockFee', 'lockUnlock']) {
            it(`Should be able to initiate an interchain token transfer via interchainTransfer & interchainTransferFrom [${type}]`, async () => {
                [token, tokenManager, tokenId] = await deployFunctions[type](service, `Test Token ${type}`, 'TT', 12, amount * 3, true);
                const sendAmount = type === 'lockUnlockFee' ? amount - 10 : amount;
                const payload = defaultAbiCoder.encode(
                    ['uint256', 'bytes32', 'bytes', 'bytes', 'uint256', 'bytes'],
                    [MESSAGE_TYPE_INTERCHAIN_TRANSFER, tokenId, hexlify(wallet.address), destAddress, sendAmount, '0x'],
                );
                const payloadHash = keccak256(payload);

                let transferToAddress = AddressZero;

                if (type === 'lockUnlock' || type === 'lockUnlockFee') {
                    transferToAddress = tokenManager.address;
                }

                await expect(
                    reportGas(
                        token.connect(wallet).interchainTransfer(destinationChain, destAddress, amount, metadata, { value: gasValue }),
                        `Call token.interchainTransfer ${type}`,
                    ),
                )
                    .and.to.emit(token, 'Transfer')
                    .withArgs(wallet.address, transferToAddress, amount)
                    .and.to.emit(gateway, 'ContractCall')
                    .withArgs(service.address, destinationChain, service.address, payloadHash, payload)
                    .and.to.emit(gasService, 'NativeGasPaidForContractCall')
                    .withArgs(service.address, destinationChain, service.address, payloadHash, gasValue, wallet.address)
                    .to.emit(service, 'InterchainTransfer')
                    .withArgs(tokenId, wallet.address, destinationChain, destAddress, sendAmount, HashZero);

                await token.approve(otherWallet.address, amount).then((tx) => tx.wait);

                await expect(
                    token
                        .connect(otherWallet)
                        .interchainTransferFrom(wallet.address, destinationChain, destAddress, amount, metadata, { value: gasValue }),
                )
                    .and.to.emit(token, 'Transfer')
                    .withArgs(wallet.address, transferToAddress, amount)
                    .and.to.emit(gateway, 'ContractCall')
                    .withArgs(service.address, destinationChain, service.address, payloadHash, payload)
                    .and.to.emit(gasService, 'NativeGasPaidForContractCall')
                    .withArgs(service.address, destinationChain, service.address, payloadHash, gasValue, otherWallet.address)
                    .to.emit(service, 'InterchainTransfer')
                    .withArgs(tokenId, wallet.address, destinationChain, destAddress, sendAmount, HashZero);
            });
        }

        for (const type of ['mintBurn', 'mintBurnFrom', 'lockUnlockFee', 'lockUnlock']) {
            it(`Should be able to initiate an interchain token transfer via interchainTransfer [${type}] without native gas`, async () => {
                [token, tokenManager, tokenId] = await deployFunctions[type](service, `Test Token ${type}`, 'TT', 12, amount * 3, true);
                const sendAmount = type === 'lockUnlockFee' ? amount - 10 : amount;
                const payload = defaultAbiCoder.encode(
                    ['uint256', 'bytes32', 'bytes', 'bytes', 'uint256', 'bytes'],
                    [MESSAGE_TYPE_INTERCHAIN_TRANSFER, tokenId, hexlify(wallet.address), destAddress, sendAmount, '0x'],
                );
                const payloadHash = keccak256(payload);

                let transferToAddress = AddressZero;

                if (type === 'lockUnlock' || type === 'lockUnlockFee') {
                    transferToAddress = tokenManager.address;
                }

                await expect(
                    reportGas(
                        token.connect(wallet).interchainTransfer(destinationChain, destAddress, amount, metadata),
                        `Call token.interchainTransfer ${type}`,
                    ),
                )
                    .and.to.emit(token, 'Transfer')
                    .withArgs(wallet.address, transferToAddress, amount)
                    .and.to.emit(gateway, 'ContractCall')
                    .withArgs(service.address, destinationChain, service.address, payloadHash, payload)
                    .to.emit(service, 'InterchainTransfer')
                    .withArgs(tokenId, wallet.address, destinationChain, destAddress, sendAmount, HashZero);
            });
        }

        it('Should be able to initiate an interchain token transfer using interchainTransferFrom with max possible allowance', async () => {
            const sendAmount = amount;
            const payload = defaultAbiCoder.encode(
                ['uint256', 'bytes32', 'bytes', 'bytes', 'uint256', 'bytes'],
                [MESSAGE_TYPE_INTERCHAIN_TRANSFER, tokenId, hexlify(wallet.address), destAddress, sendAmount, '0x'],
            );
            const payloadHash = keccak256(payload);

            const transferToAddress = tokenManager.address;

            const sender = wallet;
            const spender = otherWallet;
            await token.approve(spender.address, MaxUint256).then((tx) => tx.wait);

            await expect(
                reportGas(
                    token
                        .connect(spender)
                        .interchainTransferFrom(sender.address, destinationChain, destAddress, amount, metadata, { value: gasValue }),
                    'Call token.interchainTransferFrom lock/unlock',
                ),
            )
                .and.to.emit(token, 'Transfer')
                .withArgs(wallet.address, transferToAddress, amount)
                .and.to.emit(gateway, 'ContractCall')
                .withArgs(service.address, destinationChain, service.address, payloadHash, payload)
                .and.to.emit(gasService, 'NativeGasPaidForContractCall')
                .withArgs(service.address, destinationChain, service.address, payloadHash, gasValue, spender.address)
                .to.emit(service, 'InterchainTransfer')
                .withArgs(tokenId, sender.address, destinationChain, destAddress, sendAmount, HashZero);
        });

        it('Should revert using interchainTransferFrom with zero amount', async () => {
            const sender = wallet;
            const spender = otherWallet;
            await token.approve(spender.address, MaxUint256).then((tx) => tx.wait);

            await expectRevert(
                (gasOptions) =>
                    token.connect(spender).interchainTransferFrom(sender.address, destinationChain, destAddress, 0, metadata, {
                        value: gasValue,
                        ...gasOptions,
                    }),
                service,
                'ZeroAmount',
            );
        });
    });

    describe('Send Interchain Token With Data', () => {
        const amount = 1234;
        const destAddress = '0x5678';
        let sourceAddress;
        const data = '0x1234';

        before(() => {
            sourceAddress = wallet.address;
        });

        for (const type of ['lockUnlock', 'mintBurn', 'mintBurnFrom', 'lockUnlockFee']) {
            it(`Should be able to initiate an interchain token transfer [${type}]`, async () => {
                const [token, tokenManager, tokenId] = await deployFunctions[type](service, `Test Token ${type}`, 'TT', 12, amount, false);
                const sendAmount = type === 'lockUnlockFee' ? amount - 10 : amount;

                const payload = defaultAbiCoder.encode(
                    ['uint256', 'bytes32', 'bytes', 'bytes', 'uint256', 'bytes'],
                    [MESSAGE_TYPE_INTERCHAIN_TRANSFER, tokenId, sourceAddress, destAddress, sendAmount, data],
                );
                const payloadHash = keccak256(payload);

                let transferToAddress = AddressZero;

                if (type === 'lockUnlock' || type === 'lockUnlockFee') {
                    transferToAddress = tokenManager.address;
                }

                const metadata = solidityPack(['uint32', 'bytes'], [0, data]);
                await expect(token.interchainTransfer(destinationChain, destAddress, amount, metadata, { value: gasValue }))
                    .and.to.emit(token, 'Transfer')
                    .withArgs(wallet.address, transferToAddress, amount)
                    .and.to.emit(gateway, 'ContractCall')
                    .withArgs(service.address, destinationChain, service.address, payloadHash, payload)
                    .and.to.emit(gasService, 'NativeGasPaidForContractCall')
                    .withArgs(service.address, destinationChain, service.address, payloadHash, gasValue, wallet.address)
                    .to.emit(service, 'InterchainTransfer')
                    .withArgs(tokenId, sourceAddress, destinationChain, destAddress, sendAmount, keccak256(data));
            });
        }
    });

    describe('Express Execute', () => {
        const commandId = getRandomBytes32();
        const sourceAddress = '0x1234';
        const amount = 1234;
        const destinationAddress = new Wallet(getRandomBytes32()).address;
        const tokenName = 'name';
        const tokenSymbol = 'symbol';
        const tokenDecimals = 16;
        const message = 'message';
        let data;
        let tokenId;
        let executable;
        let invalidExecutable;
        let token;

        before(async () => {
            [token, , tokenId] = await deployFunctions.lockUnlock(service, tokenName, tokenSymbol, tokenDecimals, amount * 2, true);
            await token.approve(service.address, amount * 2).then((tx) => tx.wait);
            data = defaultAbiCoder.encode(['address', 'string'], [destinationAddress, message]);
            executable = await deployContract(wallet, 'TestInterchainExecutable', [service.address]);
            invalidExecutable = await deployContract(wallet, 'TestInvalidInterchainExecutable', [service.address]);
        });

        it('Should revert on executeWithInterchainToken when not called by the service', async () => {
            await expectRevert(
                (gasOptions) =>
                    executable.executeWithInterchainToken(
                        commandId,
                        sourceChain,
                        sourceAddress,
                        data,
                        tokenId,
                        token.address,
                        amount,
                        gasOptions,
                    ),
                executable,
                'NotService',
                [wallet.address],
            );
        });

        it('Should revert on expressExecuteWithInterchainToken when not called by the service', async () => {
            await expectRevert(
                (gasOptions) =>
                    executable.expressExecuteWithInterchainToken(
                        commandId,
                        sourceChain,
                        sourceAddress,
                        data,
                        tokenId,
                        token.address,
                        amount,
                        gasOptions,
                    ),
                executable,
                'NotService',
                [wallet.address],
            );
        });

        it('Should revert on express execute when service is paused', async () => {
            const payload = '0x';

            await service.setPauseStatus(true).then((tx) => tx.wait);

            await expectRevert(
                (gasOptions) => service.expressExecute(commandId, sourceChain, sourceAddress, payload, gasOptions),
                service,
                'Pause',
            );

            await service.setPauseStatus(false).then((tx) => tx.wait);
        });

        it('Should express execute', async () => {
            const payload = defaultAbiCoder.encode(
                ['uint256', 'bytes32', 'bytes', 'bytes', 'uint256', 'bytes'],
                [MESSAGE_TYPE_INTERCHAIN_TRANSFER, tokenId, hexlify(wallet.address), destinationAddress, amount, '0x'],
            );
            await expect(service.expressExecute(commandId, sourceChain, sourceAddress, payload))
                .to.emit(service, 'ExpressExecuted')
                .withArgs(commandId, sourceChain, sourceAddress, keccak256(payload), wallet.address)
                .and.to.emit(token, 'Transfer')
                .withArgs(wallet.address, destinationAddress, amount);
        });

        it('Should revert on express execute if token handler transfer token from fails', async () => {
            const payload = defaultAbiCoder.encode(
                ['uint256', 'bytes32', 'bytes', 'bytes', 'uint256', ' bytes'],
                [MESSAGE_TYPE_INTERCHAIN_TRANSFER, tokenId, sourceAddress, AddressZero, amount, data],
            );

            const errorSignatureHash = id('TokenTransferFailed()');
            const errorData = errorSignatureHash.substring(0, 10);

            await expectRevert(
                (gasOptions) => service.expressExecute(commandId, sourceChain, sourceAddress, payload, gasOptions),
                service,
                'TokenHandlerFailed',
                [errorData],
            );
        });

        it('Should revert on express execute with token if token transfer fails on destination chain', async () => {
            const payload = defaultAbiCoder.encode(
                ['uint256', 'bytes32', 'bytes', 'bytes', 'uint256', ' bytes'],
                [MESSAGE_TYPE_INTERCHAIN_TRANSFER, tokenId, sourceAddress, invalidExecutable.address, amount, data],
            );

            await expectRevert(
                (gasOptions) => service.expressExecute(commandId, sourceChain, sourceAddress, payload, gasOptions),
                service,
                'ExpressExecuteWithInterchainTokenFailed',
                [invalidExecutable.address],
            );
        });

        it('Should express execute with token', async () => {
            const payload = defaultAbiCoder.encode(
                ['uint256', 'bytes32', 'bytes', 'bytes', 'uint256', ' bytes'],
                [MESSAGE_TYPE_INTERCHAIN_TRANSFER, tokenId, sourceAddress, executable.address, amount, data],
            );
            await expect(service.expressExecute(commandId, sourceChain, sourceAddress, payload))
                .to.emit(service, 'ExpressExecuted')
                .withArgs(commandId, sourceChain, sourceAddress, keccak256(payload), wallet.address)
                .and.to.emit(token, 'Transfer')
                .withArgs(wallet.address, executable.address, amount)
                .and.to.emit(token, 'Transfer')
                .withArgs(executable.address, destinationAddress, amount)
                .and.to.emit(executable, 'MessageReceived')
                .withArgs(commandId, sourceChain, sourceAddress, destinationAddress, message, tokenId, amount);
        });
    });

    describe('Interchain Executable', () => {
        const commandId = getRandomBytes32();
        const sourceAddress = '0x1234';
        const amount = 1234;
        const destinationAddress = new Wallet(getRandomBytes32()).address;
        const tokenName = 'name';
        const tokenSymbol = 'symbol';
        const tokenDecimals = 16;
        const message = 'message';
        let data;
        let tokenId;
        let executable;
        let token;

        before(async () => {
            [token, , tokenId] = await deployFunctions.mintBurn(service, tokenName, tokenSymbol, tokenDecimals, amount * 2, true);
            data = defaultAbiCoder.encode(['address', 'string'], [destinationAddress, message]);
            executable = await deployContract(wallet, 'TestInterchainExecutable', [service.address]);
        });

        it('Should revert on executeWithInterchainToken when not called by the service', async () => {
            await expectRevert(
                (gasOptions) =>
                    executable.executeWithInterchainToken(
                        commandId,
                        sourceChain,
                        sourceAddress,
                        data,
                        tokenId,
                        token.address,
                        amount,
                        gasOptions,
                    ),
                executable,
                'NotService',
                [wallet.address],
            );
        });

        it('Should revert on expressExecuteWithInterchainToken when not called by the service', async () => {
            await expectRevert(
                (gasOptions) =>
                    executable.expressExecuteWithInterchainToken(
                        commandId,
                        sourceChain,
                        sourceAddress,
                        data,
                        tokenId,
                        token.address,
                        amount,
                        gasOptions,
                    ),
                executable,
                'NotService',
                [wallet.address],
            );
        });

        it('Should revert on express execute when service is paused', async () => {
            const payload = defaultAbiCoder.encode(
                ['uint256', 'bytes32', 'bytes', 'bytes', 'uint256', 'bytes'],
                [MESSAGE_TYPE_INTERCHAIN_TRANSFER, tokenId, hexlify(wallet.address), destinationAddress, amount, '0x'],
            );

            await service.setPauseStatus(true).then((tx) => tx.wait);

            await expectRevert(
                (gasOptions) => service.expressExecute(commandId, sourceChain, sourceAddress, payload, gasOptions),
                service,
                'Pause',
            );

            await service.setPauseStatus(false).then((tx) => tx.wait);
        });
    });

    describe('Express Receive Remote Token', () => {
        let sourceAddress;
        const amount = 1234;
        const destAddress = new Wallet(getRandomBytes32()).address;
        let token, tokenManager, tokenId;

        before(async () => {
            sourceAddress = service.address;
            [token, tokenManager, tokenId] = await deployFunctions.lockUnlock(service, 'Test Token Lock Unlock', 'TT', 12, 4 * amount);
        });

        it('Should revert if command is already executed by gateway', async () => {
            await token.transfer(tokenManager.address, amount).then((tx) => tx.wait);
            await token.approve(service.address, amount).then((tx) => tx.wait);

            const payload = defaultAbiCoder.encode(
                ['uint256', 'bytes32', 'bytes', 'bytes', 'uint256', 'bytes'],
                [MESSAGE_TYPE_INTERCHAIN_TRANSFER, tokenId, hexlify(wallet.address), destAddress, amount, '0x'],
            );

            const commandId = await approveContractCall(gateway, sourceChain, sourceAddress, service.address, payload);

            await expectRevert(
                (gasOptions) => service.expressExecute(commandId, sourceChain, sourceAddress, payload, gasOptions),
                service,
                'AlreadyExecuted',
            );
        });

        it('Should revert with invalid messageType', async () => {
            await token.transfer(tokenManager.address, amount).then((tx) => tx.wait);
            await token.approve(service.address, amount).then((tx) => tx.wait);

            const payload = defaultAbiCoder.encode(
                ['uint256', 'bytes32', 'bytes', 'uint256'],
                [MESSAGE_TYPE_DEPLOY_TOKEN_MANAGER, tokenId, destAddress, amount],
            );
            const commandId = await approveContractCall(gateway, sourceChain, sourceAddress, service.address, payload);

            await expectRevert(
                (gasOptions) => service.expressExecute(commandId, sourceChain, sourceAddress, payload, gasOptions),
                service,
                'InvalidExpressMessageType',
                [MESSAGE_TYPE_DEPLOY_TOKEN_MANAGER],
            );
        });

        it('Should be able to receive lock_unlock token', async () => {
            await token.transfer(tokenManager.address, amount).then((tx) => tx.wait);
            await token.approve(service.address, amount).then((tx) => tx.wait);

            const payload = defaultAbiCoder.encode(
                ['uint256', 'bytes32', 'bytes', 'bytes', 'uint256', 'bytes'],
                [MESSAGE_TYPE_INTERCHAIN_TRANSFER, tokenId, hexlify(wallet.address), destAddress, amount, '0x'],
            );

            const commandId = getRandomBytes32();
            await service.expressExecute(commandId, sourceChain, sourceAddress, payload).then((tx) => tx.wait);
            await approveContractCall(gateway, sourceChain, sourceAddress, service.address, payload, getRandomBytes32(), 0, commandId);

            await expect(service.execute(commandId, sourceChain, sourceAddress, payload))
                .to.emit(token, 'Transfer')
                .withArgs(tokenManager.address, wallet.address, amount)
                .and.to.emit(service, 'ExpressExecutionFulfilled')
                .withArgs(commandId, sourceChain, sourceAddress, keccak256(payload), wallet.address);
        });

        it('Should be able to receive native_interchain token', async () => {
            const [token, , tokenId] = await deployFunctions.interchainToken(service, 'Test Token Mint Burn', 'TT', 12);

            await (await token.mint(wallet.address, amount)).wait();
            await (await token.approve(service.address, amount)).wait();

            const payload = defaultAbiCoder.encode(
                ['uint256', 'bytes32', 'bytes', 'bytes', 'uint256', 'bytes'],
                [MESSAGE_TYPE_INTERCHAIN_TRANSFER, tokenId, hexlify(wallet.address), destAddress, amount, '0x'],
            );
            const commandId = getRandomBytes32();

            await (await service.expressExecute(commandId, sourceChain, sourceAddress, payload)).wait();
            expect(await service.getExpressExecutor(commandId, sourceChain, sourceAddress, keccak256(payload))).to.equal(wallet.address);

            await approveContractCall(gateway, sourceChain, sourceAddress, service.address, payload, getRandomBytes32(), 0, commandId);

            await expect(service.execute(commandId, sourceChain, sourceAddress, payload))
                .to.emit(token, 'Transfer')
                .withArgs(AddressZero, wallet.address, amount)
                .and.to.emit(service, 'ExpressExecutionFulfilled')
                .withArgs(commandId, sourceChain, sourceAddress, keccak256(payload), wallet.address);
        });

        it('Should be able to receive mint_burn token', async () => {
            const [token, , tokenId] = await deployFunctions.mintBurn(service, 'Test Token Mint Burn', 'TT', 12, amount);

            await token.approve(service.address, amount).then((tx) => tx.wait);

            const payload = defaultAbiCoder.encode(
                ['uint256', 'bytes32', 'bytes', 'bytes', 'uint256', 'bytes'],
                [MESSAGE_TYPE_INTERCHAIN_TRANSFER, tokenId, hexlify(wallet.address), destAddress, amount, '0x'],
            );
            const commandId = getRandomBytes32();

            await service.expressExecute(commandId, sourceChain, sourceAddress, payload).then((tx) => tx.wait);
            expect(await service.getExpressExecutor(commandId, sourceChain, sourceAddress, keccak256(payload))).to.equal(wallet.address);

            await approveContractCall(gateway, sourceChain, sourceAddress, service.address, payload, getRandomBytes32(), 0, commandId);

            await expect(service.execute(commandId, sourceChain, sourceAddress, payload))
                .to.emit(token, 'Transfer')
                .withArgs(AddressZero, wallet.address, amount)
                .and.to.emit(service, 'ExpressExecutionFulfilled')
                .withArgs(commandId, sourceChain, sourceAddress, keccak256(payload), wallet.address);
        });

        it('Should be able to receive mint_burn_from token', async () => {
            const [token, , tokenId] = await deployFunctions.mintBurnFrom(service, 'Test Token Mint Burn From', 'TT', 12, amount);

            await token.approve(service.address, amount).then((tx) => tx.wait);

            const payload = defaultAbiCoder.encode(
                ['uint256', 'bytes32', 'bytes', 'bytes', 'uint256', 'bytes'],
                [MESSAGE_TYPE_INTERCHAIN_TRANSFER, tokenId, hexlify(wallet.address), destAddress, amount, '0x'],
            );
            const commandId = getRandomBytes32();

            await service.expressExecute(commandId, sourceChain, sourceAddress, payload).then((tx) => tx.wait);
            expect(await service.getExpressExecutor(commandId, sourceChain, sourceAddress, keccak256(payload))).to.equal(wallet.address);

            await approveContractCall(gateway, sourceChain, sourceAddress, service.address, payload, getRandomBytes32(), 0, commandId);

            await expect(service.execute(commandId, sourceChain, sourceAddress, payload))
                .to.emit(token, 'Transfer')
                .withArgs(AddressZero, wallet.address, amount)
                .and.to.emit(service, 'ExpressExecutionFulfilled')
                .withArgs(commandId, sourceChain, sourceAddress, keccak256(payload), wallet.address);
        });

        it('Should be able to receive lock_unlock_with_fee token', async () => {
            const [token, tokenManager, tokenId] = await deployFunctions.lockUnlockFee(
                service,
                'Test Token Lock Unlock',
                'TT',
                12,
                2 * amount + 10,
            );
            await token.transfer(tokenManager.address, amount + 10).then((tx) => tx.wait);
            await token.approve(service.address, amount).then((tx) => tx.wait);

            const payload = defaultAbiCoder.encode(
                ['uint256', 'bytes32', 'bytes', 'bytes', 'uint256', 'bytes'],
                [MESSAGE_TYPE_INTERCHAIN_TRANSFER, tokenId, hexlify(wallet.address), destAddress, amount, '0x'],
            );
            const commandId = getRandomBytes32();

            await service.expressExecute(commandId, sourceChain, sourceAddress, payload).then((tx) => tx.wait);
            expect(await service.getExpressExecutor(commandId, sourceChain, sourceAddress, keccak256(payload))).to.equal(wallet.address);

            await approveContractCall(gateway, sourceChain, sourceAddress, service.address, payload, getRandomBytes32(), 0, commandId);

            await expect(service.execute(commandId, sourceChain, sourceAddress, payload))
                .to.emit(token, 'Transfer')
                .withArgs(tokenManager.address, wallet.address, amount)
                .and.to.emit(service, 'ExpressExecutionFulfilled')
                .withArgs(commandId, sourceChain, sourceAddress, keccak256(payload), wallet.address);
        });

        it('Should be able to receive lock_unlock_with_fee token with normal ERC20 token', async () => {
            const [token, tokenManager, tokenId] = await deployFunctions.lockUnlockFee(
                service,
                'Test Token Lock Unlock',
                'TT',
                12,
                2 * amount,
                false,
                'free',
            );
            await token.transfer(tokenManager.address, amount).then((tx) => tx.wait);
            await token.approve(service.address, amount).then((tx) => tx.wait);

            const payload = defaultAbiCoder.encode(
                ['uint256', 'bytes32', 'bytes', 'bytes', 'uint256', 'bytes'],
                [MESSAGE_TYPE_INTERCHAIN_TRANSFER, tokenId, hexlify(wallet.address), destAddress, amount, '0x'],
            );
            const commandId = getRandomBytes32();

            await service.expressExecute(commandId, sourceChain, sourceAddress, payload).then((tx) => tx.wait);
            expect(await service.getExpressExecutor(commandId, sourceChain, sourceAddress, keccak256(payload))).to.equal(wallet.address);

            await approveContractCall(gateway, sourceChain, sourceAddress, service.address, payload, getRandomBytes32(), 0, commandId);

            await expect(service.execute(commandId, sourceChain, sourceAddress, payload))
                .to.emit(token, 'Transfer')
                .withArgs(tokenManager.address, wallet.address, amount)
                .and.to.emit(service, 'ExpressExecutionFulfilled')
                .withArgs(commandId, sourceChain, sourceAddress, keccak256(payload), wallet.address);
        });
    });

    describe('Express Receive Remote Token with Data', () => {
        let sourceAddress;
        const sourceAddressForService = '0x1234';
        const amount = 1234;
        let destAddress;
        let executable;

        before(async () => {
            sourceAddress = service.address;
            executable = await deployContract(wallet, 'TestInterchainExecutable', [service.address]);
            destAddress = executable.address;
        });

        it('Should be able to receive lock_unlock token', async () => {
            const [token, tokenManager, tokenId] = await deployFunctions.lockUnlock(
                service,
                'Test Token Lock Unlock',
                'TT',
                12,
                amount * 2,
            );
            await token.transfer(tokenManager.address, amount).then((tx) => tx.wait);
            await token.approve(service.address, amount).then((tx) => tx.wait);

            const msg = 'lock/unlock';
            const data = defaultAbiCoder.encode(['address', 'string'], [wallet.address, msg]);
            const payload = defaultAbiCoder.encode(
                ['uint256', 'bytes32', 'bytes', 'bytes', 'uint256', 'bytes'],
                [MESSAGE_TYPE_INTERCHAIN_TRANSFER, tokenId, sourceAddressForService, destAddress, amount, data],
            );

            const commandId = getRandomBytes32();
            await service.expressExecute(commandId, sourceChain, sourceAddress, payload).then((tx) => tx.wait);
            await approveContractCall(gateway, sourceChain, sourceAddress, service.address, payload, getRandomBytes32(), 0, commandId);

            const tx = service.execute(commandId, sourceChain, sourceAddress, payload);
            await expect(tx)
                .to.emit(token, 'Transfer')
                .withArgs(tokenManager.address, wallet.address, amount)
                .and.to.emit(service, 'ExpressExecutionFulfilled')
                .withArgs(commandId, sourceChain, sourceAddress, keccak256(payload), wallet.address);

            expect(await executable.lastMessage()).to.equal(msg);
        });

        it('Should be able to receive native_interchain token', async () => {
            const [token, , tokenId] = await deployFunctions.interchainToken(service, 'Test Token Mint Burn', 'TT', 12);

            await (await token.mint(wallet.address, amount)).wait();
            await (await token.approve(service.address, amount)).wait();

            const msg = 'mint/burn';
            const data = defaultAbiCoder.encode(['address', 'string'], [wallet.address, msg]);
            const payload = defaultAbiCoder.encode(
                ['uint256', 'bytes32', 'bytes', 'bytes', 'uint256', 'bytes'],
                [MESSAGE_TYPE_INTERCHAIN_TRANSFER, tokenId, sourceAddressForService, destAddress, amount, data],
            );

            const commandId = getRandomBytes32();
            await (await service.expressExecute(commandId, sourceChain, sourceAddress, payload)).wait();
            await approveContractCall(gateway, sourceChain, sourceAddress, service.address, payload, getRandomBytes32(), 0, commandId);

            await expect(service.execute(commandId, sourceChain, sourceAddress, payload))
                .to.emit(token, 'Transfer')
                .withArgs(AddressZero, wallet.address, amount)
                .and.to.emit(service, 'ExpressExecutionFulfilled')
                .withArgs(commandId, sourceChain, sourceAddress, keccak256(payload), wallet.address);

            expect(await executable.lastMessage()).to.equal(msg);
        });

        it('Should be able to receive mint_burn token', async () => {
            const [token, , tokenId] = await deployFunctions.mintBurn(service, 'Test Token Mint Burn', 'TT', 12, amount);
            await token.approve(service.address, amount).then((tx) => tx.wait);

            const msg = 'mint/burn';
            const data = defaultAbiCoder.encode(['address', 'string'], [wallet.address, msg]);
            const payload = defaultAbiCoder.encode(
                ['uint256', 'bytes32', 'bytes', 'bytes', 'uint256', 'bytes'],
                [MESSAGE_TYPE_INTERCHAIN_TRANSFER, tokenId, sourceAddressForService, destAddress, amount, data],
            );

            const commandId = getRandomBytes32();
            await service.expressExecute(commandId, sourceChain, sourceAddress, payload).then((tx) => tx.wait);
            await approveContractCall(gateway, sourceChain, sourceAddress, service.address, payload, getRandomBytes32(), 0, commandId);

            await expect(service.execute(commandId, sourceChain, sourceAddress, payload))
                .to.emit(token, 'Transfer')
                .withArgs(AddressZero, wallet.address, amount)
                .and.to.emit(service, 'ExpressExecutionFulfilled')
                .withArgs(commandId, sourceChain, sourceAddress, keccak256(payload), wallet.address);

            expect(await executable.lastMessage()).to.equal(msg);
        });

        it('Should be able to receive lock_unlock_with_fee token', async () => {
            const [token, tokenManager, tokenId] = await deployFunctions.lockUnlockFee(
                service,
                'Test Token Lock Unlock',
                'TT',
                12,
                amount * 2 + 10,
            );
            await token.transfer(tokenManager.address, amount + 10).then((tx) => tx.wait);
            await token.approve(service.address, amount).then((tx) => tx.wait);

            const msg = 'lock/unlock';
            const data = defaultAbiCoder.encode(['address', 'string'], [wallet.address, msg]);
            const payload = defaultAbiCoder.encode(
                ['uint256', 'bytes32', 'bytes', 'bytes', 'uint256', 'bytes'],
                [MESSAGE_TYPE_INTERCHAIN_TRANSFER, tokenId, sourceAddressForService, destAddress, amount, data],
            );
            const commandId = await approveContractCall(gateway, sourceChain, sourceAddress, service.address, payload);

            await expect(service.expressExecute(commandId, sourceChain, sourceAddress, payload)).to.be.reverted;
        });
    });

    describe('Flow Limits', () => {
        const destinationAddress = '0x1234';
        let tokenManager, tokenId;
        const sendAmount = 1234;
        const flowLimit = (sendAmount * 3) / 2;
        const mintAmount = MaxUint256;

        before(async () => {
            [, tokenManager, tokenId] = await deployFunctions.mintBurn(service, 'Test Token Lock Unlock', 'TT', 12, mintAmount);
            await tokenManager.setFlowLimit(flowLimit).then((tx) => tx.wait);
        });

        it('Should be able to send token only if it does not trigger the mint limit', async () => {
            await service.interchainTransfer(tokenId, destinationChain, destinationAddress, sendAmount, '0x', 0).then((tx) => tx.wait);

            const errorSignatureHash = id('FlowLimitExceeded(uint256,uint256,address)');
            const selector = errorSignatureHash.substring(0, 10);
            const errorData = defaultAbiCoder.encode(['uint256', 'uint256', 'address'], [flowLimit, 2 * sendAmount, tokenManager.address]);

            await expectRevert(
                (gasOptions) => service.interchainTransfer(tokenId, destinationChain, destinationAddress, sendAmount, '0x', 0, gasOptions),
                service,
                'TakeTokenFailed',
                [selector + errorData.substring(2)],
            );
        });

        it('Should be able to receive token only if it does not trigger the mint limit', async () => {
            const tokenManager = await getContractAt('ITokenManager', await service.deployedTokenManager(tokenId), wallet);
            const tokenFlowLimit = await tokenManager.flowLimit();
            expect(tokenFlowLimit).to.eq(flowLimit);

            let flowIn = await tokenManager.flowInAmount();
            let flowOut = await tokenManager.flowOutAmount();

            expect(flowIn).to.eq(0);
            expect(flowOut).to.eq(sendAmount);

            async function receiveToken(amount) {
                const payload = defaultAbiCoder.encode(
                    ['uint256', 'bytes32', 'bytes', 'bytes', 'uint256', 'bytes'],
                    [MESSAGE_TYPE_INTERCHAIN_TRANSFER, tokenId, hexlify(wallet.address), wallet.address, amount, '0x'],
                );
                const commandId = await approveContractCall(gateway, destinationChain, service.address, service.address, payload);

                return service.execute(commandId, destinationChain, service.address, payload);
            }

            await receiveToken(sendAmount).then((tx) => tx.wait);

            flowIn = await tokenManager.flowInAmount();
            flowOut = await tokenManager.flowOutAmount();

            expect(flowIn).to.eq(sendAmount);
            expect(flowOut).to.eq(sendAmount);

            const errorSignatureHash = id('FlowLimitExceeded(uint256,uint256,address)');
            const selector = errorSignatureHash.substring(0, 10);
            const errorData = defaultAbiCoder.encode(
                ['uint256', 'uint256', 'address'],
                [(5 * sendAmount) / 2, 3 * sendAmount, tokenManager.address],
            );

            await expectRevert((gasOptions) => receiveToken(2 * sendAmount, gasOptions), service, 'GiveTokenFailed', [
                selector + errorData.substring(2),
            ]);
        });

        it('Should revert if the flow limit overflows', async () => {
            const tokenManager = await getContractAt('ITokenManager', await service.deployedTokenManager(tokenId), wallet);
            const tokenFlowLimit = await tokenManager.flowLimit();
            expect(tokenFlowLimit).to.eq(flowLimit);

            const flowIn = await tokenManager.flowInAmount();
            const flowOut = await tokenManager.flowOutAmount();

            expect(flowIn).to.eq(sendAmount);
            expect(flowOut).to.eq(sendAmount);

            const newSendAmount = 1;
            const newFlowLimit = MaxUint256;

            await tokenManager.setFlowLimit(newFlowLimit).then((tx) => tx.wait);

            async function receiveToken(amount) {
                const payload = defaultAbiCoder.encode(
                    ['uint256', 'bytes32', 'bytes', 'bytes', 'uint256', 'bytes'],
                    [MESSAGE_TYPE_INTERCHAIN_TRANSFER, tokenId, hexlify(wallet.address), wallet.address, amount, '0x'],
                );
                const commandId = await approveContractCall(gateway, destinationChain, service.address, service.address, payload);

                return service.execute(commandId, destinationChain, service.address, payload);
            }

            const errorSignatureHash = id('FlowLimitOverflow(uint256,uint256,address)');
            const selector = errorSignatureHash.substring(0, 10);
            const errorData = defaultAbiCoder.encode(['uint256', 'uint256', 'address'], [newFlowLimit, flowIn, tokenManager.address]);

            await expectRevert((gasOptions) => receiveToken(newSendAmount, gasOptions), service, 'GiveTokenFailed', [
                selector + errorData.substring(2),
            ]);
        });

        it('Should revert if the flow addition overflows', async () => {
            const tokenManager = await getContractAt('ITokenManager', await service.deployedTokenManager(tokenId), wallet);
            const tokenFlowLimit = await tokenManager.flowLimit();
            expect(tokenFlowLimit).to.eq(MaxUint256);

            const flowIn = await tokenManager.flowInAmount();
            const flowOut = await tokenManager.flowOutAmount();

            expect(flowIn).to.eq(sendAmount);
            expect(flowOut).to.eq(sendAmount);

            const newSendAmount = MaxUint256;

            const errorSignatureHash = id('FlowAdditionOverflow(uint256,uint256,address)');
            const selector = errorSignatureHash.substring(0, 10);
            const errorData = defaultAbiCoder.encode(['uint256', 'uint256', 'address'], [newSendAmount, flowOut, tokenManager.address]);

            await expectRevert(
                (gasOptions) =>
                    service.interchainTransfer(tokenId, destinationChain, destinationAddress, newSendAmount, '0x', 0, gasOptions),
                service,
                'TakeTokenFailed',
                [selector + errorData.substring(2)],
            );
        });

        it('Should be able to set flow limits for each token manager', async () => {
            const tokenIds = [];
            const tokenManagers = [];

            for (const type of ['lockUnlock', 'mintBurn', 'lockUnlockFee']) {
                const [, tokenManager, tokenId] = await deployFunctions[type](service, `Test Token ${type}`, 'TT', 12, mintAmount);
                tokenIds.push(tokenId);
                tokenManagers.push(tokenManager);
            }

            const flowLimits = new Array(tokenManagers.length).fill(flowLimit);

            await expectRevert(
                (gasOptions) => service.connect(otherWallet).setFlowLimits(tokenIds, flowLimits, gasOptions),
                service,
                'MissingRole',
                [otherWallet.address, OPERATOR_ROLE],
            );

            await expect(service.setFlowLimits(tokenIds, flowLimits))
                .to.emit(tokenManagers[0], 'FlowLimitSet')
                .withArgs(tokenIds[0], service.address, flowLimit)
                .to.emit(tokenManagers[1], 'FlowLimitSet')
                .withArgs(tokenIds[1], service.address, flowLimit)
                .to.emit(tokenManagers[2], 'FlowLimitSet')
                .withArgs(tokenIds[2], service.address, flowLimit);

            flowLimits.pop();

            await expectRevert((gasOptions) => service.setFlowLimits(tokenIds, flowLimits, gasOptions), service, 'LengthMismatch');
        });
    });

    describe('Flow Limiters', () => {
        let tokenManager;
        const sendAmount = 1234;
        const flowLimit = (sendAmount * 3) / 2;
        const mintAmount = flowLimit * 3;

        before(async () => {
            [, tokenManager] = await deployFunctions.mintBurn(service, 'Test Token Lock Unlock', 'TT', 12, mintAmount);
        });

        it('Should have only the owner be a flow limiter', async () => {
            expect(await tokenManager.hasRole(wallet.address, FLOW_LIMITER_ROLE)).to.equal(true);
            expect(await tokenManager.hasRole(otherWallet.address, FLOW_LIMITER_ROLE)).to.equal(false);
        });

        it('Should be able to add a flow limiter', async () => {
            await expect(tokenManager.addFlowLimiter(otherWallet.address))
                .to.emit(tokenManager, 'RolesAdded')
                .withArgs(otherWallet.address, 1 << FLOW_LIMITER_ROLE);

            expect(await tokenManager.hasRole(wallet.address, FLOW_LIMITER_ROLE)).to.equal(true);
            expect(await tokenManager.hasRole(otherWallet.address, FLOW_LIMITER_ROLE)).to.equal(true);
        });

        it('Should be able to remove a flow limiter', async () => {
            await expect(tokenManager.removeFlowLimiter(wallet.address))
                .to.emit(tokenManager, 'RolesRemoved')
                .withArgs(wallet.address, 1 << FLOW_LIMITER_ROLE);

            expect(await tokenManager.hasRole(wallet.address, FLOW_LIMITER_ROLE)).to.equal(false);
            expect(await tokenManager.hasRole(otherWallet.address, FLOW_LIMITER_ROLE)).to.equal(true);
        });

        it('Should be able to transfer a flow limiter', async () => {
            await expect(tokenManager.transferFlowLimiter(otherWallet.address, wallet.address))
                .to.emit(tokenManager, 'RolesAdded')
                .withArgs(wallet.address, 1 << FLOW_LIMITER_ROLE)
                .to.emit(tokenManager, 'RolesRemoved')
                .withArgs(otherWallet.address, 1 << FLOW_LIMITER_ROLE);

            expect(await tokenManager.hasRole(wallet.address, FLOW_LIMITER_ROLE)).to.equal(true);
            expect(await tokenManager.hasRole(otherWallet.address, FLOW_LIMITER_ROLE)).to.equal(false);

            await expectRevert(
                (gasOptions) => tokenManager.transferFlowLimiter(otherWallet.address, wallet.address, gasOptions),
                tokenManager,
                'MissingAllRoles',
                [otherWallet.address, 1 << FLOW_LIMITER_ROLE],
            );
        });

        it('Should revert if trying to add a flow limiter as not the operator', async () => {
            await expectRevert(
                (gasOptions) => tokenManager.connect(otherWallet).addFlowLimiter(otherWallet.address, gasOptions),
                tokenManager,
                'MissingRole',
                [otherWallet.address, OPERATOR_ROLE],
            );
        });

        it('Should revert if trying to add a flow limiter as not the operator', async () => {
            await expectRevert(
                (gasOptions) => tokenManager.connect(otherWallet).removeFlowLimiter(wallet.address, gasOptions),
                tokenManager,
                'MissingRole',
                [otherWallet.address, OPERATOR_ROLE],
            );
        });

        it('Should be able to transfer a flow limiter and the operator in one call', async () => {
            const tx1Data = (await tokenManager.populateTransaction.transferFlowLimiter(wallet.address, otherWallet.address)).data;
            const tx2Data = (await tokenManager.populateTransaction.transferOperatorship(otherWallet.address)).data;
            await expect(tokenManager.multicall([tx1Data, tx2Data]))
                .to.emit(tokenManager, 'RolesAdded')
                .withArgs(otherWallet.address, 1 << FLOW_LIMITER_ROLE)
                .to.emit(tokenManager, 'RolesRemoved')
                .withArgs(wallet.address, 1 << FLOW_LIMITER_ROLE)
                .to.emit(tokenManager, 'RolesAdded')
                .withArgs(otherWallet.address, 1 << OPERATOR_ROLE)
                .to.emit(tokenManager, 'RolesRemoved')
                .withArgs(wallet.address, 1 << OPERATOR_ROLE);

            expect(await tokenManager.hasRole(wallet.address, FLOW_LIMITER_ROLE)).to.equal(false);
            expect(await tokenManager.hasRole(otherWallet.address, FLOW_LIMITER_ROLE)).to.equal(true);
            expect(await tokenManager.hasRole(wallet.address, OPERATOR_ROLE)).to.equal(false);
            expect(await tokenManager.hasRole(otherWallet.address, OPERATOR_ROLE)).to.equal(true);
        });
    });

    describe('Call contract value', () => {
        let trustedAddress;
        const untrustedAddress = 'untrusted address';
        const amount = 100;

        before(() => {
            trustedAddress = service.address;
        });

        it('Should revert on contractCallValue if not called by remote service', async () => {
            const payload = '0x';

            await expectRevert(
                (gasOptions) => service.contractCallValue(sourceChain, untrustedAddress, payload, gasOptions),
                service,
                'NotRemoteService',
            );
        });

        it('Should revert on contractCallValue if service is paused', async () => {
            const payload = '0x';

            await service.setPauseStatus(true).then((tx) => tx.wait);

            await expectRevert(
                (gasOptions) => service.contractCallValue(sourceChain, trustedAddress, payload, gasOptions),
                service,
                'Pause',
            );

            await service.setPauseStatus(false).then((tx) => tx.wait);
        });

        it('Should revert on invalid express message type', async () => {
            const message = 10;
            const tokenId = HashZero;
            const payload = defaultAbiCoder.encode(
                ['uint256', 'bytes32', 'bytes', 'bytes', 'uint256', 'bytes'],
                [message, tokenId, '0x', '0x', amount, '0x'],
            );

            await expectRevert(
                (gasOptions) => service.contractCallValue(sourceChain, trustedAddress, payload, gasOptions),
                service,
                'InvalidExpressMessageType',
                [message],
            );
        });

        it('Should return correct token address and amount', async () => {
            const mintAmount = 1234;
            const [token, , tokenId] = await deployFunctions.lockUnlock(service, 'Test Token Lock Unlock', 'TT', 12, mintAmount);
            const message = 0;
            const payload = defaultAbiCoder.encode(
                ['uint256', 'bytes32', 'bytes', 'bytes', 'uint256', 'bytes'],
                [message, tokenId, '0x', '0x', amount, '0x'],
            );

            const [tokenAddress, returnedAmount] = await service.contractCallValue(sourceChain, trustedAddress, payload);

            expect(tokenAddress).to.eq(token.address);
            expect(returnedAmount).to.eq(amount);
        });
    });

    describe('Bytecode checks [ @skip-on-coverage ]', () => {
        it('Should preserve the same proxy bytecode for each EVM', async () => {
            const proxyFactory = await ethers.getContractFactory('InterchainProxy', wallet);
            const proxyBytecode = proxyFactory.bytecode;
            const proxyBytecodeHash = keccak256(proxyBytecode);

            const expected = {
                london: '0x57e9041ac230850afa53b1373118c6e6649eed78a7731296b62fc8455d49b4ef',
            }[getEVMVersion()];

            expect(proxyBytecodeHash).to.be.equal(expected);
        });
    });
});<|MERGE_RESOLUTION|>--- conflicted
+++ resolved
@@ -680,7 +680,6 @@
         });
     });
 
-<<<<<<< HEAD
     describe('Deploy and Register Interchain Token', () => {
         const tokenName = 'Token Name';
         const tokenSymbol = 'TN';
@@ -784,8 +783,6 @@
         });
     });
 
-=======
->>>>>>> 796c27a8
     describe('Deploy and Register remote Interchain Token', () => {
         const tokenName = 'Token Name';
         const tokenSymbol = 'TN';
