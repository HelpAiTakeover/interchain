--- conflicted
+++ resolved
@@ -172,8 +172,13 @@
         otherWallet = wallets[1];
         [service, gateway, gasService] = await deployAll(wallet, 'Test', [sourceChain, destinationChain]);
 
-<<<<<<< HEAD
-        testToken = await deployContract(wallet, 'TestBaseInterchainToken', ['Test Token', 'TST', 18, service.address, getRandomBytes32()]);
+        testToken = await deployContract(wallet, 'TestInterchainTokenStandard', [
+            'Test Token',
+            'TST',
+            18,
+            service.address,
+            getRandomBytes32(),
+        ]);
 
         create3Deployer = await new ethers.ContractFactory(Create3Deployer.abi, Create3Deployer.bytecode, wallet)
             .deploy()
@@ -195,14 +200,6 @@
             chainName,
             tokenManager.address,
             tokenHandler.address,
-=======
-        testToken = await deployContract(wallet, 'TestInterchainTokenStandard', [
-            'Test Token',
-            'TST',
-            18,
-            service.address,
-            getRandomBytes32(),
->>>>>>> 50dacd91
         ]);
     });
 
