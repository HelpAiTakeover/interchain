--- conflicted
+++ resolved
@@ -31,11 +31,8 @@
     ITS_HUB_CHAIN_NAME,
     ITS_HUB_ROUTING_IDENTIFIER,
     ITS_HUB_ADDRESS,
-<<<<<<< HEAD
     MINTER_ROLE,
-=======
     MESSAGE_TYPE_REGISTER_TOKEN_METADATA,
->>>>>>> cd4341fa
 } = require('./constants');
 
 const reportGas = gasReporter('Interchain Token Service');
