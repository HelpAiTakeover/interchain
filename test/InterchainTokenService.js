--- conflicted
+++ resolved
@@ -3050,34 +3050,11 @@
             await service.setTrustedAddress(sourceChain, trustedAddress).then((tx) => tx.wait);
 
             await service.setPauseStatus(true).then((tx) => tx.wait);
-<<<<<<< HEAD
 
             await expectRevert(
                 (gasOptions) => service.contractCallWithTokenValue(sourceChain, trustedAddress, payload, symbol, 0, gasOptions),
                 service,
                 'Pause',
-            );
-
-            await service.setPauseStatus(false).then((tx) => tx.wait);
-        });
-
-        it('Should revert on invalid express message type', async () => {
-            const payload = defaultAbiCoder.encode(
-                ['uint256', 'bytes32', 'bytes', 'bytes', 'uint256', 'bytes'],
-                [message + 1, tokenId, '0x', '0x', amount, '0x'],
-            );
-            await expectRevert(
-                (gasOptions) => service.contractCallWithTokenValue(sourceChain, trustedAddress, payload, symbol, amount, gasOptions),
-                service,
-                'InvalidExpressMessageType',
-                [message + 1],
-=======
-
-            await expectRevert(
-                (gasOptions) => service.contractCallWithTokenValue(sourceChain, trustedAddress, payload, symbol, 0, gasOptions),
-                service,
-                'Pause',
->>>>>>> ba744cac
             );
 
             await service.setPauseStatus(false).then((tx) => tx.wait);
@@ -3140,51 +3117,6 @@
             expect(tokenAddress).to.eq(await service.validTokenAddress(tokenId));
             expect(returnedAmount).to.eq(amount);
         });
-
-        it('Should revert on token missmatch', async () => {
-            const payload = defaultAbiCoder.encode(
-                ['uint256', 'bytes32', 'bytes', 'bytes', 'uint256', 'bytes'],
-                [message, tokenId, '0x', '0x', amount, '0x'],
-            );
-            await expectRevert(
-                (gasOptions) =>
-                    service.contractCallWithTokenValue(sourceChain, trustedAddress, payload, 'wrong symbol', amount, gasOptions),
-                service,
-                'InvalidGatewayTokenTransfer',
-                [tokenId, payload, 'wrong symbol', amount],
-            );
-        });
-
-        it('Should revert on amount missmatch', async () => {
-            const payload = defaultAbiCoder.encode(
-                ['uint256', 'bytes32', 'bytes', 'bytes', 'uint256', 'bytes'],
-                [message, tokenId, '0x', '0x', amount, '0x'],
-            );
-            await expectRevert(
-                (gasOptions) => service.contractCallWithTokenValue(sourceChain, trustedAddress, payload, symbol, amount + 1, gasOptions),
-                service,
-                'InvalidGatewayTokenTransfer',
-                [tokenId, payload, symbol, amount + 1],
-            );
-        });
-
-        it('Should return correct token address and amount', async () => {
-            const payload = defaultAbiCoder.encode(
-                ['uint256', 'bytes32', 'bytes', 'bytes', 'uint256', 'bytes'],
-                [message, tokenId, '0x', '0x', amount, '0x'],
-            );
-
-            const [tokenAddress, returnedAmount] = await service.contractCallWithTokenValue(
-                sourceChain,
-                trustedAddress,
-                payload,
-                symbol,
-                amount,
-            );
-
-            expect(tokenAddress).to.eq(await service.validTokenAddress(tokenId));
-            expect(returnedAmount).to.eq(amount);
-        });
     });
 
     describe('Bytecode checks [ @skip-on-coverage ]', () => {
