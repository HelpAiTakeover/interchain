'use strict';

const chai = require('chai');
const {
    getDefaultProvider,
    Contract,
    Wallet,
    constants: { AddressZero },
} = require('ethers');
const { expect } = chai;
const { keccak256, defaultAbiCoder } = require('ethers/lib/utils');
require('dotenv').config();
const Token = require('../artifacts/contracts/interfaces/IERC20BurnableMintable.sol/IERC20BurnableMintable.json');
const ITokenService = require('../artifacts/contracts/interfaces/IInterchainTokenService.sol/IInterchainTokenService.json');
const ITokenDeployer = require('../artifacts/contracts/interfaces/ITokenDeployer.sol/ITokenDeployer.json');

const { deployTokenService, deployLinkerRouter, deployTokenDeployer } = require('../scripts/deploy.js');
const { createNetwork, networks, relay, evmRelayer, logger, stopAll } = require('@axelar-network/axelar-local-dev');

logger.log = (args) => {};

const deployerKey = keccak256(defaultAbiCoder.encode(['string'], [process.env.PRIVATE_KEY_GENERATOR]));
let chains;
const n = 3;

async function setupLocal(toFund) {
    for (let i = 0; i < n; i++) {
        const network = await createNetwork({ port: 8510 + i });
        const user = network.userWallets[0];

        for (const account of toFund) {
            await user
                .sendTransaction({
                    to: account,
                    value: BigInt(100e18),
                })
                .then((tx) => tx.wait());
        }
    }

    chains = networks.map((network) => {
        const info = network.getCloneInfo();
        info.rpc = info.rpc = `http://localhost:${network.port}`;
        return info;
    });
}

function loadChain(i = 0) {
    const chain = chains[i];
    const provider = getDefaultProvider(chain.rpc);
    const wallet = new Wallet(deployerKey, provider);
    const tokenService = new Contract(chain.interchainTokenService, ITokenService.abi, wallet);
    const tokenDeployer = new Contract(chain.tokenDeployer, ITokenDeployer.abi, wallet);
    return [wallet, tokenService, tokenDeployer];
}

async function getTokenData(i, salt, deployedAtService = false) {
    const [wallet, tokenService, tokenDeployer] = loadChain(i);
    let tokenAddress, tokenId;

    if (deployedAtService) {
        tokenAddress = await tokenService.getDeploymentAddress(wallet.address, salt);
        tokenId = await tokenService.getInterchainTokenId(wallet.address, salt);
    } else {
        tokenAddress = await tokenDeployer.getDeploymentAddress(tokenDeployer.address, salt);
        tokenId = await tokenService.getOriginTokenId(tokenAddress);
    }

    return [tokenAddress, tokenId];
}

async function expectRelayRevert(tx, withToken = false, n = 1) {
    const receipt = await (await tx).wait();
    const transactionHash = receipt.transactionHash;
    await relay();
    const contractCalls = Object.values(evmRelayer.relayData[`callContract${withToken ? 'WithToken' : ''}`]);

    for (let i = 0; i < n; i++) {
        const command = contractCalls[contractCalls.length - 1 - i];
        expect(command.transactionHash).to.equal(transactionHash);
        expect(command.execution).to.equal(undefined);
    }
}

describe('TokenService', () => {
    let token;
    const name = 'Test Token';
    const symbol = 'TT';
    const decimals = 13;
    const key = `tokenServiceKey`;
    const salt = keccak256(defaultAbiCoder.encode(['string'], [key]));

    before(async () => {
        const deployerAddress = new Wallet(deployerKey).address;
        const toFund = [deployerAddress];
        await setupLocal(toFund);

        for (const chain of chains) {
            const provider = getDefaultProvider(chain.rpc);
            const wallet = new Wallet(deployerKey, provider);
            await deployLinkerRouter(chain, wallet);
            await deployTokenDeployer(chain, wallet);
            await deployTokenService(chain, wallet);
        }
    });

    after(async () => {
        await stopAll();
    });

    it('Should be able to deploy a native interchain token', async () => {
        const [wallet, tokenService] = loadChain(0);
        const [tokenAddress, tokenId] = await getTokenData(0, salt, true);
        await tokenService.deployInterchainToken(name, symbol, decimals, wallet.address, salt, [], []);
        token = new Contract(tokenAddress, Token.abi, wallet);
        expect(await token.name()).to.equal(name);
        expect(await token.symbol()).to.equal(symbol);
        expect(await token.decimals()).to.equal(decimals);
        expect(await token.owner()).to.equal(wallet.address);
        expect(await tokenService.getTokenId(tokenAddress)).to.equal(tokenId);
        expect(await tokenService.getTokenAddress(tokenId)).to.equal(tokenAddress);
    });
    it('Should not be able to deploy a native interchain token with the same sender and salt', async () => {
        const [wallet, tokenService] = loadChain(0);
        await expect(tokenService.deployInterchainToken(name, symbol, decimals, wallet.address, salt, [], [])).to.be.reverted;
    });

    it('Should be not able to register an origin token that does not exist', async () => {
        const [, tokenService] = loadChain(0);
        const [tokenAddress] = await getTokenData(0, salt, false);

        await expect(tokenService.registerOriginToken(tokenAddress)).to.be.reverted;
    });

    it('Should be able to register an origin token', async () => {
        const [wallet, tokenService, tokenDeployer] = loadChain(0);
        const [tokenAddress, tokenId] = await getTokenData(0, salt, false);
        await tokenDeployer.deployToken(name, symbol, decimals, wallet.address, salt);
        token = new Contract(tokenAddress, Token.abi, wallet);
        expect(await token.name()).to.equal(name);
        expect(await token.symbol()).to.equal(symbol);
        expect(await token.decimals()).to.equal(decimals);
        expect(await token.owner()).to.equal(wallet.address);
        await tokenService.registerOriginToken(tokenAddress);

        expect(await tokenService.getTokenId(tokenAddress)).to.equal(tokenId);
        expect(await tokenService.getTokenAddress(tokenId)).to.equal(tokenAddress);
    });
<<<<<<< HEAD
    it('Should not be able to register an origin token that has already been registered', async () => {
        const [, tokenService] = loadChain(0);
        const [tokenAddress] = await getTokenData(0, salt, false);
=======

    it('Should be not able to register an origin token that has already been registered', async () => {
        const tokenAddress = await tokenDeployer.getDeploymentAddress(tokenDeployer.address, salt);
>>>>>>> f0ebddc5
        await expect(tokenService.registerOriginToken(tokenAddress)).to.be.reverted;
    });
    it('Should not be able to register an origin token and deploy remote tokens if that token has already been registered', async () => {
        const [, tokenService] = loadChain(0);
        const [tokenAddress] = await getTokenData(0, salt, false);
        await expect(tokenService.registerOriginTokenAndDeployRemoteTokens(tokenAddress, [], [])).to.be.reverted;
    });
    it('Should not be able to register an origin token if that token is remote', async () => {
        const [, tokenService] = loadChain(1);
        const [, tokenId] = await getTokenData(0, salt, false);
        const tokenAddress = tokenService.getTokenAddress(tokenId);
        await expect(tokenService.registerOriginToken(tokenAddress, [], [])).to.be.reverted;
    });
    it('Should not be able to register an origin token and deploy remote tokens if that token is remote', async () => {
        const [, tokenService] = loadChain(1);
        const [, tokenId] = await getTokenData(0, salt, false);
        const tokenAddress = tokenService.getTokenAddress(tokenId);
        await expect(tokenService.registerOriginTokenAndDeployRemoteTokens(tokenAddress, [], [])).to.be.reverted;
    });
    it('Should be able to deploy a remote token for the origin token', async () => {
        const [, tokenService] = loadChain(0);
        const [, tokenId] = await getTokenData(0, salt, false);
        const destinationChains = [chains[1].name, chains[2].name];
        const gasValues = [1e7, 1e7];
        await tokenService.deployRemoteTokens(tokenId, destinationChains, gasValues, { value: 2e7 });

        await relay();

        for (const i of [1, 2]) {
            const [, tokenService] = loadChain(i);
            const remoteTokenAddress = await tokenService.getTokenAddress(tokenId);
            expect(remoteTokenAddress).to.not.equal(AddressZero);
            expect(await tokenService.getTokenId(remoteTokenAddress)).to.equal(tokenId);
        }
    });
    it('Should not be able to deploy a remote token for the origin token again', async () => {
        const [, tokenService] = loadChain(0);
        const [, tokenId] = await getTokenData(0, salt, false);
        const destinationChains = [chains[1].name, chains[2].name];
        const gasValues = [1e7, 1e7];
        await expectRelayRevert(tokenService.deployRemoteTokens(tokenId, destinationChains, gasValues, { value: 2e7 }), false, 2);
    });
    it('Should be able to deploy a remote token for the origin token deployed at the service', async () => {
        const [, tokenService] = loadChain(0);
        const [, tokenId] = await getTokenData(0, salt, true);
        const destinationChains = [chains[1].name, chains[2].name];
        const gasValues = [1e7, 1e7];
        await tokenService.deployRemoteTokens(tokenId, destinationChains, gasValues, { value: 2e7 });

        await relay();

        for (const i of [1, 2]) {
            const [, tokenService] = loadChain(i);
            const remoteTokenAddress = await tokenService.getTokenAddress(tokenId);
            expect(remoteTokenAddress).to.not.equal(AddressZero);
            expect(await tokenService.getTokenId(remoteTokenAddress)).to.equal(tokenId);
        }
    });
    it('Should not be able to deploy a remote token for the origin token deployed at the service again', async () => {
        const [, tokenService] = loadChain(0);
        const [, tokenId] = await getTokenData(0, salt, true);
        const destinationChains = [chains[1].name, chains[2].name];
        const gasValues = [1e7, 1e7];
        await expectRelayRevert(tokenService.deployRemoteTokens(tokenId, destinationChains, gasValues, { value: 2e7 }), false, 2);
    });
    it('Should be able to register a token and deploy remote tokens in one go', async () => {
        const newSalt = keccak256('0x1234567890');
        const [wallet, tokenService, tokenDeployer] = loadChain(0);
        const [tokenAddress, tokenId] = await getTokenData(0, newSalt, false);

        await tokenDeployer.deployToken(name, symbol, decimals, wallet.address, newSalt);

        const destinationChains = [chains[1].name, chains[2].name];
        const gasValues = [1e7, 1e7];
        await tokenService.registerOriginTokenAndDeployRemoteTokens(tokenAddress, destinationChains, gasValues, { value: 2e7 });

        expect(await tokenService.getTokenId(tokenAddress)).to.equal(tokenId);
        expect(await tokenService.getTokenAddress(tokenId)).to.equal(tokenAddress);

        await relay();

        for (const i of [1, 2]) {
            const [, tokenService] = loadChain(i);
            const remoteTokenAddress = await tokenService.getTokenAddress(tokenId);
            expect(remoteTokenAddress).to.not.equal(AddressZero);
            expect(await tokenService.getTokenId(remoteTokenAddress)).to.equal(tokenId);
        }
    });

    it('Should be able to deploy and interchain token and deploy remote tokens in one go', async () => {
        const newSalt = keccak256('0x1234567890');
        const [wallet, tokenService] = loadChain(0);
        const [tokenAddress, tokenId] = await getTokenData(0, newSalt, true);

        const destinationChains = [chains[1].name, chains[2].name];
        const gasValues = [1e7, 1e7];

        await tokenService.deployInterchainToken(name, symbol, decimals, wallet.address, newSalt, destinationChains, gasValues, {
            value: 2e7,
        });

        expect(await tokenService.getTokenId(tokenAddress)).to.equal(tokenId);
        expect(await tokenService.getTokenAddress(tokenId)).to.equal(tokenAddress);

        await relay();

        for (const i of [1, 2]) {
            const [, tokenService] = loadChain(i);
            const remoteTokenAddress = await tokenService.getTokenAddress(tokenId);
            expect(remoteTokenAddress).to.equal(tokenAddress);
            expect(await tokenService.getTokenId(remoteTokenAddress)).to.equal(tokenId);
        }
    });
});<|MERGE_RESOLUTION|>--- conflicted
+++ resolved
@@ -146,15 +146,9 @@
         expect(await tokenService.getTokenId(tokenAddress)).to.equal(tokenId);
         expect(await tokenService.getTokenAddress(tokenId)).to.equal(tokenAddress);
     });
-<<<<<<< HEAD
     it('Should not be able to register an origin token that has already been registered', async () => {
         const [, tokenService] = loadChain(0);
         const [tokenAddress] = await getTokenData(0, salt, false);
-=======
-
-    it('Should be not able to register an origin token that has already been registered', async () => {
-        const tokenAddress = await tokenDeployer.getDeploymentAddress(tokenDeployer.address, salt);
->>>>>>> f0ebddc5
         await expect(tokenService.registerOriginToken(tokenAddress)).to.be.reverted;
     });
     it('Should not be able to register an origin token and deploy remote tokens if that token has already been registered', async () => {
