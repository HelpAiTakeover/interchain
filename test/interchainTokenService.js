--- conflicted
+++ resolved
@@ -125,16 +125,13 @@
         expect(await tokenService.getTokenId(tokenAddress)).to.equal(tokenId);
         expect(await tokenService.getTokenAddress(tokenId)).to.equal(tokenAddress);
     });
+    
     it('Should not be able to deploy a native interchain token with the same sender and salt', async () => {
         const [wallet, tokenService] = loadChain(0);
         await expect(tokenService.deployInterchainToken(name, symbol, decimals, wallet.address, salt, [], [])).to.be.reverted;
     });
-<<<<<<< HEAD
+
     it('Should not be able to register an origin token that does not exist', async () => {
-=======
-
-    it('Should be not able to register an origin token that does not exist', async () => {
->>>>>>> 80484399
         const [, tokenService] = loadChain(0);
         const [tokenAddress] = await getTokenData(0, salt, false);
 
