--- conflicted
+++ resolved
@@ -17,7 +17,15 @@
 const Token = require('../artifacts/contracts/interfaces/IERC20BurnableMintable.sol/IERC20BurnableMintable.json');
 const LinkerRouter = require('../artifacts/contracts/linkerRouter/LinkerRouter.sol/LinkerRouter.json');
 const TestToken = require('../artifacts/contracts/test/InterchainTokenTest.sol/InterchainTokenTest.json');
-const { setupLocal, prepareChain, deployToken, getTokenData, expectRelayRevert, relayRevert, relayAndFulfill } = require('../scripts/utils.js');
+const {
+    setupLocal,
+    prepareChain,
+    deployToken,
+    getTokenData,
+    expectRelayRevert,
+    relayRevert,
+    relayAndFulfill,
+} = require('../scripts/utils.js');
 const { deployCreate3Contract } = require('@axelar-network/axelar-gmp-sdk-solidity');
 
 logger.log = (args) => {};
@@ -27,7 +35,6 @@
 let chains;
 
 describe('TokenService', () => {
-
     const gatewayTokenName = 'GatewayToken';
     const gatewayTokenSymbol = 'GT';
     const gatewayTokenDecimals = 18;
@@ -38,23 +45,10 @@
         const deployerAddress = new Wallet(deployerKey).address;
         const notOwnerAddress = new Wallet(notOwnerKey).address;
         const toFund = [deployerAddress, notOwnerAddress];
-<<<<<<< HEAD
         chains = await setupLocal(toFund, 3);
 
-        for(const chain of chains) {
+        for (const chain of chains) {
             await prepareChain(chain, deployerKey, notOwnerKey);
-=======
-        await setupLocal(toFund);
-
-        for (const chain of chains) {
-            const provider = getDefaultProvider(chain.rpc);
-            const wallet = new Wallet(deployerKey, provider);
-            await deployLinkerRouter(chain, wallet);
-            await deployTokenDeployer(chain, wallet);
-            await deployExpressCallHandler(chain, wallet);
-            await deployTokenService(chain, wallet);
-            chain.executable = await deployContract(wallet, Test);
->>>>>>> 2f48604b
         }
     });
 
@@ -62,7 +56,7 @@
         await stopAll();
     });
 
-    describe('Deployments and Registrations', () => {    
+    describe('Deployments and Registrations', () => {
         let token;
         const name = 'Test Token';
         const symbol = 'TT';
@@ -71,13 +65,12 @@
         let wallet, chain, remoteChain, tokenId;
         let salt = keccak256(defaultAbiCoder.encode(['string'], [key]));
 
-<<<<<<< HEAD
         before(async () => {
             chain = chains[0];
             wallet = chain.ownerWallet;
             remoteChain = chains[1];
         });
-    
+
         it('Should be able to deploy a native interchain token', async () => {
             const [tokenAddress, tokenId] = await getTokenData(chain, wallet.address, salt, true);
             await expect(chain.service.deployInterchainToken(name, symbol, decimals, wallet.address, salt, [], []))
@@ -92,260 +85,21 @@
             expect(await token.owner()).to.equal(wallet.address);
             expect(await chain.service.getTokenId(tokenAddress)).to.equal(tokenId);
             expect(await chain.service.getTokenAddress(tokenId)).to.equal(tokenAddress);
-        });    
+        });
 
         it('Should not be able to deploy a native interchain token with the same sender and salt', async () => {
             await expect(chain.service.deployInterchainToken(name, symbol, decimals, wallet.address, salt, [], [])).to.be.reverted;
         });
-=======
-    it('Should be able to register an origin token', async () => {
-        const [wallet, tokenService, tokenDeployer] = loadChain(0);
-        const [tokenAddress, tokenId] = await getTokenData(0, salt, false);
-        await tokenDeployer.deployToken(name, symbol, decimals, wallet.address, salt);
-        token = new Contract(tokenAddress, Token.abi, wallet);
-        expect(await token.name()).to.equal(name);
-        expect(await token.symbol()).to.equal(symbol);
-        expect(await token.decimals()).to.equal(decimals);
-        expect(await token.owner()).to.equal(wallet.address);
-        await expect(tokenService.registerOriginToken(tokenAddress))
-            .to.emit(tokenService, 'TokenRegistered')
-            .withArgs(tokenId, tokenAddress, true, false, false);
-
-        expect(await tokenService.getTokenId(tokenAddress)).to.equal(tokenId);
-        expect(await tokenService.getTokenAddress(tokenId)).to.equal(tokenAddress);
-    });
-    it('Should not be able to register an origin token that has already been registered', async () => {
-        const [, tokenService] = loadChain(0);
-        const [tokenAddress] = await getTokenData(0, salt, false);
-        await expect(tokenService.registerOriginToken(tokenAddress)).to.be.reverted;
-    });
-    it('Should not be able to register an origin token and deploy remote tokens if that token has already been registered', async () => {
-        const [, tokenService] = loadChain(0);
-        const [tokenAddress] = await getTokenData(0, salt, false);
-        await expect(tokenService.registerOriginTokenAndDeployRemoteTokens(tokenAddress, [], [])).to.be.reverted;
-    });
-    it('Should not be able to register an origin token if that token is remote', async () => {
-        const [, tokenService] = loadChain(1);
-        const [, tokenId] = await getTokenData(0, salt, false);
-        const tokenAddress = tokenService.getTokenAddress(tokenId);
-        await expect(tokenService.registerOriginToken(tokenAddress, [], [])).to.be.reverted;
-    });
-    it('Should not be able to register an origin token and deploy remote tokens if that token is remote', async () => {
-        const [, tokenService] = loadChain(1);
-        const [, tokenId] = await getTokenData(0, salt, false);
-        const tokenAddress = tokenService.getTokenAddress(tokenId);
-        await expect(tokenService.registerOriginTokenAndDeployRemoteTokens(tokenAddress, [], [])).to.be.reverted;
-    });
-    it('Should be able to deploy a remote token for the origin token', async () => {
-        const [, tokenService] = loadChain(0);
-        const [, tokenId] = await getTokenData(0, salt, false);
-        const destinationChains = [chains[1].name, chains[2].name];
-        const gasValues = [1e7, 1e7];
-        await expect(tokenService.deployRemoteTokens(tokenId, destinationChains, gasValues, { value: 2e7 }))
-            .to.emit(tokenService, 'RemoteTokenRegisterInitialized')
-            .withArgs(tokenId, destinationChains[0], gasValues[0])
-            .and.to.emit(tokenService, 'RemoteTokenRegisterInitialized')
-            .withArgs(tokenId, destinationChains[1], gasValues[1]);
-        await relay();
-
-        for (const i of [1, 2]) {
-            const [, tokenService] = loadChain(i);
-            const remoteTokenAddress = await tokenService.getTokenAddress(tokenId);
-            expect(remoteTokenAddress).to.not.equal(AddressZero);
-            expect(await tokenService.getTokenId(remoteTokenAddress)).to.equal(tokenId);
-        }
-    });
-    it('Should not be able to deploy a remote token for the origin token again', async () => {
-        const [, tokenService] = loadChain(0);
-        const [, tokenId] = await getTokenData(0, salt, false);
-        const destinationChains = [chains[1].name, chains[2].name];
-        const gasValues = [1e7, 1e7];
-        await expectRelayRevert(tokenService.deployRemoteTokens(tokenId, destinationChains, gasValues, { value: 2e7 }), false, 2);
-    });
-    it('Should be able to deploy a remote token for the origin token deployed at the service', async () => {
-        const [, tokenService] = loadChain(0);
-        const [, tokenId] = await getTokenData(0, salt, true);
-        const destinationChains = [chains[1].name, chains[2].name];
-        const gasValues = [1e7, 1e7];
-        await expect(tokenService.deployRemoteTokens(tokenId, destinationChains, gasValues, { value: 2e7 }))
-            .to.emit(tokenService, 'RemoteTokenRegisterInitialized')
-            .withArgs(tokenId, destinationChains[0], gasValues[0])
-            .and.to.emit(tokenService, 'RemoteTokenRegisterInitialized')
-            .withArgs(tokenId, destinationChains[1], gasValues[1]);
-
-        await relay();
-
-        for (const i of [1, 2]) {
-            const [, tokenService] = loadChain(i);
-            const remoteTokenAddress = await tokenService.getTokenAddress(tokenId);
-            expect(remoteTokenAddress).to.not.equal(AddressZero);
-            expect(await tokenService.getTokenId(remoteTokenAddress)).to.equal(tokenId);
-        }
-    });
-    it('Should not be able to deploy a remote token for the origin token deployed at the service again', async () => {
-        const [, tokenService] = loadChain(0);
-        const [, tokenId] = await getTokenData(0, salt, true);
-        const destinationChains = [chains[1].name, chains[2].name];
-        const gasValues = [1e7, 1e7];
-        await expectRelayRevert(tokenService.deployRemoteTokens(tokenId, destinationChains, gasValues, { value: 2e7 }), false, 2);
-    });
-    it('Should be able to register a token and deploy remote tokens in one go', async () => {
-        const newSalt = keccak256('0x1234567890');
-        const [wallet, tokenService, tokenDeployer] = loadChain(0);
-        const [tokenAddress, tokenId] = await getTokenData(0, newSalt, false);
-
-        await tokenDeployer.deployToken(name, symbol, decimals, wallet.address, newSalt);
-
-        const destinationChains = [chains[1].name, chains[2].name];
-        const gasValues = [1e7, 1e7];
-
-        await expect(tokenService.registerOriginTokenAndDeployRemoteTokens(tokenAddress, destinationChains, gasValues, { value: 2e7 }))
-            .to.emit(tokenService, 'TokenRegistered')
-            .withArgs(tokenId, tokenAddress, true, false, false)
-            .and.to.emit(tokenService, 'RemoteTokenRegisterInitialized')
-            .withArgs(tokenId, destinationChains[0], gasValues[0])
-            .and.to.emit(tokenService, 'RemoteTokenRegisterInitialized')
-            .withArgs(tokenId, destinationChains[1], gasValues[1]);
-
-        expect(await tokenService.getTokenId(tokenAddress)).to.equal(tokenId);
-        expect(await tokenService.getTokenAddress(tokenId)).to.equal(tokenAddress);
-
-        await relay();
-
-        for (const i of [1, 2]) {
-            const [, tokenService] = loadChain(i);
-            const remoteTokenAddress = await tokenService.getTokenAddress(tokenId);
-            expect(remoteTokenAddress).to.not.equal(AddressZero);
-            expect(await tokenService.getTokenId(remoteTokenAddress)).to.equal(tokenId);
-        }
-    });
-
-    it('Should be able to deploy an interchain token and deploy remote tokens in one go', async () => {
-        const newSalt = keccak256('0x1234567890');
-        const [wallet, tokenService] = loadChain(0);
-        const [tokenAddress, tokenId] = await getTokenData(0, newSalt, true);
-
-        const destinationChains = [chains[1].name, chains[2].name];
-        const gasValues = [1e7, 1e7];
-
-        await expect(
-            tokenService.deployInterchainToken(name, symbol, decimals, wallet.address, newSalt, destinationChains, gasValues, {
-                value: 2e7,
-            }),
-        )
-            .to.emit(tokenService, 'TokenDeployed')
-            .withArgs(tokenAddress, name, symbol, decimals, wallet.address)
-            .and.to.emit(tokenService, 'TokenRegistered')
-            .withArgs(tokenId, tokenAddress, true, false, false)
-            .and.to.emit(tokenService, 'RemoteTokenRegisterInitialized')
-            .withArgs(tokenId, destinationChains[0], gasValues[0])
-            .and.to.emit(tokenService, 'RemoteTokenRegisterInitialized')
-            .withArgs(tokenId, destinationChains[1], gasValues[1]);
-
-        expect(await tokenService.getTokenId(tokenAddress)).to.equal(tokenId);
-        expect(await tokenService.getTokenAddress(tokenId)).to.equal(tokenAddress);
-
-        await relay();
-
-        for (const i of [1, 2]) {
-            const [, tokenService] = loadChain(i);
-            const remoteTokenAddress = await tokenService.getTokenAddress(tokenId);
-            expect(remoteTokenAddress).to.equal(tokenAddress);
-            expect(await tokenService.getTokenId(remoteTokenAddress)).to.equal(tokenId);
-        }
-    });
-
-    it('Should be able to mint some token as the owner', async () => {
-        const [wallet] = loadChain(0);
-        const [tokenAddress] = await getTokenData(0, salt, true);
-        const token = new Contract(tokenAddress, Token.abi, wallet);
-        expect(await token.mint(wallet.address, amount1))
-            .to.emit(token, 'Transfer')
-            .withArgs(AddressZero, wallet.address, amount1);
-        expect(Number(await token.balanceOf(wallet.address))).to.equal(amount1);
-    });
-
-    it('Should not be able to send some token to another chain without approval', async () => {
-        const [wallet, tokenService] = loadChain(0);
-        const [, tokenId] = await getTokenData(0, salt, true);
-
-        await expect(tokenService.sendToken(tokenId, chains[1].name, wallet.address, amount1, { value: 1e6 })).to.be.reverted;
-    });
-
-    it('Should be able to send some token to another chain', async () => {
-        const [wallet, tokenService] = loadChain(0);
-        const [tokenAddress, tokenId] = await getTokenData(0, salt, true);
-        const token = new Contract(tokenAddress, Token.abi, wallet);
-        await token.approve(tokenService.address, amount1);
-
-        const blockNumber = await wallet.provider.getBlockNumber();
-        const sendHash = keccak256(defaultAbiCoder.encode(['uint256', 'bytes32', 'address'], [blockNumber + 1, tokenId, wallet.address]));
-
-        await expect(tokenService.sendToken(tokenId, chains[1].name, wallet.address, amount1, { value: 1e6 }))
-            .to.emit(tokenService, 'Sending')
-            .withArgs(chains[1].name, wallet.address.toLowerCase(), amount1, sendHash);
-
-        await relay();
-
-        const [remoteWallet, remoteTokenService] = loadChain(1);
-        const remoteTokenAddress = await remoteTokenService.getTokenAddress(tokenId);
-        const remoteToken = new Contract(remoteTokenAddress, Token.abi, remoteWallet);
-
-        expect(Number(await remoteToken.balanceOf(wallet.address))).to.equal(amount1);
-        expect(Number(await token.balanceOf(wallet.address))).to.equal(0);
-    });
-
-    it('Should not be able to send some token to another chain with insufficient balance', async () => {
-        const [wallet, tokenService] = loadChain(0);
-        const [tokenAddress, tokenId] = await getTokenData(0, salt, true);
-        const token = new Contract(tokenAddress, Token.abi, wallet);
-        await token.approve(tokenService.address, amount1);
-
-        await expect(tokenService.sendToken(tokenId, chains[1].name, wallet.address, amount1, { value: 1e6 })).to.be.reverted;
-
-        await token.approve(tokenService.address, 0);
-    });
-    it('Should be able to send some token to a third chain', async () => {
-        const [wallet, tokenService] = loadChain(1);
-        const [, tokenId] = await getTokenData(0, salt, true);
-        const tokenAddress = await tokenService.getTokenAddress(tokenId);
-        const token = new Contract(tokenAddress, Token.abi, wallet);
-        await token.approve(tokenService.address, amount1);
-
-        const blockNumber = await wallet.provider.getBlockNumber();
-        const sendHash = keccak256(defaultAbiCoder.encode(['uint256', 'bytes32', 'address'], [blockNumber + 1, tokenId, wallet.address]));
-
-        await expect(tokenService.sendToken(tokenId, chains[2].name, wallet.address, amount1, { value: 1e6 }))
-            .to.emit(tokenService, 'Sending')
-            .withArgs(chains[2].name, wallet.address.toLowerCase(), amount1, sendHash);
-
-        await relay();
-
-        const [remoteWallet, remoteTokenService] = loadChain(2);
-        const remoteTokenAddress = await remoteTokenService.getTokenAddress(tokenId);
-        const remoteToken = new Contract(remoteTokenAddress, Token.abi, remoteWallet);
-
-        expect(Number(await remoteToken.balanceOf(wallet.address))).to.equal(amount1);
-        expect(Number(await token.balanceOf(wallet.address))).to.equal(0);
-    });
-
-    it('Should be able to send some token back to the original chain', async () => {
-        const [wallet, tokenService] = loadChain(2);
-        const [, tokenId] = await getTokenData(0, salt, true);
-        const tokenAddress = await tokenService.getTokenAddress(tokenId);
-        const token = new Contract(tokenAddress, Token.abi, wallet);
-        await token.approve(tokenService.address, amount1);
->>>>>>> 2f48604b
 
         it('Should not be able to register an origin token that does not exist', async () => {
             const [tokenAddress] = await getTokenData(chain, wallet.address, salt, false);
-    
+
             await expect(chain.service.registerOriginToken(tokenAddress)).to.be.reverted;
         });
 
         it('Should be able to register an origin token', async () => {
             [token, tokenId] = await deployToken(chain, name, symbol, decimals, wallet.address, salt);
-            
+
             expect(await token.name()).to.equal(name);
             expect(await token.symbol()).to.equal(symbol);
             expect(await token.decimals()).to.equal(decimals);
@@ -353,7 +107,7 @@
             await expect(chain.service.registerOriginToken(token.address))
                 .to.emit(chain.service, 'TokenRegistered')
                 .withArgs(tokenId, token.address, true, false, false);
-    
+
             expect(await chain.service.getTokenId(token.address)).to.equal(tokenId);
             expect(await chain.service.getTokenAddress(tokenId)).to.equal(token.address);
         });
@@ -375,7 +129,7 @@
                 .and.to.emit(chain.service, 'RemoteTokenRegisterInitialized')
                 .withArgs(tokenId, destinationChains[1], gasValues[1]);
             await relay();
-    
+
             for (const i of [1, 2]) {
                 const remoteTokenAddress = await chains[i].service.getTokenAddress(tokenId);
                 expect(remoteTokenAddress).to.not.equal(AddressZero);
@@ -396,10 +150,11 @@
         it('Should not be able to deploy a remote token for the origin token again', async () => {
             const destinationChains = [chains[1].name, chains[2].name];
             const gasValues = [1e7, 1e7];
-            expect(await relayRevert(chain.service.deployRemoteTokens(tokenId, destinationChains, gasValues, { value: 2e7 }), false, 2)).to.be.true;
-        });
-
-        it('Should be able to deploy a remote token for the origin token deployed at the service', async () => {    
+            expect(await relayRevert(chain.service.deployRemoteTokens(tokenId, destinationChains, gasValues, { value: 2e7 }), false, 2)).to
+                .be.true;
+        });
+
+        it('Should be able to deploy a remote token for the origin token deployed at the service', async () => {
             [, tokenId] = await getTokenData(chain, wallet.address, salt, true);
             const destinationChains = [chains[1].name, chains[2].name];
             const gasValues = [1e7, 1e7];
@@ -408,9 +163,9 @@
                 .withArgs(tokenId, destinationChains[0], gasValues[0])
                 .and.to.emit(chain.service, 'RemoteTokenRegisterInitialized')
                 .withArgs(tokenId, destinationChains[1], gasValues[1]);
-    
+
             await relay();
-    
+
             for (const i of [1, 2]) {
                 const remoteTokenAddress = await chains[i].service.getTokenAddress(tokenId);
                 expect(remoteTokenAddress).to.not.equal(AddressZero);
@@ -421,9 +176,9 @@
         it('Should not be able to deploy a remote token for the origin token again', async () => {
             const destinationChains = [chains[1].name, chains[2].name];
             const gasValues = [1e7, 1e7];
-            expect(await relayRevert(chain.service.deployRemoteTokens(tokenId, destinationChains, gasValues, { value: 2e7 }), false, 2)).to.be.true;
-        });
-
+            expect(await relayRevert(chain.service.deployRemoteTokens(tokenId, destinationChains, gasValues, { value: 2e7 }), false, 2)).to
+                .be.true;
+        });
 
         it('Should be able to register a token and deploy remote tokens in one go', async () => {
             salt = keccak256('0x1234567890');
@@ -432,7 +187,9 @@
             const destinationChains = [chains[1].name, chains[2].name];
             const gasValues = [1e7, 1e7];
 
-            await expect(chain.service.registerOriginTokenAndDeployRemoteTokens(token.address, destinationChains, gasValues, { value: 2e7 }))
+            await expect(
+                chain.service.registerOriginTokenAndDeployRemoteTokens(token.address, destinationChains, gasValues, { value: 2e7 }),
+            )
                 .to.emit(chain.service, 'TokenRegistered')
                 .withArgs(tokenId, token.address, true, false, false)
                 .and.to.emit(chain.service, 'RemoteTokenRegisterInitialized')
@@ -453,7 +210,6 @@
             }
         });
 
-<<<<<<< HEAD
         it('Should be able to deploy an interchain token and deploy remote tokens in one go', async () => {
             const [tokenAddress, tokenId] = await getTokenData(chain, wallet.address, salt, true);
 
@@ -476,100 +232,6 @@
 
             expect(await chain.service.getTokenId(tokenAddress)).to.equal(tokenId);
             expect(await chain.service.getTokenAddress(tokenId)).to.equal(tokenAddress);
-=======
-    it('Should not be able to send some token with data to another chain without approval', async () => {
-        const val = 'Hello!';
-        const [wallet, tokenService] = loadChain(0);
-        const [, tokenId] = await getTokenData(0, salt, true);
-
-        await expect(
-            tokenService.callContractWithInterchainToken(
-                tokenId,
-                chains[1].name,
-                chains[1].executable.address,
-                amount1,
-                defaultAbiCoder.encode(['address', 'string'], [wallet.address, val]),
-                { value: 1e6 },
-            ),
-        ).to.be.reverted;
-    });
-
-    it('Should be able to send some token with data to another chain', async () => {
-        const val = 'Hello!';
-        const [wallet, tokenService] = loadChain(0);
-        const [tokenAddress, tokenId] = await getTokenData(0, salt, true);
-        const token = new Contract(tokenAddress, Token.abi, wallet);
-        await token.approve(tokenService.address, amount1);
-        const payload = defaultAbiCoder.encode(['address', 'string'], [wallet.address, val]);
-
-        const blockNumber = await wallet.provider.getBlockNumber();
-        const sendHash = keccak256(defaultAbiCoder.encode(['uint256', 'bytes32', 'address'], [blockNumber + 1, tokenId, wallet.address]));
-
-        await expect(
-            tokenService.callContractWithInterchainToken(tokenId, chains[1].name, chains[1].executable.address, amount1, payload, {
-                value: 1e6,
-            }),
-        )
-            .to.emit(tokenService, 'SendingWithData')
-            .withArgs(wallet.address, chains[1].name, chains[1].executable.address.toLowerCase(), amount1, payload, sendHash);
-
-        await relay();
-
-        const [remoteWallet, remoteTokenService] = loadChain(1);
-        const remoteTokenAddress = await remoteTokenService.getTokenAddress(tokenId);
-        const remoteToken = new Contract(remoteTokenAddress, Token.abi, remoteWallet);
-
-        expect(Number(await remoteToken.balanceOf(wallet.address))).to.equal(amount1);
-        expect(Number(await token.balanceOf(wallet.address))).to.equal(0);
-        expect(await chains[1].executable.val()).to.equal(val);
-    });
-
-    it('Should not be able to send some token with data to another chain with insufficient balance', async () => {
-        const val = 'Hello!';
-        const [wallet, tokenService] = loadChain(0);
-        const [tokenAddress, tokenId] = await getTokenData(0, salt, true);
-        const token = new Contract(tokenAddress, Token.abi, wallet);
-        await token.approve(tokenService.address, amount1);
-
-        await expect(
-            tokenService.callContractWithInterchainToken(
-                tokenId,
-                chains[1].name,
-                chains[1].executable.address,
-                amount1,
-                defaultAbiCoder.encode(['address', 'string'], [wallet.address, val]),
-                { value: 1e6 },
-            ),
-        ).to.be.reverted;
-    });
-
-    it('Should be able to send some token with data to a non-executable', async () => {
-        const val = 'Hello!';
-        const [wallet, tokenService] = loadChain(1);
-        const [, tokenId] = await getTokenData(0, salt, true);
-        const tokenAddress = await tokenService.getTokenAddress(tokenId);
-        const token = new Contract(tokenAddress, Token.abi, wallet);
-        await token.approve(tokenService.address, amount1);
-        const payload = defaultAbiCoder.encode(['address', 'string'], [wallet.address, val]);
-
-        const blockNumber = await wallet.provider.getBlockNumber();
-        const sendHash = keccak256(defaultAbiCoder.encode(['uint256', 'bytes32', 'address'], [blockNumber + 1, tokenId, wallet.address]));
-
-        await expect(
-            tokenService.callContractWithInterchainToken(tokenId, chains[2].name, wallet.address, amount1, payload, { value: 1e6 }),
-        )
-            .to.emit(tokenService, 'SendingWithData')
-            .withArgs(wallet.address, chains[2].name, wallet.address.toLowerCase(), amount1, payload, sendHash);
-        await relay();
-
-        const [remoteWallet, remoteTokenService] = loadChain(2);
-        const remoteTokenAddress = await remoteTokenService.getTokenAddress(tokenId);
-        const remoteToken = new Contract(remoteTokenAddress, Token.abi, remoteWallet);
-
-        expect(Number(await remoteToken.balanceOf(wallet.address))).to.equal(amount1);
-        expect(Number(await token.balanceOf(wallet.address))).to.equal(0);
-    });
->>>>>>> 2f48604b
 
             await relay();
 
@@ -589,8 +251,15 @@
             before(async () => {
                 chain = chains[0];
                 let token;
-                [token, tokenId] = await deployToken(chain, gatewayTokenName, gatewayTokenSymbol, gatewayTokenDecimals, chain.ownerWallet.address, gatewayTokenSalt);
-                
+                [token, tokenId] = await deployToken(
+                    chain,
+                    gatewayTokenName,
+                    gatewayTokenSymbol,
+                    gatewayTokenDecimals,
+                    chain.ownerWallet.address,
+                    gatewayTokenSalt,
+                );
+
                 await networks[0].deployToken(gatewayTokenName, gatewayTokenSymbol, gatewayTokenDecimals, 0, token.address);
                 expect(await networks[0].gateway.tokenAddresses(gatewayTokenSymbol)).to.equal(token.address);
                 const remoteGatewayToken = await networks[1].deployToken(gatewayTokenName, gatewayTokenSymbol, gatewayTokenDecimals, 0);
@@ -599,124 +268,125 @@
                 expect(await networks[1].gateway.tokenAddresses(gatewayTokenSymbol)).to.not.equal(AddressZero);
                 expect(await networks[2].gateway.tokenAddresses(gatewayTokenSymbol)).to.equal(AddressZero);
             });
-        
+
             it('Should not be able to register gateway tokens as not the owner', async () => {
                 await expect(chain.service.connect(chain.otherWallet).registerOriginGatewayToken(gatewayTokenSymbol)).to.be.reverted;
-                await expect(chain.service.connect(chain.otherWallet).registerRemoteGatewayToken(gatewayTokenSymbol, keccak256('0x'), 'Anything')).to.be
-                    .reverted;
-            });
-        
+                await expect(
+                    chain.service.connect(chain.otherWallet).registerRemoteGatewayToken(gatewayTokenSymbol, keccak256('0x'), 'Anything'),
+                ).to.be.reverted;
+            });
+
             it('Should not be able to register gateway tokens that are not gateway tokens', async () => {
                 const newSymbol = 'NS';
-        
+
                 await expect(chain.service.registerOriginGatewayToken(newSymbol)).to.be.reverted;
                 await expect(chain.service.registerRemoteGatewayToken(newSymbol, keccak256('0x'), 'Anything')).to.be.reverted;
             });
-        
+
             it('Should be able to register the origin token', async () => {
                 await chain.service.registerOriginGatewayToken(gatewayTokenSymbol);
                 expect(await chain.service.getTokenAddress(tokenId)).to.equal(gatewayTokenAddress);
                 expect(await chain.service.getTokenId(gatewayTokenAddress)).to.equal(tokenId);
-        
+
                 expect(await chain.service.isOriginToken(tokenId)).to.be.true;
                 expect(await chain.service.isGatewayToken(tokenId)).to.equal(true);
                 expect(await chain.service.isRemoteGatewayToken(tokenId)).to.false;
                 expect(await chain.service.getGatewayTokenSymbol(tokenId)).to.equal(gatewayTokenSymbol);
             });
-        
+
             it('Should be able to register the remote token', async () => {
                 const tokenService = chains[1].service;
                 await tokenService.registerRemoteGatewayToken(gatewayTokenSymbol, tokenId, chains[0].name);
                 expect(await tokenService.getTokenAddress(tokenId)).to.equal(remoteGatewayTokenAddress);
                 expect(await tokenService.getTokenId(remoteGatewayTokenAddress)).to.equal(tokenId);
-        
+
                 expect(await tokenService.isOriginToken(tokenId)).to.equal(false);
                 expect(await tokenService.isGatewayToken(tokenId)).to.equal(true);
                 expect(await tokenService.isRemoteGatewayToken(tokenId)).to.equal(false);
                 expect(await tokenService.getGatewayTokenSymbol(tokenId)).to.equal(gatewayTokenSymbol);
             });
-        
+
             it('Should not be able to deploy the gateway token to a the chain that has the token', async () => {
                 expect(await relayRevert(chain.service.deployRemoteTokens(tokenId, [chains[1].name], [1e7], { value: 1e7 }))).to.be.true;
             });
-        
+
             it('Should be able to deploy the gateway token to a third chain', async () => {
                 await chain.service.deployRemoteTokens(tokenId, [chains[2].name], [1e7], { value: 1e7 });
-        
+
                 await relay();
-        
+
                 const remoteTokenService = chains[2].service;
                 expect(await remoteTokenService.getTokenAddress(tokenId)).to.not.equal(AddressZero);
-        
+
                 expect(await remoteTokenService.isOriginToken(tokenId)).to.equal(false);
                 expect(await remoteTokenService.isGatewayToken(tokenId)).to.equal(false);
                 expect(await remoteTokenService.isRemoteGatewayToken(tokenId)).to.equal(true);
             });
-        
-        })
-    })
-
+        });
+    });
 
     const titles = [
         'for a token deployed at the service',
         'for a custon origin token with service remote deployments',
         'for custom tokens everywhere',
-        'for a gateway token'
+        'for a gateway token',
     ];
     const amount = 1234;
     const prepares = [
-        async() => {
+        async () => {
             const chain = chains[0];
             const [token, tokenId] = await deployToken(chain, 'Name', 'Symbol', 18, chain.ownerWallet.address, keccak256('0x123487'), {
                 fromService: true,
                 remoteDeployments: [chains[1].name, chains[2].name],
             });
-            await token.mint(chain.ownerWallet.address, amount*2);
+            await token.mint(chain.ownerWallet.address, amount * 2);
             return tokenId;
         },
-        async() => {
+        async () => {
             const chain = chains[0];
             const [token, tokenId] = await deployToken(chain, 'Name', 'Symbol', 18, chain.ownerWallet.address, keccak256('0x123487'), {
                 fromService: false,
                 register: true,
                 remoteDeployments: [chains[1].name, chains[2].name],
             });
-            await token.mint(chain.ownerWallet.address, amount*2);
-            
+            await token.mint(chain.ownerWallet.address, amount * 2);
+
             return tokenId;
         },
-        async() => {
+        async () => {
             let tokenId;
-            for(let i=0; i<3; i++) {
+            for (let i = 0; i < 3; i++) {
                 const chain = chains[i];
-                const token = await deployCreate3Contract(
-                    chain.create3Deployer, 
-                    chain.ownerWallet, 
-                    TestToken, 
-                    'customToken', 
-                        [
-                        chain.service.address,
-                        'Name',
-                        'Symbol',
-                        18,
-                        chain.ownerWallet.address,
-                        i==0 ? amount*2 : 0
-                    ],
-                );
-                
-                if(i==0) tokenId = await chain.service.getTokenId(token.address);
+                const token = await deployCreate3Contract(chain.create3Deployer, chain.ownerWallet, TestToken, 'customToken', [
+                    chain.service.address,
+                    'Name',
+                    'Symbol',
+                    18,
+                    chain.ownerWallet.address,
+                    i == 0 ? amount * 2 : 0,
+                ]);
+
+                if (i == 0) tokenId = await chain.service.getTokenId(token.address);
             }
             return tokenId;
         },
-        async() => {
+        async () => {
             const gatewayTokenName = 'Gateway Token Name';
             const gatewayTokenSymbol = 'GTN';
             const gatewayTokenDecimals = 18;
             const chain = chains[0];
-            const [token] = await deployToken(chain, gatewayTokenName, gatewayTokenSymbol, 18, chain.ownerWallet.address, keccak256('0x12348779'), {
-                fromService: false,
-                register: false,
-            });
+            const [token] = await deployToken(
+                chain,
+                gatewayTokenName,
+                gatewayTokenSymbol,
+                18,
+                chain.ownerWallet.address,
+                keccak256('0x12348779'),
+                {
+                    fromService: false,
+                    register: false,
+                },
+            );
 
             await networks[0].deployToken(gatewayTokenName, gatewayTokenSymbol, 18, 0, token.address);
             expect(await networks[0].gateway.tokenAddresses(gatewayTokenSymbol)).to.equal(token.address);
@@ -729,22 +399,22 @@
             const tokenId = await chain.service.getTokenId(token.address);
             await chains[1].service.registerRemoteGatewayToken(gatewayTokenSymbol, tokenId, chain.name);
 
-            await chain.service.deployRemoteTokens(tokenId, [chains[2].name], [1e7], {value: 1e7});
-            await token.mint(chain.ownerWallet.address, amount*2);
+            await chain.service.deployRemoteTokens(tokenId, [chains[2].name], [1e7], { value: 1e7 });
+            await token.mint(chain.ownerWallet.address, amount * 2);
 
             for (let i = 0; i < 3; i++) {
                 const chain = chains[i];
                 const linkerRouter = new Contract(await chain.service.linkerRouter(), LinkerRouter.abi, chain.ownerWallet);
-    
+
                 const names = [];
-    
+
                 for (let j = 0; j < 2; j++) {
                     if (i === j) continue;
                     names.push(chains[j].name);
                 }
-    
+
                 await linkerRouter.addGatewaySupportedChains(names);
-    
+
                 for (let j = 0; j < 3; j++) {
                     if (i === j) continue;
                     expect(await linkerRouter.supportedByGateway(chains[j].name)).to.equal(j < 2);
@@ -753,44 +423,49 @@
 
             return tokenId;
         },
-    ]
-
-    for(let i=0;i<titles.length;i++) {
+    ];
+
+    for (let i = 0; i < titles.length; i++) {
         describe(`Send Token ${titles[i]}`, () => {
             let tokenId, origin, dest, originToken, destToken;
-            before(async() => {
+            before(async () => {
                 tokenId = await prepares[i]();
-            })
-
-            for(let incr = 1; incr <= 2; incr++) {
-                for(let j=0;j < 3 * incr ;j += incr) {
-                    describe(`Sending token from ${j % 3} to ${(j+incr) % 3}`, () => {
-                        before(async() => {
+            });
+
+            for (let incr = 1; incr <= 2; incr++) {
+                for (let j = 0; j < 3 * incr; j += incr) {
+                    describe(`Sending token from ${j % 3} to ${(j + incr) % 3}`, () => {
+                        before(async () => {
                             origin = chains[j % 3];
-                            dest = chains[(j+incr) % 3];
+                            dest = chains[(j + incr) % 3];
                             const originTokenAddress = await origin.service.getTokenAddress(tokenId);
                             originToken = new Contract(originTokenAddress, Token.abi, origin.ownerWallet);
                             const destTokenAddress = await dest.service.getTokenAddress(tokenId);
                             destToken = new Contract(destTokenAddress, Token.abi, dest.ownerWallet);
-                            expect(await originToken.balanceOf(origin.ownerWallet.address)).to.equal(amount*2);
+                            expect(await originToken.balanceOf(origin.ownerWallet.address)).to.equal(amount * 2);
                             expect(await destToken.balanceOf(origin.ownerWallet.address)).to.equal(0);
                         });
 
-                        it('Should not be able to send token without approval', async() => {
-                            await expect(origin.service.sendToken(tokenId, dest.name, dest.ownerWallet.address, amount, { value: 1e6 })).to.be.reverted;
+                        it('Should not be able to send token without approval', async () => {
+                            await expect(origin.service.sendToken(tokenId, dest.name, dest.ownerWallet.address, amount, { value: 1e6 })).to
+                                .be.reverted;
                         });
 
                         it('Should be able to send some token', async () => {
                             await originToken.approve(origin.service.address, amount);
 
                             const blockNumber = await origin.provider.getBlockNumber();
-                            const sendHash = keccak256(defaultAbiCoder.encode(['uint256', 'bytes32', 'address'], [blockNumber + 1, tokenId, origin.ownerWallet.address]));
+                            const sendHash = keccak256(
+                                defaultAbiCoder.encode(
+                                    ['uint256', 'bytes32', 'address'],
+                                    [blockNumber + 1, tokenId, origin.ownerWallet.address],
+                                ),
+                            );
 
                             await expect(origin.service.sendToken(tokenId, dest.name, dest.ownerWallet.address, amount, { value: 1e6 }))
                                 .to.emit(origin.service, 'Sending')
                                 .withArgs(dest.name, dest.ownerWallet.address.toLowerCase(), amount, sendHash);
 
-
                             expect(Number(await originToken.balanceOf(origin.ownerWallet.address))).to.equal(amount);
 
                             await relay();
@@ -800,17 +475,21 @@
                             expect(Number(await destToken.balanceOf(dest.ownerWallet.address))).to.equal(amount);
                         });
 
-                        it('Should be able to express send some token over', async() => {
+                        it('Should be able to express send some token over', async () => {
                             await originToken.approve(origin.service.address, amount);
 
                             const blockNumber = await origin.provider.getBlockNumber();
-                            const sendHash = keccak256(defaultAbiCoder.encode(['uint256', 'bytes32', 'address'], [blockNumber + 1, tokenId, origin.ownerWallet.address]));
+                            const sendHash = keccak256(
+                                defaultAbiCoder.encode(
+                                    ['uint256', 'bytes32', 'address'],
+                                    [blockNumber + 1, tokenId, origin.ownerWallet.address],
+                                ),
+                            );
 
                             await expect(origin.service.sendToken(tokenId, dest.name, dest.otherWallet.address, amount, { value: 1e6 }))
                                 .to.emit(origin.service, 'Sending')
                                 .withArgs(dest.name, dest.otherWallet.address.toLowerCase(), amount, sendHash);
 
-
                             expect(Number(await originToken.balanceOf(origin.ownerWallet.address))).to.equal(0);
 
                             await destToken.approve(dest.service.address, amount);
@@ -833,45 +512,75 @@
                         it('Should not be able to send some token to another chain with insufficient balance', async () => {
                             await originToken.approve(origin.service.address, amount);
 
-                            await expect(origin.service.sendToken(tokenId, dest.name, dest.ownerWallet.address, amount, { value: 1e6 })).to.be.reverted;
-                            
+                            await expect(origin.service.sendToken(tokenId, dest.name, dest.ownerWallet.address, amount, { value: 1e6 })).to
+                                .be.reverted;
+
                             await originToken.approve(origin.service.address, 0);
                         });
                     });
                 }
             }
 
-            for(let incr = 1; incr <= 2; incr++) {
-                for(let j=0;j < 3 * incr ;j += incr) {
-                    describe(`Sending token with data from ${j % 3} to ${(j+incr) % 3}`, () => {
-                        const val = `from ${j % 3} to ${(j+incr) % 3}`;
+            for (let incr = 1; incr <= 2; incr++) {
+                for (let j = 0; j < 3 * incr; j += incr) {
+                    describe(`Sending token with data from ${j % 3} to ${(j + incr) % 3}`, () => {
+                        const val = `from ${j % 3} to ${(j + incr) % 3}`;
                         let payload;
-                        before(async() => {
+                        before(async () => {
                             origin = chains[j % 3];
-                            dest = chains[(j+incr) % 3];
+                            dest = chains[(j + incr) % 3];
                             const originTokenAddress = await origin.service.getTokenAddress(tokenId);
                             originToken = new Contract(originTokenAddress, Token.abi, origin.ownerWallet);
                             const destTokenAddress = await dest.service.getTokenAddress(tokenId);
                             destToken = new Contract(destTokenAddress, Token.abi, dest.ownerWallet);
-                            expect(await originToken.balanceOf(origin.ownerWallet.address)).to.equal(amount*2);
+                            expect(await originToken.balanceOf(origin.ownerWallet.address)).to.equal(amount * 2);
                             expect(await destToken.balanceOf(origin.ownerWallet.address)).to.equal(0);
                             payload = defaultAbiCoder.encode(['address', 'string'], [dest.ownerWallet.address, val]);
                         });
 
-                        it('Should not be able to send token without approval', async() => {
-                            await expect(origin.service.callContractWithInterToken(tokenId, dest.name, dest.executable.address, amount, payload, { value: 1e6 })).to.be.reverted;
+                        it('Should not be able to send token without approval', async () => {
+                            await expect(
+                                origin.service.callContractWithInterchainToken(
+                                    tokenId,
+                                    dest.name,
+                                    dest.executable.address,
+                                    amount,
+                                    payload,
+                                    { value: 1e6 },
+                                ),
+                            ).to.be.reverted;
                         });
 
                         it('Should be able to send some token', async () => {
                             await originToken.approve(origin.service.address, amount);
 
                             const blockNumber = await origin.provider.getBlockNumber();
-                            const sendHash = keccak256(defaultAbiCoder.encode(['uint256', 'bytes32', 'address'], [blockNumber + 1, tokenId, origin.ownerWallet.address]));
-
-                            await expect(origin.service.callContractWithInterToken(tokenId, dest.name, dest.executable.address, amount, payload, { value: 1e6 }))
+                            const sendHash = keccak256(
+                                defaultAbiCoder.encode(
+                                    ['uint256', 'bytes32', 'address'],
+                                    [blockNumber + 1, tokenId, origin.ownerWallet.address],
+                                ),
+                            );
+
+                            await expect(
+                                origin.service.callContractWithInterchainToken(
+                                    tokenId,
+                                    dest.name,
+                                    dest.executable.address,
+                                    amount,
+                                    payload,
+                                    { value: 1e6 },
+                                ),
+                            )
                                 .to.emit(origin.service, 'SendingWithData')
-                                .withArgs(origin.ownerWallet.address, dest.name, dest.executable.address.toLowerCase(), amount, payload, sendHash);
-
+                                .withArgs(
+                                    origin.ownerWallet.address,
+                                    dest.name,
+                                    dest.executable.address.toLowerCase(),
+                                    amount,
+                                    payload,
+                                    sendHash,
+                                );
 
                             expect(Number(await originToken.balanceOf(origin.ownerWallet.address))).to.equal(amount);
 
@@ -882,23 +591,51 @@
                             expect(Number(await destToken.balanceOf(dest.ownerWallet.address))).to.equal(amount);
                         });
 
-                        it('Should be able to express send some token over', async() => {
+                        it('Should be able to express send some token over', async () => {
                             payload = defaultAbiCoder.encode(['address', 'string'], [dest.otherWallet.address, val]);
                             await originToken.approve(origin.service.address, amount);
 
                             const blockNumber = await origin.provider.getBlockNumber();
-                            const sendHash = keccak256(defaultAbiCoder.encode(['uint256', 'bytes32', 'address'], [blockNumber + 1, tokenId, origin.ownerWallet.address]));
-
-                            await expect(origin.service.callContractWithInterToken(tokenId, dest.name, dest.executable.address, amount, payload, { value: 1e6 }))
+                            const sendHash = keccak256(
+                                defaultAbiCoder.encode(
+                                    ['uint256', 'bytes32', 'address'],
+                                    [blockNumber + 1, tokenId, origin.ownerWallet.address],
+                                ),
+                            );
+
+                            await expect(
+                                origin.service.callContractWithInterchainToken(
+                                    tokenId,
+                                    dest.name,
+                                    dest.executable.address,
+                                    amount,
+                                    payload,
+                                    { value: 1e6 },
+                                ),
+                            )
                                 .to.emit(origin.service, 'SendingWithData')
-                                .withArgs(origin.ownerWallet.address, dest.name, dest.executable.address.toLowerCase(), amount, payload, sendHash);
-
+                                .withArgs(
+                                    origin.ownerWallet.address,
+                                    dest.name,
+                                    dest.executable.address.toLowerCase(),
+                                    amount,
+                                    payload,
+                                    sendHash,
+                                );
 
                             expect(Number(await originToken.balanceOf(origin.ownerWallet.address))).to.equal(0);
 
                             await destToken.approve(dest.service.address, amount);
 
-                            await dest.service.expressExecuteWithToken(tokenId, origin.name, origin.ownerWallet.address, dest.executable.address, amount, payload, sendHash);
+                            await dest.service.expressExecuteWithToken(
+                                tokenId,
+                                origin.name,
+                                origin.ownerWallet.address,
+                                dest.executable.address,
+                                amount,
+                                payload,
+                                sendHash,
+                            );
 
                             expect(Number(await destToken.balanceOf(dest.ownerWallet.address))).to.equal(0);
                             expect(Number(await destToken.balanceOf(dest.otherWallet.address))).to.equal(amount);
@@ -916,15 +653,23 @@
                         it('Should not be able to send some token to another chain with insufficient balance', async () => {
                             await originToken.approve(origin.service.address, amount);
 
-                            await expect(origin.service.callContractWithInterToken(tokenId, dest.name, dest.executable.address, amount, payload, { value: 1e6 })).to.be.reverted;
-                            
+                            await expect(
+                                origin.service.callContractWithInterchainToken(
+                                    tokenId,
+                                    dest.name,
+                                    dest.executable.address,
+                                    amount,
+                                    payload,
+                                    { value: 1e6 },
+                                ),
+                            ).to.be.reverted;
+
                             await originToken.approve(origin.service.address, 0);
                         });
                     });
                 }
             }
-
-        })
+        });
     }
 
     describe('Mint Limits', () => {
@@ -946,42 +691,40 @@
 
         it('Should be able to set a mint limit for a new token', async () => {
             expect(await origin.service.getTokenMintLimit(tokenId)).to.equal(0);
-    
+
             await origin.service.setTokenMintLimit(tokenId, mintLimit);
-    
+
             expect(await origin.service.getTokenMintLimit(tokenId)).to.equal(mintLimit);
-    
+
             expect(await dest.service.getTokenMintLimit(tokenId)).to.equal(0);
-    
-            await dest.service.setTokenMintLimit(tokenId, mintLimit*2);
-    
-            expect(await dest.service.getTokenMintLimit(tokenId)).to.equal(mintLimit*2);
-        });
-    
+
+            await dest.service.setTokenMintLimit(tokenId, mintLimit * 2);
+
+            expect(await dest.service.getTokenMintLimit(tokenId)).to.equal(mintLimit * 2);
+        });
+
         it('Should be able to sent up to the mint limit but no more', async () => {
             await originToken.approve(origin.service.address, mintLimit * 3);
-    
-            await origin.service.sendToken(tokenId, dest.name, dest.ownerWallet.address, mintLimit*2, { value: 1e6 });
-            
+
+            await origin.service.sendToken(tokenId, dest.name, dest.ownerWallet.address, mintLimit * 2, { value: 1e6 });
+
             await relay();
-    
-            expect(await destToken.balanceOf(dest.ownerWallet.address)).to.equal(mintLimit*2);
-    
-            expect(await relayRevert(origin.service.sendToken(tokenId, dest.name, dest.ownerWallet.address, mintLimit, { value: 1e6 }))).to.be.true;
+
+            expect(await destToken.balanceOf(dest.ownerWallet.address)).to.equal(mintLimit * 2);
+
+            expect(await relayRevert(origin.service.sendToken(tokenId, dest.name, dest.ownerWallet.address, mintLimit, { value: 1e6 }))).to
+                .be.true;
 
             await destToken.approve(origin.service.address, mintLimit * 2);
-    
+
             await dest.service.sendToken(tokenId, origin.name, origin.ownerWallet.address, mintLimit, { value: 1e6 });
-    
+
             await relay();
-    
+
             expect(await originToken.balanceOf(origin.ownerWallet.address)).to.equal(mintLimit);
-    
-            expect(await relayRevert(dest.service.sendToken(tokenId, origin.name, origin.ownerWallet.address, mintLimit, { value: 1e6 }))).to.be.true;
-
-
-        });
-    })
-
-
+
+            expect(await relayRevert(dest.service.sendToken(tokenId, origin.name, origin.ownerWallet.address, mintLimit, { value: 1e6 })))
+                .to.be.true;
+        });
+    });
 });