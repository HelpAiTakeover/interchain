'use strict';

const chai = require('chai');
const { getDefaultProvider, Contract, Wallet } = require('ethers');
const { expect } = chai;
const { keccak256, defaultAbiCoder } = require('ethers/lib/utils');
require('dotenv').config();
const Token = require('../artifacts/contracts/interfaces/IERC20BurnableMintable.sol/IERC20BurnableMintable.json');
const Create3Deployer = require('@axelar-network/axelar-gmp-sdk-solidity/artifacts/contracts/deploy/Create3Deployer.sol/Create3Deployer.json');

const { createAndExport, stopAll } = require('@axelar-network/axelar-local-dev');

let chain;
let wallet;
let otherWallet;
let tokenDeployer;

async function setupLocal(toFund) {
    await createAndExport({
        chainOutputPath: './info/local.json',
        accountsToFund: toFund,
        relayInterval: 100,
        chains: ['Ethereum'],
    });
    chain = require('../info/local.json')[0];
}

<<<<<<< HEAD
before(async () => {
    const deployerKey = keccak256(defaultAbiCoder.encode(['string'], [process.env.PRIVATE_KEY_GENERATOR]));
    const otherKey = keccak256(defaultAbiCoder.encode(['string'], ['another key']));
    const deployerAddress = new Wallet(deployerKey).address;
    const otherAddress = new Wallet(otherKey).address;
    const toFund = [deployerAddress, otherAddress];
    await setupLocal(toFund);
    const provider = getDefaultProvider(chain.rpc);
    wallet = new Wallet(deployerKey, provider);
    otherWallet = new Wallet(otherKey, provider);
    const { deployTokenDeployer } = require('../scripts/deploy.js');

    tokenDeployer = await deployTokenDeployer(chain, wallet);
});

after(async () => {
    await stopAll();
});

=======
>>>>>>> ab9b2ee5
describe('Token', () => {
    let token;
    const name = 'Test Token';
    const symbol = 'TT';
    const decimals = 13;
    const key = `asdasdasd`;
    const salt = keccak256(defaultAbiCoder.encode(['string'], [key]));
    const amount = 12345;

    before(async () => {
        const deployerKey = keccak256(defaultAbiCoder.encode(['string'], [process.env.PRIVATE_KEY_GENERATOR]));
        const otherKey = keccak256(defaultAbiCoder.encode(['string'], ['another key']));
        const deployerAddress = new Wallet(deployerKey).address;
        const otherAddress = new Wallet(otherKey).address;
        const toFund = [deployerAddress, otherAddress];
        await setupLocal(toFund);
        const provider = getDefaultProvider(chain.rpc);
        wallet = new Wallet(deployerKey, provider);
        otherWallet = new Wallet(otherKey, provider);
        const { deployTokenDeployer } = require('../scripts/deploy.js');
    
        tokenDeployer = await deployTokenDeployer(chain, wallet);

        await tokenDeployer.deployToken(name, symbol, decimals, wallet.address, salt);
        const deployer = new Contract(chain.create3Deployer, Create3Deployer.abi, wallet);
        const tokenAddress = await deployer.deployedAddress(tokenDeployer.address, salt);
        token = new Contract(tokenAddress, Token.abi, wallet);
    });

    it('Should Test that the token has the correct name, symbol, decimals and owner', async () => {
        expect(await token.name()).to.equal(name);
        expect(await token.symbol()).to.equal(symbol);
        expect(await token.decimals()).to.equal(decimals);
    });

    it('Should be able to mint as the owner', async () => {
        await token.mint(wallet.address, amount);

        expect(Number(await token.balanceOf(wallet.address))).to.equal(amount);
    });

    it('Should not be able to mint as not the owner', async () => {
        await expect(token.connect(otherWallet).mint(wallet.address, amount)).to.be.reverted;
    });

    it('Should not be able to burn as not the owner', async () => {
        await token.approve(otherWallet.address, amount);
        await expect(token.connect(otherWallet).burnFrom(wallet.address, amount)).to.be.reverted;
    });

    it('Should not be able to burn without approval', async () => {
        await expect(token.burnFrom(wallet.address, amount)).to.be.reverted;
    });

    it('Should be able to burn as the owner with approval', async () => {
        await token.approve(wallet.address, amount);
        await token.burnFrom(wallet.address, amount);

        expect(Number(await token.balanceOf(wallet.address))).to.equal(0);
    });
});<|MERGE_RESOLUTION|>--- conflicted
+++ resolved
@@ -25,7 +25,6 @@
     chain = require('../info/local.json')[0];
 }
 
-<<<<<<< HEAD
 before(async () => {
     const deployerKey = keccak256(defaultAbiCoder.encode(['string'], [process.env.PRIVATE_KEY_GENERATOR]));
     const otherKey = keccak256(defaultAbiCoder.encode(['string'], ['another key']));
@@ -45,8 +44,6 @@
     await stopAll();
 });
 
-=======
->>>>>>> ab9b2ee5
 describe('Token', () => {
     let token;
     const name = 'Test Token';
