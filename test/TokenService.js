--- conflicted
+++ resolved
@@ -2096,10 +2096,7 @@
                 (gasOptions) => service.connect(otherWallet).setFlowLimits(tokenIds, flowLimits, gasOptions),
                 service,
                 'MissingRole',
-<<<<<<< HEAD
-=======
                 [otherWallet.address, OPERATOR_ROLE],
->>>>>>> 9f89c148
             );
 
             await expect(service.setFlowLimits(tokenIds, flowLimits))
@@ -2134,11 +2131,7 @@
         it('Should be able to add a flow limiter', async () => {
             await expect(tokenManager.addFlowLimiter(otherWallet.address))
                 .to.emit(tokenManager, 'RolesAdded')
-<<<<<<< HEAD
-                .withArgs(otherWallet.address, [FLOW_LIMITER_ROLE]);
-=======
                 .withArgs(otherWallet.address, 1 << FLOW_LIMITER_ROLE);
->>>>>>> 9f89c148
 
             expect(await tokenManager.hasRole(wallet.address, FLOW_LIMITER_ROLE)).to.equal(true);
             expect(await tokenManager.hasRole(otherWallet.address, FLOW_LIMITER_ROLE)).to.equal(true);
@@ -2147,11 +2140,7 @@
         it('Should be able to remove a flow limiter', async () => {
             await expect(tokenManager.removeFlowLimiter(wallet.address))
                 .to.emit(tokenManager, 'RolesRemoved')
-<<<<<<< HEAD
-                .withArgs(wallet.address, [FLOW_LIMITER_ROLE]);
-=======
                 .withArgs(wallet.address, 1 << FLOW_LIMITER_ROLE);
->>>>>>> 9f89c148
 
             expect(await tokenManager.hasRole(wallet.address, FLOW_LIMITER_ROLE)).to.equal(false);
             expect(await tokenManager.hasRole(otherWallet.address, FLOW_LIMITER_ROLE)).to.equal(false);
@@ -2162,10 +2151,7 @@
                 (gasOptions) => tokenManager.connect(otherWallet).addFlowLimiter(otherWallet.address, gasOptions),
                 tokenManager,
                 'MissingRole',
-<<<<<<< HEAD
-=======
                 [otherWallet.address, OPERATOR_ROLE],
->>>>>>> 9f89c148
             );
         });
 
@@ -2174,24 +2160,17 @@
                 (gasOptions) => tokenManager.connect(otherWallet).removeFlowLimiter(wallet.address, gasOptions),
                 tokenManager,
                 'MissingRole',
-<<<<<<< HEAD
-=======
                 [otherWallet.address, OPERATOR_ROLE],
->>>>>>> 9f89c148
             );
         });
 
         it('Should revert if trying to add an existing flow limiter', async () => {
-<<<<<<< HEAD
-            await expectRevert((gasOptions) => tokenManager.addFlowLimiter(wallet.address, gasOptions), tokenManager, 'AlreadyFlowLimiter');
-=======
             await expectRevert(
                 (gasOptions) => tokenManager.addFlowLimiter(wallet.address, gasOptions),
                 tokenManager,
                 'AlreadyFlowLimiter',
                 [wallet.address],
             );
->>>>>>> 9f89c148
         });
 
         it('Should revert if trying to add a flow limiter as not the operator', async () => {
@@ -2199,10 +2178,7 @@
                 (gasOptions) => tokenManager.removeFlowLimiter(otherWallet.address, gasOptions),
                 tokenManager,
                 'NotFlowLimiter',
-<<<<<<< HEAD
-=======
                 [otherWallet.address],
->>>>>>> 9f89c148
             );
         });
     });
