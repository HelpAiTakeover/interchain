--- conflicted
+++ resolved
@@ -1009,59 +1009,6 @@
             expect(tokenAddress).to.eq(token.address);
         });
 
-<<<<<<< HEAD
-        it('Should deploy a liquidity pool token manager', async () => {
-            const tokenName = 'Token Name';
-            const tokenSymbol = 'TN';
-            const tokenDecimals = 13;
-            const salt = getRandomBytes32();
-            const tokenId = await service.getCustomTokenId(wallet.address, salt);
-            const tokenManagerAddress = await service.getTokenManagerAddress(tokenId);
-            const token = await deployContract(wallet, 'InterchainTokenTest', [tokenName, tokenSymbol, tokenDecimals, tokenManagerAddress]);
-            const params = defaultAbiCoder.encode(['bytes', 'address', 'address'], [wallet.address, token.address, liquidityPool.address]);
-
-            const tx = service.deployCustomTokenManager(salt, LIQUIDITY_POOL, params);
-            await expect(tx).to.emit(service, 'TokenManagerDeployed').withArgs(tokenId, LIQUIDITY_POOL, params);
-
-            expect(tokenManagerAddress).to.not.equal(AddressZero);
-            const tokenManager = new Contract(tokenManagerAddress, TokenManager.abi, wallet);
-
-            expect(await tokenManager.hasRole(wallet.address, OPERATOR_ROLE)).to.be.true;
-
-            const tokenAddress = await service.getTokenAddress(tokenId);
-            expect(tokenAddress).to.eq(token.address);
-        });
-
-        it('Should allow operator to change the liquidity pool address', async () => {
-            const tokenName = 'Token Name';
-            const tokenSymbol = 'TN';
-            const tokenDecimals = 13;
-            const salt = getRandomBytes32();
-            const tokenId = await service.getCustomTokenId(wallet.address, salt);
-            const tokenManagerAddress = await service.getTokenManagerAddress(tokenId);
-            const token = await deployContract(wallet, 'InterchainTokenTest', [tokenName, tokenSymbol, tokenDecimals, tokenManagerAddress]);
-            const params = defaultAbiCoder.encode(['bytes', 'address', 'address'], [wallet.address, token.address, liquidityPool.address]);
-
-            const tx = service.deployCustomTokenManager(salt, LIQUIDITY_POOL, params);
-            await expect(tx).to.emit(service, 'TokenManagerDeployed').withArgs(tokenId, LIQUIDITY_POOL, params);
-
-            expect(tokenManagerAddress).to.not.equal(AddressZero);
-            const tokenManagerLiquidityPool = new Contract(tokenManagerAddress, TokenManagerLiquidityPool.abi, wallet);
-
-            expectRevert(
-                (gasOptions) => tokenManagerLiquidityPool.connect(otherWallet).setLiquidityPool(otherWallet.address, gasOptions),
-                tokenManagerLiquidityPool,
-                'NotOperator',
-            );
-
-            await tokenManagerLiquidityPool.setLiquidityPool(otherWallet.address).then((tx) => tx.wait());
-
-            const newLiquidityPool = await tokenManagerLiquidityPool.liquidityPool();
-            expect(newLiquidityPool).to.eq(otherWallet.address);
-        });
-
-=======
->>>>>>> 608b2db7
         it('Should revert when deploying a custom token manager twice', async () => {
             const tokenName = 'Token Name';
             const tokenSymbol = 'TN';
@@ -1256,32 +1203,6 @@
             expect(await tokenManager.tokenAddress()).to.equal(token.address);
             expect(await tokenManager.hasRole(wallet.address, OPERATOR_ROLE)).to.be.true;
         });
-<<<<<<< HEAD
-
-        it('Should be able to receive a remote liquidity pool token manager depoloyment', async () => {
-            const tokenName = 'Token Name';
-            const tokenSymbol = 'TN';
-            const tokenDecimals = 13;
-            const tokenId = getRandomBytes32();
-            const tokenManagerAddress = await service.getTokenManagerAddress(tokenId);
-            const token = await deployContract(wallet, 'InterchainTokenTest', [tokenName, tokenSymbol, tokenDecimals, tokenManagerAddress]);
-
-            const params = defaultAbiCoder.encode(['bytes', 'address', 'address'], [wallet.address, token.address, liquidityPool.address]);
-            const payload = defaultAbiCoder.encode(
-                ['uint256', 'bytes32', 'uint256', 'bytes'],
-                [SELECTOR_DEPLOY_TOKEN_MANAGER, tokenId, LIQUIDITY_POOL, params],
-            );
-            const commandId = await approveContractCall(gateway, sourceChain, sourceAddress, service.address, payload);
-
-            await expect(service.execute(commandId, sourceChain, sourceAddress, payload))
-                .to.emit(service, 'TokenManagerDeployed')
-                .withArgs(tokenId, LIQUIDITY_POOL, params);
-            const tokenManager = new Contract(tokenManagerAddress, TokenManager.abi, wallet);
-            expect(await tokenManager.tokenAddress()).to.equal(token.address);
-            expect(await tokenManager.hasRole(wallet.address, OPERATOR_ROLE)).to.be.true;
-        });
-=======
->>>>>>> 608b2db7
     });
 
     describe('Send Token', () => {
