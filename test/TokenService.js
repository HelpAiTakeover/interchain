'use strict';

const chai = require('chai');
const { expect } = chai;
const { ethers } = require('hardhat');
const {
    constants: { MaxUint256, AddressZero, HashZero },
    utils: { defaultAbiCoder, solidityPack, keccak256, toUtf8Bytes, hexlify },
    getContractAt,
} = ethers;
const { Wallet } = ethers;
const Create3Deployer = require('@axelar-network/axelar-gmp-sdk-solidity/artifacts/contracts/deploy/Create3Deployer.sol/Create3Deployer.json');
const { getCreate3Address } = require('@axelar-network/axelar-gmp-sdk-solidity');
const { approveContractCall } = require('../scripts/utils');
const { getRandomBytes32, expectRevert } = require('./utils');
const {
    deployAll,
    deployContract,
    deployMockGateway,
    deployGasService,
    deployInterchainTokenService,
    deployTokenManagerImplementations,
} = require('../scripts/deploy');

const MESSAGE_TYPE_INTERCHAIN_TRANSFER = 0;
const MESSAGE_TYPE_INTERCHAIN_TRANSFER_WITH_DATA = 1;
const MESSAGE_TYPE_DEPLOY_INTERCHAIN_TOKEN = 2;
const MESSAGE_TYPE_DEPLOY_TOKEN_MANAGER = 3;
const INVALID_MESSAGE_TYPE = 4;

const MINT_BURN = 0;
const MINT_BURN_FROM = 1;
const LOCK_UNLOCK = 2;
const LOCK_UNLOCK_FEE_ON_TRANSFER = 3;

// const DISTRIBUTOR_ROLE = 0;
const OPERATOR_ROLE = 1;
const FLOW_LIMITER_ROLE = 2;

describe('Interchain Token Service', () => {
    let wallet, otherWallet;
    let service, gateway, gasService, testToken;

    const deployFunctions = {};
    const destinationChain = 'destination chain';
    const sourceChain = 'source chain';

    deployFunctions.lockUnlock = async function deployNewLockUnlock(
        tokenName,
        tokenSymbol,
        tokenDecimals,
        mintAmount = 0,
        skipApprove = false,
    ) {
        const salt = getRandomBytes32();
        const tokenId = await service.interchainTokenId(wallet.address, salt);
        const tokenManager = await getContractAt('TokenManager', await service.tokenManagerAddress(tokenId), wallet);

        const token = await deployContract(wallet, 'TestBaseInterchainToken', [
            tokenName,
            tokenSymbol,
            tokenDecimals,
            tokenManager.address,
        ]);
        const params = defaultAbiCoder.encode(['bytes', 'address'], [wallet.address, token.address]);

        await (await service.deployTokenManager(salt, '', LOCK_UNLOCK, params, 0)).wait();

        if (mintAmount > 0) {
            await (await token.mint(wallet.address, mintAmount)).wait();
            if (!skipApprove) await (await token.approve(tokenManager.address, mintAmount)).wait();
        }

        return [token, tokenManager, tokenId];
    };

    deployFunctions.lockUnlockFee = async function deployNewLockUnlock(
        tokenName,
        tokenSymbol,
        tokenDecimals,
        mintAmount = 0,
        skipApprove = false,
        type = 'normal',
    ) {
        const salt = getRandomBytes32();
        const tokenId = await service.interchainTokenId(wallet.address, salt);
        const tokenManager = await getContractAt('TokenManager', await service.tokenManagerAddress(tokenId), wallet);

        let token;

        if (type === 'free') {
            token = await deployContract(wallet, 'TestFeeOnTransferTokenNoFee', [
                tokenName,
                tokenSymbol,
                tokenDecimals,
                tokenManager.address,
            ]);
        } else if (type === 'reentrant') {
            token = await deployContract(wallet, 'TestFeeOnTransferTokenInvalid', [
                tokenName,
                tokenSymbol,
                tokenDecimals,
                tokenManager.address,
            ]);
        } else {
            token = await deployContract(wallet, 'TestFeeOnTransferToken', [tokenName, tokenSymbol, tokenDecimals, tokenManager.address]);
        }

        const params = defaultAbiCoder.encode(['bytes', 'address'], [wallet.address, token.address]);

        await (await service.deployTokenManager(salt, '', LOCK_UNLOCK_FEE_ON_TRANSFER, params, 0)).wait();

        if (mintAmount > 0) {
            await token.mint(wallet.address, mintAmount).then((tx) => tx.wait());

            if (!skipApprove) {
                await token.approve(tokenManager.address, mintAmount).then((tx) => tx.wait());
            }
        }

        return [token, tokenManager, tokenId];
    };

    const makeDeployNewMintBurn = (type) =>
        async function deployNewMintBurn(tokenName, tokenSymbol, tokenDecimals, mintAmount = 0) {
            const salt = getRandomBytes32();
            const tokenId = await service.interchainTokenId(wallet.address, salt);
            const tokenManagerAddress = await service.tokenManagerAddress(tokenId);
            const token = await deployContract(wallet, 'TestBaseInterchainToken', [
                tokenName,
                tokenSymbol,
                tokenDecimals,
                tokenManagerAddress,
            ]);

            const tokenManager = await getContractAt('TokenManager', await service.tokenManagerAddress(tokenId), wallet);

            if (mintAmount > 0) {
                await (await token.mint(wallet.address, mintAmount)).wait();
            }

            await (await token.transferDistributorship(tokenManagerAddress)).wait();

            const params = defaultAbiCoder.encode(['bytes', 'address'], [wallet.address, token.address]);
            await (await service.deployTokenManager(salt, '', type, params, 0)).wait();

            return [token, tokenManager, tokenId];
        };

    deployFunctions.mintBurn = makeDeployNewMintBurn(MINT_BURN);
    deployFunctions.mintBurnFrom = makeDeployNewMintBurn(MINT_BURN_FROM);

    before(async () => {
        const wallets = await ethers.getSigners();
        wallet = wallets[0];
        otherWallet = wallets[1];
        [service, gateway, gasService] = await deployAll(wallet, 'Test', [sourceChain, destinationChain]);

        testToken = await deployContract(wallet, 'TestBaseInterchainToken', ['Test Token', 'TST', 18, wallet.address]);
    });

    describe('Interchain Token Service Deployment', () => {
        let create3Deployer;
        let gateway;
        let gasService;
        let tokenManagerDeployer;
        let interchainToken;
        let interchainTokenDeployer;
        let interchainTokenServiceAddress;
        let tokenManagerImplementations;
        let interchainTokenFactoryAddress;

        const chainName = 'Test';
        const deploymentKey = 'InterchainTokenService';
        const factoryDeploymentKey = 'factoryKey';

        before(async () => {
            create3Deployer = await new ethers.ContractFactory(Create3Deployer.abi, Create3Deployer.bytecode, wallet)
                .deploy()
                .then((d) => d.deployed());
            gateway = await deployMockGateway(wallet);
            gasService = await deployGasService(wallet);
            tokenManagerDeployer = await deployContract(wallet, 'TokenManagerDeployer', []);
            interchainToken = await deployContract(wallet, 'InterchainToken');
            interchainTokenDeployer = await deployContract(wallet, 'InterchainTokenDeployer', [interchainToken.address]);
            interchainTokenServiceAddress = await getCreate3Address(create3Deployer.address, wallet, deploymentKey);
            interchainTokenFactoryAddress = await getCreate3Address(create3Deployer.address, wallet, factoryDeploymentKey);
            tokenManagerImplementations = await deployTokenManagerImplementations(wallet, interchainTokenServiceAddress);
        });

        it('Should test setup revert cases', async () => {
            const serviceTest = await deployContract(wallet, 'TestInterchainTokenService', [
                tokenManagerDeployer.address,
                interchainTokenDeployer.address,
                gateway.address,
                gasService.address,
                interchainTokenFactoryAddress,
                chainName,
                tokenManagerImplementations.map((impl) => impl.address),
            ]);

            const operator = wallet.address;
            const trustedChainNames = ['ChainA', 'ChainB'];
            const trustedAddresses = [wallet.address, wallet.address];

            let params = defaultAbiCoder.encode(
                ['address', 'string', 'string[]', 'string[]'],
                [AddressZero, chainName, trustedChainNames, trustedAddresses],
            );

            await expectRevert((gasOptions) => serviceTest.setupTest(params, gasOptions), serviceTest, 'ZeroAddress');

            params = defaultAbiCoder.encode(
                ['address', 'string', 'string[]', 'string[]'],
                [operator, '', trustedChainNames, trustedAddresses],
            );

            await expectRevert((gasOptions) => serviceTest.setupTest(params, gasOptions), serviceTest, 'InvalidChainName');

            trustedAddresses.pop();

            params = defaultAbiCoder.encode(
                ['address', 'string', 'string[]', 'string[]'],
                [operator, chainName, trustedChainNames, trustedAddresses],
            );

            await expectRevert((gasOptions) => serviceTest.setupTest(params, gasOptions), serviceTest, 'LengthMismatch');
        });

        it('Should revert on invalid interchain token factory', async () => {
            await expectRevert(
                (gasOptions) =>
                    deployInterchainTokenService(
                        wallet,
                        create3Deployer.address,
                        tokenManagerDeployer.address,
                        interchainTokenDeployer.address,
                        gateway.address,
                        gasService.address,
                        AddressZero,
                        tokenManagerImplementations.map((impl) => impl.address),
                        chainName,
                        [],
                        deploymentKey,
                        gasOptions,
                    ),
                service,
                'ZeroAddress',
            );
        });

        it('Should revert on invalid gas service', async () => {
            await expectRevert(
                (gasOptions) =>
                    deployInterchainTokenService(
                        wallet,
                        create3Deployer.address,
                        tokenManagerDeployer.address,
                        interchainTokenDeployer.address,
                        gateway.address,
                        AddressZero,
                        interchainTokenFactoryAddress,
                        tokenManagerImplementations.map((impl) => impl.address),
                        chainName,
                        [],
                        deploymentKey,
                        gasOptions,
                    ),
                service,
                'ZeroAddress',
            );
        });

        it('Should revert on invalid chain name', async () => {
            await expectRevert(
                (gasOptions) =>
                    deployInterchainTokenService(
                        wallet,
                        create3Deployer.address,
                        tokenManagerDeployer.address,
                        interchainTokenDeployer.address,
                        gateway.address,
                        gasService.address,
                        interchainTokenFactoryAddress,
                        tokenManagerImplementations.map((impl) => impl.address),
                        '',
                        [],
                        deploymentKey,
                        gasOptions,
                    ),
                service,
                'InvalidChainName',
            );
        });

        it('Should revert on invalid token manager deployer', async () => {
            await expectRevert(
                (gasOptions) =>
                    deployInterchainTokenService(
                        wallet,
                        create3Deployer.address,
                        AddressZero,
                        interchainTokenDeployer.address,
                        gateway.address,
                        gasService.address,
                        interchainTokenFactoryAddress,
                        tokenManagerImplementations.map((impl) => impl.address),
                        chainName,
                        [],
                        deploymentKey,
                        gasOptions,
                    ),
                service,
                'ZeroAddress',
            );
        });

        it('Should revert on invalid interchain token deployer', async () => {
            await expectRevert(
                (gasOptions) =>
                    deployInterchainTokenService(
                        wallet,
                        create3Deployer.address,
                        tokenManagerDeployer.address,
                        AddressZero,
                        gateway.address,
                        gasService.address,
                        interchainTokenFactoryAddress,
                        tokenManagerImplementations.map((impl) => impl.address),
                        chainName,
                        [],
                        deploymentKey,
                        gasOptions,
                    ),
                service,
                'ZeroAddress',
            );
        });

        it('Should revert on invalid gateway', async () => {
            await expectRevert(
                (gasOptions) =>
                    deployInterchainTokenService(
                        wallet,
                        create3Deployer.address,
                        tokenManagerDeployer.address,
                        interchainTokenDeployer.address,
                        AddressZero,
                        gasService.address,
                        interchainTokenFactoryAddress,
                        tokenManagerImplementations.map((impl) => impl.address),
                        chainName,
                        [],
                        deploymentKey,
                        gasOptions,
                    ),
                service,
                'ZeroAddress',
            );
        });

        it('Should revert on invalid token manager implementation length', async () => {
            tokenManagerImplementations.push(wallet);

            await expectRevert(
                (gasOptions) =>
                    deployInterchainTokenService(
                        wallet,
                        create3Deployer.address,
                        tokenManagerDeployer.address,
                        interchainTokenDeployer.address,
                        gateway.address,
                        gasService.address,
                        interchainTokenFactoryAddress,
                        tokenManagerImplementations.map((impl) => impl.address),
                        chainName,
                        [],
                        deploymentKey,
                        gasOptions,
                    ),
                service,
                'LengthMismatch',
            );

            tokenManagerImplementations.pop();
        });

        it('Should return all token manager implementations', async () => {
            const service = await deployInterchainTokenService(
                wallet,
                create3Deployer.address,
                tokenManagerDeployer.address,
                interchainTokenDeployer.address,
                gateway.address,
                gasService.address,
                interchainTokenFactoryAddress,
                tokenManagerImplementations.map((impl) => impl.address),
                chainName,
                [],
                deploymentKey,
            );

            const length = tokenManagerImplementations.length;
            let implementation;

            for (let i = 0; i < length; i++) {
                implementation = await service.tokenManagerImplementation(i);
                expect(implementation).to.eq(tokenManagerImplementations[i].address);
            }

            await expectRevert((gasOptions) => service.tokenManagerImplementation(length, gasOptions), service, 'InvalidImplementation');
        });

        it('Should revert on invalid token manager implementation', async () => {
            const toRemove = tokenManagerImplementations.pop();

            await expectRevert(
                (gasOptions) =>
                    deployInterchainTokenService(
                        wallet,
                        create3Deployer.address,
                        tokenManagerDeployer.address,
                        interchainTokenDeployer.address,
                        gateway.address,
                        gasService.address,
                        interchainTokenFactoryAddress,
                        [...tokenManagerImplementations.map((impl) => impl.address), AddressZero],
                        chainName,
                        [],
                        deploymentKey,
                        gasOptions,
                    ),
                service,
                'ZeroAddress',
            );

            tokenManagerImplementations.push(toRemove);
        });

        it('Should revert on duplicate token manager type', async () => {
            const length = tokenManagerImplementations.length;
            tokenManagerImplementations[length - 1] = tokenManagerImplementations[length - 2];

            await expectRevert(
                (gasOptions) =>
                    deployInterchainTokenService(
                        wallet,
                        create3Deployer.address,
                        tokenManagerDeployer.address,
                        interchainTokenDeployer.address,
                        gateway.address,
                        gasService.address,
                        interchainTokenFactoryAddress,
                        tokenManagerImplementations.map((impl) => impl.address),
                        chainName,
                        [],
                        deploymentKey,
                        gasOptions,
                    ),
                service,
                'InvalidTokenManagerImplementationType',
                [tokenManagerImplementations[length - 1].address],
            );
        });

        it('Should revert on TokenManagerProxy deployment with invalid constructor parameters', async () => {
            const salt = getRandomBytes32();
            const tokenId = await service.interchainTokenId(wallet.address, salt);
            const validParams = defaultAbiCoder.encode(['bytes', 'address'], ['0x', interchainToken.address]);
            const tokenManagerProxy = await deployContract(wallet, `TestTokenManagerProxy`, [
                service.address,
                MINT_BURN,
                tokenId,
                validParams,
            ]);
            const invalidParams = '0x1234';

            const contractId = await tokenManagerProxy.getContractId();
            const expectedContractid = keccak256(toUtf8Bytes('token-manager'));
            expect(contractId).to.eq(expectedContractid);

            await expectRevert(
                (gasOptions) => deployContract(wallet, `TokenManagerProxy`, [AddressZero, LOCK_UNLOCK, tokenId, validParams, gasOptions]),
                tokenManagerProxy,
                'ZeroAddress',
                [],
            );

            const invalidService = await deployContract(wallet, `InvalidService`);

            await expectRevert(
                (gasOptions) =>
                    deployContract(wallet, `TokenManagerProxy`, [invalidService.address, LOCK_UNLOCK, tokenId, validParams, gasOptions]),
                tokenManagerProxy,
                'InvalidImplementation',
                [],
            );

            await expectRevert(
                (gasOptions) =>
                    deployContract(wallet, `TokenManagerProxy`, [service.address, LOCK_UNLOCK, tokenId, invalidParams, gasOptions]),
                tokenManagerProxy,
                'SetupFailed',
                [],
            );

            await deployContract(wallet, `TokenManagerProxy`, [service.address, LOCK_UNLOCK, tokenId, validParams]);
        });
    });

    describe('Owner functions', () => {
        const chain = 'Test';

        it('Should revert on set pause status when not called by the owner', async () => {
            await expectRevert((gasOptions) => service.connect(otherWallet).setPauseStatus(true, gasOptions), service, 'NotOwner');
        });

        it('Should revert on set trusted address when not called by the owner', async () => {
            const trustedAddress = otherWallet.address.toString();

            await expectRevert(
                (gasOptions) => service.connect(otherWallet).setTrustedAddress(chain, trustedAddress, gasOptions),
                service,
                'NotOwner',
            );
        });

        it('Should set trusted address', async () => {
            const trustedAddress = otherWallet.address.toString();

            await expect(service.setTrustedAddress(chain, trustedAddress))
                .to.emit(service, 'TrustedAddressSet')
                .withArgs(chain, trustedAddress);
        });

        it('Should revert on remove trusted address when not called by the owner', async () => {
            await expectRevert((gasOptions) => service.connect(otherWallet).removeTrustedAddress(chain, gasOptions), service, 'NotOwner');
        });

        it('Should remove trusted address', async () => {
            await expect(service.removeTrustedAddress(chain)).to.emit(service, 'TrustedAddressRemoved').withArgs(chain);
        });
    });

    describe('Deploy and Register Interchain Token', () => {
        const tokenName = 'Token Name';
        const tokenSymbol = 'TN';
        const tokenDecimals = 13;
        let txPaused;

        it('Should register an interchain token', async () => {
            const salt = getRandomBytes32();
            const tokenId = await service.interchainTokenId(wallet.address, salt);
            const tokenAddress = await service.interchainTokenAddress(tokenId);
            const params = defaultAbiCoder.encode(['bytes', 'address'], [wallet.address, tokenAddress]);
            const expectedTokenManagerAddress = await service.tokenManagerAddress(tokenId);

            const tx = await service.deployInterchainToken(salt, '', tokenName, tokenSymbol, tokenDecimals, wallet.address, 0);
            await expect(tx)
                .to.emit(service, 'InterchainTokenDeployed')
                .withArgs(tokenId, tokenAddress, wallet.address, tokenName, tokenSymbol, tokenDecimals)
                .to.emit(service, 'TokenManagerDeployed')
                .withArgs(tokenId, expectedTokenManagerAddress, MINT_BURN, params);

            console.log('deployInterchainToken on the source chain gas:', (await tx.wait()).gasUsed.toNumber());

            const tokenManagerAddress = await service.validTokenManagerAddress(tokenId);
            expect(tokenManagerAddress).to.not.equal(AddressZero);
            const tokenManager = await getContractAt('TokenManager', tokenManagerAddress, wallet);

            expect(await tokenManager.hasRole(wallet.address, OPERATOR_ROLE)).to.be.true;

            await getContractAt('InterchainToken', tokenAddress, wallet);
        });

        it('Should revert when registering an interchain token when service is paused', async () => {
            const salt = getRandomBytes32();

            txPaused = await service.setPauseStatus(true);
            await txPaused.wait();

            await expectRevert(
                (gasOptions) =>
                    service.deployInterchainToken(salt, '', tokenName, tokenSymbol, tokenDecimals, wallet.address, 0, gasOptions),
                service,
                'Pause',
            );

            txPaused = await service.setPauseStatus(false);
            await txPaused.wait();
        });

        it('Should revert when registering an interchain token as a lock/unlock for a second time', async () => {
            const salt = getRandomBytes32();
            const tokenId = await service.interchainTokenId(wallet.address, salt);
            const tokenAddress = await service.interchainTokenAddress(tokenId);
            const params = defaultAbiCoder.encode(['bytes', 'address'], [wallet.address, tokenAddress]);
            const expectedTokenManagerAddress = await service.tokenManagerAddress(tokenId);
            await expect(service.deployInterchainToken(salt, '', tokenName, tokenSymbol, tokenDecimals, wallet.address, 0))
                .to.emit(service, 'TokenManagerDeployed')
                .withArgs(tokenId, expectedTokenManagerAddress, MINT_BURN, params);
            const tokenManagerAddress = await service.validTokenManagerAddress(tokenId);
            expect(tokenManagerAddress).to.not.equal(AddressZero);
            const tokenManager = await getContractAt('TokenManager', tokenManagerAddress, wallet);

            expect(await tokenManager.hasRole(wallet.address, OPERATOR_ROLE)).to.be.true;

            // Register the same token again
            const revertData = keccak256(toUtf8Bytes('AlreadyDeployed()')).substring(0, 10);
            await expectRevert(
                (gasOptions) =>
                    service.deployInterchainToken(salt, '', tokenName, tokenSymbol, tokenDecimals, wallet.address, 0, gasOptions),
                service,
                'InterchainTokenDeploymentFailed',
                [revertData],
            );
        });
    });

    describe('Deploy and Register remote Interchain Token', () => {
        const tokenName = 'Token Name';
        const tokenSymbol = 'TN';
        const tokenDecimals = 13;
        const distributor = '0x12345678';
        const gasValue = 1234;
        let salt;

        it('Should initialize a remote interchain token deployment', async () => {
            salt = getRandomBytes32();

            await service
                .deployTokenManager(salt, '', LOCK_UNLOCK, defaultAbiCoder.encode(['bytes', 'address'], ['0x', testToken.address]), 0)
                .then((tx) => tx.wait());

            const tokenId = await service.interchainTokenId(wallet.address, salt);
            const payload = defaultAbiCoder.encode(
                ['uint256', 'bytes32', 'string', 'string', 'uint8', 'bytes'],
                [MESSAGE_TYPE_DEPLOY_INTERCHAIN_TOKEN, tokenId, tokenName, tokenSymbol, tokenDecimals, distributor],
            );

            const tx = await service.deployInterchainToken(
                salt,
                destinationChain,
                tokenName,
                tokenSymbol,
                tokenDecimals,
                distributor,
                gasValue,
                {
                    value: gasValue,
                },
            );
            await expect(tx)
                .to.emit(service, 'InterchainTokenDeploymentStarted')
                .withArgs(tokenId, tokenName, tokenSymbol, tokenDecimals, distributor, destinationChain)
                .and.to.emit(gasService, 'NativeGasPaidForContractCall')
                .withArgs(service.address, destinationChain, service.address, keccak256(payload), gasValue, wallet.address)
                .and.to.emit(gateway, 'ContractCall')
                .withArgs(service.address, destinationChain, service.address, keccak256(payload), payload);

            console.log('Send deployInterchainToken to remote chain gas:', (await tx.wait()).gasUsed.toNumber());
        });

        it('Should revert on remote interchain token deployment if destination chain is not trusted', async () => {
            salt = getRandomBytes32();

            await service
                .deployTokenManager(salt, '', LOCK_UNLOCK, defaultAbiCoder.encode(['bytes', 'address'], ['0x', testToken.address]), 0)
                .then((tx) => tx.wait());

            await expectRevert(
                (gasOptions) =>
                    service.deployInterchainToken(salt, 'untrusted chain', tokenName, tokenSymbol, tokenDecimals, distributor, gasValue, {
                        ...gasOptions,
                        value: gasValue,
                    }),
                service,
                'UntrustedChain',
            );
        });

        it('Should revert on remote interchain token deployment if paused', async () => {
            salt = getRandomBytes32();

            let tx = await service.setPauseStatus(true);
            await tx.wait();

            await expectRevert(
                (gasOptions) =>
                    service.deployInterchainToken(salt, destinationChain, tokenName, tokenSymbol, tokenDecimals, distributor, gasValue, {
                        ...gasOptions,
                        value: gasValue,
                    }),
                service,
                'Pause',
            );

            tx = await service.setPauseStatus(false);
            await tx.wait();
        });
    });

    describe('Receive Remote Interchain Token Deployment', () => {
        const tokenName = 'Token Name';
        const tokenSymbol = 'TN';
        const tokenDecimals = 13;
        let sourceAddress;

        before(async () => {
            sourceAddress = service.address;
        });

<<<<<<< HEAD
        beforeEach(async () => {
            txPaused = await service.setPauseStatus(false);
            await txPaused.wait();
        });

        it('Should revert on receiving a remote interchain token deployment if not approved by the gateway', async () => {
=======
        it('Should revert on receiving a remote interchain token depoloyment if not approved by the gateway', async () => {
>>>>>>> 2dffb826
            const tokenId = getRandomBytes32();
            const distributor = wallet.address;
            const commandId = getRandomBytes32();
            const payload = defaultAbiCoder.encode(
                ['uint256', 'bytes32', 'string', 'string', 'uint8', 'bytes'],
                [MESSAGE_TYPE_DEPLOY_INTERCHAIN_TOKEN, tokenId, tokenName, tokenSymbol, tokenDecimals, distributor],
            );

            await expectRevert(
                (gasOptions) => service.execute(commandId, sourceChain, sourceAddress, payload, gasOptions),
                service,
                'NotApprovedByGateway',
            );
        });

        it('Should be able to receive a remote interchain token deployment with a mint/burn token manager', async () => {
            const tokenId = getRandomBytes32();
            const distributor = wallet.address;
            const operator = wallet.address;

            const tokenManagerAddress = await service.tokenManagerAddress(tokenId);
            const tokenAddress = await service.interchainTokenAddress(tokenId);
            const params = defaultAbiCoder.encode(['bytes', 'address'], [operator, tokenAddress]);
            const payload = defaultAbiCoder.encode(
                ['uint256', 'bytes32', 'string', 'string', 'uint8', 'bytes'],
                [MESSAGE_TYPE_DEPLOY_INTERCHAIN_TOKEN, tokenId, tokenName, tokenSymbol, tokenDecimals, distributor],
            );
            const commandId = await approveContractCall(gateway, sourceChain, sourceAddress, service.address, payload);

            const tx = await service.execute(commandId, sourceChain, sourceAddress, payload);
            await expect(tx)
                .to.emit(service, 'InterchainTokenDeployed')
                .withArgs(tokenId, tokenAddress, distributor, tokenName, tokenSymbol, tokenDecimals)
                .and.to.emit(service, 'TokenManagerDeployed')
                .withArgs(tokenId, tokenManagerAddress, MINT_BURN, params);
            const tokenManager = await getContractAt('TokenManager', tokenManagerAddress, wallet);

            console.log('Receive GMP DEPLOY_INTERCHAIN_TOKEN gas:', (await tx.wait()).gasUsed.toNumber());

            expect(await tokenManager.tokenAddress()).to.equal(tokenAddress);
            expect(await tokenManager.hasRole(operator, OPERATOR_ROLE)).to.be.true;
        });

        it('Should be able to receive a remote interchain token deployment with a mint/burn token manager with empty distributor and operator', async () => {
            const tokenId = getRandomBytes32();
            const tokenManagerAddress = await service.tokenManagerAddress(tokenId);
            const distributor = '0x';
            const operator = '0x';
            const tokenAddress = await service.interchainTokenAddress(tokenId);
            const params = defaultAbiCoder.encode(['bytes', 'address'], [operator, tokenAddress]);
            const payload = defaultAbiCoder.encode(
                ['uint256', 'bytes32', 'string', 'string', 'uint8', 'bytes', 'bytes'],
                [MESSAGE_TYPE_DEPLOY_INTERCHAIN_TOKEN, tokenId, tokenName, tokenSymbol, tokenDecimals, distributor, operator],
            );
            const commandId = await approveContractCall(gateway, sourceChain, sourceAddress, service.address, payload);

            await expect(service.execute(commandId, sourceChain, sourceAddress, payload))
                .to.emit(service, 'InterchainTokenDeployed')
                .withArgs(tokenId, tokenAddress, AddressZero, tokenName, tokenSymbol, tokenDecimals)
                .and.to.emit(service, 'TokenManagerDeployed')
                .withArgs(tokenId, tokenManagerAddress, MINT_BURN, params);
            const tokenManager = await getContractAt('TokenManager', tokenManagerAddress, wallet);
            expect(await tokenManager.tokenAddress()).to.equal(tokenAddress);
            expect(await tokenManager.hasRole(service.address, OPERATOR_ROLE)).to.be.true;
        });
    });

    describe('Custom Token Manager Deployment', () => {
        it('Should revert on getting token address and ID when called directly on the implementation', async () => {
            const tokenName = 'Token Name';
            const tokenSymbol = 'TN';
            const tokenDecimals = 13;
            const salt = getRandomBytes32();
            const tokenId = await service.interchainTokenId(wallet.address, salt);
            const tokenManagerAddress = await service.tokenManagerAddress(tokenId);
            const token = await deployContract(wallet, 'TestBaseInterchainToken', [
                tokenName,
                tokenSymbol,
                tokenDecimals,
                tokenManagerAddress,
            ]);
            const params = defaultAbiCoder.encode(['bytes', 'address'], [wallet.address, token.address]);

            const tx = service.deployTokenManager(salt, '', LOCK_UNLOCK, params, 0);
            const expectedTokenManagerAddress = await service.tokenManagerAddress(tokenId);
            await expect(tx).to.emit(service, 'TokenManagerDeployed').withArgs(tokenId, expectedTokenManagerAddress, LOCK_UNLOCK, params);

            const tokenManagerProxy = await getContractAt('TokenManagerProxy', tokenManagerAddress, wallet);
            const implementationAddress = await tokenManagerProxy.implementation();
            const implementation = await getContractAt('TokenManager', implementationAddress, wallet);

            await expectRevert((gasOptions) => implementation.tokenAddress(gasOptions), implementation, 'NotSupported');
            await expectRevert((gasOptions) => implementation.interchainTokenId(gasOptions), implementation, 'NotSupported');
        });

        it('Should deploy a lock/unlock token manager', async () => {
            const tokenName = 'Token Name';
            const tokenSymbol = 'TN';
            const tokenDecimals = 13;
            const salt = getRandomBytes32();
            const tokenId = await service.interchainTokenId(wallet.address, salt);
            const tokenManagerAddress = await service.tokenManagerAddress(tokenId);
            const token = await deployContract(wallet, 'TestBaseInterchainToken', [
                tokenName,
                tokenSymbol,
                tokenDecimals,
                tokenManagerAddress,
            ]);
            const params = defaultAbiCoder.encode(['bytes', 'address'], [wallet.address, token.address]);

            const tx = await service.deployTokenManager(salt, '', LOCK_UNLOCK, params, 0);
            const expectedTokenManagerAddress = await service.tokenManagerAddress(tokenId);
            await expect(tx).to.emit(service, 'TokenManagerDeployed').withArgs(tokenId, expectedTokenManagerAddress, LOCK_UNLOCK, params);

            console.log('deployTokenManager on the source chain gas:', (await tx.wait()).gasUsed.toNumber());

            expect(tokenManagerAddress).to.not.equal(AddressZero);
            const tokenManager = await getContractAt('TokenManager', tokenManagerAddress, wallet);

            expect(await tokenManager.hasRole(wallet.address, OPERATOR_ROLE)).to.be.true;

            const tokenAddress = await service.validTokenAddress(tokenId);
            expect(tokenAddress).to.eq(token.address);

            const tokenManagerProxy = await getContractAt('TokenManagerProxy', tokenManagerAddress, wallet);

            const [implementation, tokenAddressFromProxy] = await tokenManagerProxy.getImplementationTypeAndTokenAddress();
            expect(implementation).to.eq(LOCK_UNLOCK);
            expect(tokenAddressFromProxy).to.eq(token.address);
        });

        it('Should deploy a mint/burn token manager', async () => {
            const tokenName = 'Token Name';
            const tokenSymbol = 'TN';
            const tokenDecimals = 13;
            const salt = getRandomBytes32();
            const tokenId = await service.interchainTokenId(wallet.address, salt);
            const tokenManagerAddress = await service.tokenManagerAddress(tokenId);
            const token = await deployContract(wallet, 'TestBaseInterchainToken', [
                tokenName,
                tokenSymbol,
                tokenDecimals,
                tokenManagerAddress,
            ]);
            const params = defaultAbiCoder.encode(['bytes', 'address'], [wallet.address, token.address]);

            const tx = service.deployTokenManager(salt, '', MINT_BURN, params, 0);
            const expectedTokenManagerAddress = await service.tokenManagerAddress(tokenId);
            await expect(tx).to.emit(service, 'TokenManagerDeployed').withArgs(tokenId, expectedTokenManagerAddress, MINT_BURN, params);

            expect(tokenManagerAddress).to.not.equal(AddressZero);
            const tokenManager = await getContractAt('TokenManager', tokenManagerAddress, wallet);

            expect(await tokenManager.hasRole(wallet.address, OPERATOR_ROLE)).to.be.true;

            const tokenAddress = await service.validTokenAddress(tokenId);
            expect(tokenAddress).to.eq(token.address);

            const tokenManagerProxy = await getContractAt('TokenManagerProxy', tokenManagerAddress, wallet);

            const [implementation, tokenAddressFromProxy] = await tokenManagerProxy.getImplementationTypeAndTokenAddress();
            expect(implementation).to.eq(MINT_BURN);
            expect(tokenAddressFromProxy).to.eq(token.address);
        });

        it('Should deploy a mint/burn_from token manager', async () => {
            const tokenName = 'Token Name';
            const tokenSymbol = 'TN';
            const tokenDecimals = 13;
            const salt = getRandomBytes32();
            const tokenId = await service.interchainTokenId(wallet.address, salt);
            const tokenManagerAddress = await service.tokenManagerAddress(tokenId);
            const token = await deployContract(wallet, 'TestBaseInterchainToken', [
                tokenName,
                tokenSymbol,
                tokenDecimals,
                tokenManagerAddress,
            ]);
            const params = defaultAbiCoder.encode(['bytes', 'address'], [wallet.address, token.address]);

            const tx = service.deployTokenManager(salt, '', MINT_BURN_FROM, params, 0);
            const expectedTokenManagerAddress = await service.tokenManagerAddress(tokenId);
            await expect(tx)
                .to.emit(service, 'TokenManagerDeployed')
                .withArgs(tokenId, expectedTokenManagerAddress, MINT_BURN_FROM, params);

            expect(tokenManagerAddress).to.not.equal(AddressZero);
            const tokenManager = await getContractAt('TokenManager', tokenManagerAddress, wallet);

            expect(await tokenManager.hasRole(wallet.address, OPERATOR_ROLE)).to.be.true;

            const tokenAddress = await service.validTokenAddress(tokenId);
            expect(tokenAddress).to.eq(token.address);

            const tokenManagerProxy = await getContractAt('TokenManagerProxy', tokenManagerAddress, wallet);

            const [implementation, tokenAddressFromProxy] = await tokenManagerProxy.getImplementationTypeAndTokenAddress();
            expect(implementation).to.eq(MINT_BURN_FROM);
            expect(tokenAddressFromProxy).to.eq(token.address);
        });

        it('Should deploy a lock/unlock with fee on transfer token manager', async () => {
            const tokenName = 'Token Name';
            const tokenSymbol = 'TN';
            const tokenDecimals = 13;
            const salt = getRandomBytes32();
            const tokenId = await service.interchainTokenId(wallet.address, salt);
            const tokenManagerAddress = await service.tokenManagerAddress(tokenId);
            const token = await deployContract(wallet, 'TestFeeOnTransferToken', [
                tokenName,
                tokenSymbol,
                tokenDecimals,
                tokenManagerAddress,
            ]);
            const params = defaultAbiCoder.encode(['bytes', 'address'], [wallet.address, token.address]);

            const tx = service.deployTokenManager(salt, '', LOCK_UNLOCK_FEE_ON_TRANSFER, params, 0);
            const expectedTokenManagerAddress = await service.tokenManagerAddress(tokenId);
            await expect(tx)
                .to.emit(service, 'TokenManagerDeployed')
                .withArgs(tokenId, expectedTokenManagerAddress, LOCK_UNLOCK_FEE_ON_TRANSFER, params);

            expect(tokenManagerAddress).to.not.equal(AddressZero);
            const tokenManager = await getContractAt('TokenManager', tokenManagerAddress, wallet);

            expect(await tokenManager.hasRole(wallet.address, OPERATOR_ROLE)).to.be.true;

            const tokenAddress = await service.validTokenAddress(tokenId);
            expect(tokenAddress).to.eq(token.address);

            const tokenManagerProxy = await getContractAt('TokenManagerProxy', tokenManagerAddress, wallet);

            const [implementation, tokenAddressFromProxy] = await tokenManagerProxy.getImplementationTypeAndTokenAddress();
            expect(implementation).to.eq(LOCK_UNLOCK_FEE_ON_TRANSFER);
            expect(tokenAddressFromProxy).to.eq(token.address);
        });

        it('Should revert when deploying a custom token manager twice', async () => {
            const tokenName = 'Token Name';
            const tokenSymbol = 'TN';
            const tokenDecimals = 13;
            const salt = getRandomBytes32();
            const tokenId = await service.interchainTokenId(wallet.address, salt);
            const tokenManagerAddress = await service.tokenManagerAddress(tokenId);
            const token = await deployContract(wallet, 'TestBaseInterchainToken', [
                tokenName,
                tokenSymbol,
                tokenDecimals,
                tokenManagerAddress,
            ]);
            const params = defaultAbiCoder.encode(['bytes', 'address'], [wallet.address, token.address]);

            const tx = service.deployTokenManager(salt, '', LOCK_UNLOCK, params, 0);
            const expectedTokenManagerAddress = await service.tokenManagerAddress(tokenId);
            await expect(tx).to.emit(service, 'TokenManagerDeployed').withArgs(tokenId, expectedTokenManagerAddress, LOCK_UNLOCK, params);

            const revertData = keccak256(toUtf8Bytes('AlreadyDeployed()')).substring(0, 10);
            await expectRevert(
                (gasOptions) => service.deployTokenManager(salt, '', LOCK_UNLOCK, params, 0, gasOptions),
                service,
                'TokenManagerDeploymentFailed',
                [revertData],
            );
        });

        it('Should revert when deploying a custom token manager if paused', async () => {
            let tx2 = await service.setPauseStatus(true);
            await tx2.wait();

            const tokenName = 'Token Name';
            const tokenSymbol = 'TN';
            const tokenDecimals = 13;
            const salt = getRandomBytes32();
            const tokenId = await service.interchainTokenId(wallet.address, salt);
            const tokenManagerAddress = await service.tokenManagerAddress(tokenId);
            const token = await deployContract(wallet, 'TestBaseInterchainToken', [
                tokenName,
                tokenSymbol,
                tokenDecimals,
                tokenManagerAddress,
            ]);
            const params = defaultAbiCoder.encode(['bytes', 'address'], [wallet.address, token.address]);

            await expectRevert((gasOptions) => service.deployTokenManager(salt, '', LOCK_UNLOCK, params, 0, gasOptions), service, 'Pause');

            tx2 = await service.setPauseStatus(false);
            await tx2.wait();
        });
    });

    describe('Initialize remote custom token manager deployment', () => {
        it('Should initialize a remote custom token manager deployment', async () => {
            const salt = getRandomBytes32();

            await (
                await service.deployTokenManager(
                    salt,
                    '',
                    MINT_BURN,
                    defaultAbiCoder.encode(['bytes', 'address'], ['0x', wallet.address]),
                    0,
                )
            ).wait();

            const tokenId = await service.interchainTokenId(wallet.address, salt);
            const gasValue = 1e6;
            const params = '0x1234';
            const type = LOCK_UNLOCK;
            const payload = defaultAbiCoder.encode(
                ['uint256', 'bytes32', 'uint256', 'bytes'],
                [MESSAGE_TYPE_DEPLOY_TOKEN_MANAGER, tokenId, type, params],
            );

            const tx = await service.deployTokenManager(salt, destinationChain, type, params, gasValue, { value: gasValue });
            await expect(tx)
                .to.emit(service, 'TokenManagerDeploymentStarted')
                .withArgs(tokenId, destinationChain, type, params)
                .and.to.emit(gasService, 'NativeGasPaidForContractCall')
                .withArgs(service.address, destinationChain, service.address, keccak256(payload), gasValue, wallet.address)
                .and.to.emit(gateway, 'ContractCall')
                .withArgs(service.address, destinationChain, service.address, keccak256(payload), payload);

            console.log('Send custom deployTokenManager to remote chain gas:', (await tx.wait()).gasUsed.toNumber());
        });

<<<<<<< HEAD
        it('Should revert on a remote custom token manager deployment if the token manager does does not exist', async () => {
=======
        it('Should revert on remote custom token manager deployment if paused', async () => {
            let tx = await service.setPauseStatus(true);
            await tx.wait();

            const salt = getRandomBytes32();
            const gasValue = 1e6;
            const params = '0x1234';
            const type = LOCK_UNLOCK;

            await expectRevert(
                (gasOptions) =>
                    service.deployTokenManager(salt, destinationChain, type, params, gasValue, {
                        ...gasOptions,
                        value: gasValue,
                    }),
                service,
                'Pause',
            );
            tx = await service.setPauseStatus(false);
            await tx.wait();
        });
    });

    describe('Initialize remote interchain token and manager deployment', () => {
        it('Should initialize a remote custom token manager deployment', async () => {
            const salt = getRandomBytes32();

            await (
                await service.deployTokenManager(
                    salt,
                    '',
                    MINT_BURN,
                    defaultAbiCoder.encode(['bytes', 'address'], ['0x', wallet.address]),
                    0,
                )
            ).wait();

            const tokenId = await service.interchainTokenId(wallet.address, salt);
            const gasValue = 1e6;
            const params = '0x1234';
            const type = LOCK_UNLOCK;
            const payload = defaultAbiCoder.encode(
                ['uint256', 'bytes32', 'uint256', 'bytes'],
                [MESSAGE_TYPE_DEPLOY_TOKEN_MANAGER, tokenId, type, params],
            );

            await expect(service.deployTokenManager(salt, destinationChain, type, params, gasValue, { value: gasValue }))
                .to.emit(service, 'TokenManagerDeploymentStarted')
                .withArgs(tokenId, destinationChain, type, params)
                .and.to.emit(gasService, 'NativeGasPaidForContractCall')
                .withArgs(service.address, destinationChain, service.address, keccak256(payload), gasValue, wallet.address)
                .and.to.emit(gateway, 'ContractCall')
                .withArgs(service.address, destinationChain, service.address, keccak256(payload), payload);
        });

        it('Should revert on a remote custom token manager deployment if a local token manager does not exist for the same tokenId', async () => {
>>>>>>> 2dffb826
            const salt = getRandomBytes32();
            const tokenId = await service.interchainTokenId(wallet.address, salt);
            const gasValue = 1e6;
            const params = '0x1234';
            const type = LOCK_UNLOCK;

            await expect(
                service.deployTokenManager(salt, destinationChain, type, params, gasValue, { value: gasValue }),
            ).to.be.revertedWithCustomError(service, 'TokenManagerDoesNotExist', [tokenId]);
        });

        it('Should revert on remote custom token manager deployment if paused', async () => {
            let tx = await service.setPauseStatus(true);
            await tx.wait();

            const salt = getRandomBytes32();
            const gasValue = 1e6;
            const params = '0x1234';
            const type = LOCK_UNLOCK;

            await expectRevert(
                (gasOptions) =>
                    service.deployTokenManager(salt, destinationChain, type, params, gasValue, {
                        ...gasOptions,
                        value: gasValue,
                    }),
                service,
                'Pause',
            );
            tx = await service.setPauseStatus(false);
            await tx.wait();
        });
    });

    describe('Receive Remote Token Manager Deployment', () => {
        let sourceAddress;

        before(async () => {
            sourceAddress = service.address;
        });

        it('Should be able to receive a remote lock/unlock token manager deployment', async () => {
            const tokenName = 'Token Name';
            const tokenSymbol = 'TN';
            const tokenDecimals = 13;
            const tokenId = getRandomBytes32();
            const tokenManagerAddress = await service.tokenManagerAddress(tokenId);
            const token = await deployContract(wallet, 'TestBaseInterchainToken', [
                tokenName,
                tokenSymbol,
                tokenDecimals,
                tokenManagerAddress,
            ]);

            const params = defaultAbiCoder.encode(['bytes', 'address'], [wallet.address, token.address]);
            const payload = defaultAbiCoder.encode(
                ['uint256', 'bytes32', 'uint256', 'bytes'],
                [MESSAGE_TYPE_DEPLOY_TOKEN_MANAGER, tokenId, LOCK_UNLOCK, params],
            );
            const commandId = await approveContractCall(gateway, sourceChain, sourceAddress, service.address, payload);
            const expectedTokenManagerAddress = await service.tokenManagerAddress(tokenId);

            const tx = await service.execute(commandId, sourceChain, sourceAddress, payload);

            await expect(tx).to.emit(service, 'TokenManagerDeployed').withArgs(tokenId, expectedTokenManagerAddress, LOCK_UNLOCK, params);

            console.log('Receive GMP DEPLOY_TOKEN_MANAGER gas:', (await tx.wait()).gasUsed.toNumber());

            const tokenManager = await getContractAt('TokenManager', tokenManagerAddress, wallet);
            expect(await tokenManager.tokenAddress()).to.equal(token.address);
            expect(await tokenManager.hasRole(wallet.address, OPERATOR_ROLE)).to.be.true;
        });

        it('Should be able to receive a remote mint/burn token manager deployment', async () => {
            const tokenName = 'Token Name';
            const tokenSymbol = 'TN';
            const tokenDecimals = 13;
            const tokenId = getRandomBytes32();
            const tokenManagerAddress = await service.tokenManagerAddress(tokenId);
            const token = await deployContract(wallet, 'TestBaseInterchainToken', [
                tokenName,
                tokenSymbol,
                tokenDecimals,
                tokenManagerAddress,
            ]);

            const params = defaultAbiCoder.encode(['bytes', 'address'], [wallet.address, token.address]);
            const payload = defaultAbiCoder.encode(
                ['uint256', 'bytes32', 'uint256', 'bytes'],
                [MESSAGE_TYPE_DEPLOY_TOKEN_MANAGER, tokenId, MINT_BURN, params],
            );
            const commandId = await approveContractCall(gateway, sourceChain, sourceAddress, service.address, payload);

            const expectedTokenManagerAddress = await service.tokenManagerAddress(tokenId);
            await expect(service.execute(commandId, sourceChain, sourceAddress, payload))
                .to.emit(service, 'TokenManagerDeployed')
                .withArgs(tokenId, expectedTokenManagerAddress, MINT_BURN, params);
            const tokenManager = await getContractAt('TokenManager', tokenManagerAddress, wallet);
            expect(await tokenManager.tokenAddress()).to.equal(token.address);
            expect(await tokenManager.hasRole(wallet.address, OPERATOR_ROLE)).to.be.true;
        });
    });

    describe('Send Token', () => {
        const amount = 1234;
        const destAddress = '0x5678';
        const gasValue = 90;

        for (const type of ['lockUnlock', 'mintBurn', 'lockUnlockFee', 'mintBurnFrom']) {
            it(`Should be able to initiate an interchain token transfer [${type}]`, async () => {
                const [token, tokenManager, tokenId] = await deployFunctions[type](`Test Token ${type}`, 'TT', 12, amount);
                const sendAmount = type === 'lockUnlockFee' ? amount - 10 : amount;
                const payload = defaultAbiCoder.encode(
                    ['uint256', 'bytes32', 'bytes', 'bytes', 'uint256'],
                    [MESSAGE_TYPE_INTERCHAIN_TRANSFER, tokenId, hexlify(wallet.address), destAddress, sendAmount],
                );
                const payloadHash = keccak256(payload);

                let transferToAddress = AddressZero;

                if (type === 'lockUnlock' || type === 'lockUnlockFee') {
                    transferToAddress = tokenManager.address;
                }

                if (type === 'mintBurnFrom') {
                    await token.approve(tokenManager.address, sendAmount).then((tx) => tx.wait());
                }

                const tx = await tokenManager.interchainTransfer(destinationChain, destAddress, amount, '0x', {
                    value: gasValue,
                });
                await expect(tx)
                    .and.to.emit(token, 'Transfer')
                    .withArgs(wallet.address, transferToAddress, amount)
                    .and.to.emit(gateway, 'ContractCall')
                    .withArgs(service.address, destinationChain, service.address, payloadHash, payload)
                    .and.to.emit(gasService, 'NativeGasPaidForContractCall')
                    .withArgs(service.address, destinationChain, service.address, payloadHash, gasValue, wallet.address)
                    .to.emit(service, 'InterchainTransfer')
                    .withArgs(tokenId, destinationChain, destAddress, sendAmount);

                if (type === 'mintBurn') console.log('Send tokenManager.interchainTransfer gas:', (await tx.wait()).gasUsed.toNumber());
            });
        }

        it(`Should be able to initiate an interchain token transfer for lockUnlockFee with a normal ERC20 token`, async () => {
            const [token, tokenManager, tokenId] = await deployFunctions.lockUnlockFee(
                `Test Token lockUnlockFee`,
                'TT',
                12,
                amount,
                false,
                'free',
            );

            const sendAmount = amount;
            const payload = defaultAbiCoder.encode(
                ['uint256', 'bytes32', 'bytes', 'bytes', 'uint256'],
                [MESSAGE_TYPE_INTERCHAIN_TRANSFER, tokenId, hexlify(wallet.address), destAddress, sendAmount],
            );
            const payloadHash = keccak256(payload);

            const transferToAddress = tokenManager.address;

            await expect(tokenManager.interchainTransfer(destinationChain, destAddress, amount, '0x', { value: gasValue }))
                .and.to.emit(token, 'Transfer')
                .withArgs(wallet.address, transferToAddress, amount)
                .and.to.emit(gateway, 'ContractCall')
                .withArgs(service.address, destinationChain, service.address, payloadHash, payload)
                .and.to.emit(gasService, 'NativeGasPaidForContractCall')
                .withArgs(service.address, destinationChain, service.address, payloadHash, gasValue, wallet.address)
                .to.emit(service, 'InterchainTransfer')
                .withArgs(tokenId, destinationChain, destAddress, sendAmount);
        });

        it(`Should revert on initiating an interchain token transfer for lockUnlockFee with reentrant token`, async () => {
            const [, tokenManager] = await deployFunctions.lockUnlockFee(`Test Token lockUnlockFee`, 'TT', 12, amount, false, 'reentrant');

            const tokenManagerProxy = await getContractAt('TokenManagerProxy', tokenManager.address, wallet);
            const implementationAddress = await tokenManagerProxy.implementation();
            const implementation = await getContractAt('TokenManagerLockUnlockFee', implementationAddress, wallet);

            await expectRevert(
                (gasOptions) =>
                    tokenManager.interchainTransfer(destinationChain, destAddress, amount, '0x', { ...gasOptions, value: gasValue }),
                implementation,
                'TokenTransferFailed',
            );
        });

        it(`Should revert on initiate interchain token transfer when service is paused`, async () => {
            const [, tokenManager] = await deployFunctions.lockUnlock(`Test Token lockUnlock`, 'TT', 12, amount);

            let txPaused = await service.setPauseStatus(true);
            await txPaused.wait();

            await expectRevert(
                (gasOptions) =>
                    tokenManager.interchainTransfer(destinationChain, destAddress, amount, '0x', { ...gasOptions, value: gasValue }),
                service,
                'Pause',
            );

            txPaused = await service.setPauseStatus(false);
            await txPaused.wait();
        });

        it(`Should revert on transmit send token when not called by token manager`, async () => {
            const [, tokenManager, tokenId] = await deployFunctions.lockUnlock(`Test Token lockUnlock`, 'TT', 12, amount);

            await expectRevert(
                (gasOptions) =>
                    service.transmitInterchainTransfer(tokenId, tokenManager.address, destinationChain, destAddress, amount, '0x', {
                        ...gasOptions,
                        value: gasValue,
                    }),
                service,
                'NotTokenManager',
                [wallet.address, tokenManager.address],
            );
        });
    });

    describe('Execute checks', () => {
        const sourceChain = 'source chain';
        let sourceAddress;
        const amount = 1234;
        let destAddress;

        before(async () => {
            sourceAddress = service.address;
            destAddress = wallet.address;
        });

        it('Should revert on execute if remote address validation fails', async () => {
            const [token, tokenManager, tokenId] = await deployFunctions.lockUnlock(`Test Token Lock Unlock`, 'TT', 12, amount);
            (await token.transfer(tokenManager.address, amount)).wait();

            const payload = defaultAbiCoder.encode(
                ['uint256', 'bytes32', 'bytes', 'bytes', 'uint256'],
                [MESSAGE_TYPE_INTERCHAIN_TRANSFER, tokenId, hexlify(wallet.address), destAddress, amount],
            );
            const commandId = await approveContractCall(gateway, sourceChain, wallet.address, service.address, payload);

            await expectRevert(
                (gasOptions) => service.execute(commandId, sourceChain, wallet.address, payload, gasOptions),
                service,
                'NotRemoteService',
            );
        });

        it('Should revert on execute if the service is paused', async () => {
            const [token, tokenManager, tokenId] = await deployFunctions.lockUnlock(`Test Token Lock Unlock`, 'TT', 12, amount);
            (await token.transfer(tokenManager.address, amount)).wait();

            const payload = defaultAbiCoder.encode(
                ['uint256', 'bytes32', 'bytes', 'bytes', 'uint256'],
                [MESSAGE_TYPE_INTERCHAIN_TRANSFER, tokenId, hexlify(wallet.address), destAddress, amount],
            );
            const commandId = await approveContractCall(gateway, sourceChain, sourceAddress, service.address, payload);

            let txPaused = await service.setPauseStatus(true);
            await txPaused.wait();

            await expectRevert(
                (gasOptions) => service.execute(commandId, sourceChain, sourceAddress, payload, gasOptions),
                service,
                'Pause',
            );

            txPaused = await service.setPauseStatus(false);
            await txPaused.wait();
        });

        it('Should revert on execute with invalid messageType', async () => {
            const [token, tokenManager, tokenId] = await deployFunctions.lockUnlock(`Test Token Lock Unlock`, 'TT', 12, amount);
            (await token.transfer(tokenManager.address, amount)).wait();

            const payload = defaultAbiCoder.encode(
                ['uint256', 'bytes32', 'bytes', 'uint256'],
                [INVALID_MESSAGE_TYPE, tokenId, destAddress, amount],
            );
            const commandId = await approveContractCall(gateway, sourceChain, sourceAddress, service.address, payload);

            await expectRevert(
                (gasOptions) => service.execute(commandId, sourceChain, sourceAddress, payload, gasOptions),
                service,
                'InvalidMessageType',
                [INVALID_MESSAGE_TYPE],
            );
        });
    });

    describe('Receive Remote Tokens', () => {
        let sourceAddress;
        const amount = 1234;
        let destAddress;

        before(async () => {
            sourceAddress = service.address;
            destAddress = wallet.address;
        });

        it('Should be able to receive lock/unlock token', async () => {
            const [token, tokenManager, tokenId] = await deployFunctions.lockUnlock(`Test Token Lock Unlock`, 'TT', 12, amount);
            (await token.transfer(tokenManager.address, amount)).wait();

            const payload = defaultAbiCoder.encode(
                ['uint256', 'bytes32', 'bytes', 'bytes', 'uint256'],
                [MESSAGE_TYPE_INTERCHAIN_TRANSFER, tokenId, hexlify(wallet.address), destAddress, amount],
            );
            const commandId = await approveContractCall(gateway, sourceChain, sourceAddress, service.address, payload);

            const tx = await service.execute(commandId, sourceChain, sourceAddress, payload);
            await expect(tx)
                .to.emit(token, 'Transfer')
                .withArgs(tokenManager.address, destAddress, amount)
                .and.to.emit(service, 'InterchainTransferReceived')
                .withArgs(tokenId, sourceChain, hexlify(wallet.address), destAddress, amount);

            console.log('Receive GMP INTERCHAIN_TRANSFER lock/unlock gas:', (await tx.wait()).gasUsed.toNumber());
        });

        it('Should be able to receive mint/burn token', async () => {
            const [token, , tokenId] = await deployFunctions.mintBurn(`Test Token Mint Burn`, 'TT', 12, 0);

            const payload = defaultAbiCoder.encode(
                ['uint256', 'bytes32', 'bytes', 'bytes', 'uint256'],
                [MESSAGE_TYPE_INTERCHAIN_TRANSFER, tokenId, hexlify(wallet.address), destAddress, amount],
            );
            const commandId = await approveContractCall(gateway, sourceChain, sourceAddress, service.address, payload);

            const tx = await service.execute(commandId, sourceChain, sourceAddress, payload);
            await expect(tx)
                .to.emit(token, 'Transfer')
                .withArgs(AddressZero, destAddress, amount)
                .and.to.emit(service, 'InterchainTransferReceived')
                .withArgs(tokenId, sourceChain, hexlify(wallet.address), destAddress, amount);

            console.log('Receive GMP INTERCHAIN_TRANSFER mint/burn gas:', (await tx.wait()).gasUsed.toNumber());
        });

        it('Should be able to receive lock/unlock with fee on transfer token', async () => {
            const [token, tokenManager, tokenId] = await deployFunctions.lockUnlockFee(`Test Token Lock Unlock`, 'TT', 12, amount + 10);
            (await token.transfer(tokenManager.address, amount + 10)).wait();

            const payload = defaultAbiCoder.encode(
                ['uint256', 'bytes32', 'bytes', 'bytes', 'uint256'],
                [MESSAGE_TYPE_INTERCHAIN_TRANSFER, tokenId, hexlify(wallet.address), destAddress, amount],
            );
            const commandId = await approveContractCall(gateway, sourceChain, sourceAddress, service.address, payload);

            await expect(service.execute(commandId, sourceChain, sourceAddress, payload))
                .to.emit(token, 'Transfer')
                .withArgs(tokenManager.address, destAddress, amount)
                .and.to.emit(service, 'InterchainTransferReceived')
                .withArgs(tokenId, sourceChain, hexlify(wallet.address), destAddress, amount - 10);
        });

        it('Should be able to receive lock/unlock with fee on transfer token with normal ERC20 token', async () => {
            const [token, tokenManager, tokenId] = await deployFunctions.lockUnlockFee(
                `Test Token Lock Unlock`,
                'TT',
                12,
                amount,
                false,
                'free',
            );
            (await token.transfer(tokenManager.address, amount)).wait();

            const payload = defaultAbiCoder.encode(
                ['uint256', 'bytes32', 'bytes', 'bytes', 'uint256'],
                [MESSAGE_TYPE_INTERCHAIN_TRANSFER, tokenId, hexlify(wallet.address), destAddress, amount],
            );
            const commandId = await approveContractCall(gateway, sourceChain, sourceAddress, service.address, payload);

            await expect(service.execute(commandId, sourceChain, sourceAddress, payload))
                .to.emit(token, 'Transfer')
                .withArgs(tokenManager.address, destAddress, amount)
                .and.to.emit(service, 'InterchainTransferReceived')
                .withArgs(tokenId, sourceChain, hexlify(wallet.address), destAddress, amount);
        });
    });

    describe('Send Token With Data', () => {
        const amount = 1234;
        const destAddress = '0x5678';
        const gasValue = 90;
        let sourceAddress;
        const data = '0x1234';

        before(() => {
            sourceAddress = wallet.address;
        });

        for (const type of ['lockUnlock', 'mintBurn', 'lockUnlockFee']) {
            it(`Should be able to initiate an interchain token transfer [${type}]`, async () => {
                const [token, tokenManager, tokenId] = await deployFunctions[type](`Test Token ${type}`, 'TT', 12, amount);
                const sendAmount = type === 'lockUnlockFee' ? amount - 10 : amount;
                const payload = defaultAbiCoder.encode(
                    ['uint256', 'bytes32', 'bytes', 'bytes', 'uint256', 'bytes'],
                    [MESSAGE_TYPE_INTERCHAIN_TRANSFER_WITH_DATA, tokenId, sourceAddress, destAddress, sendAmount, data],
                );
                const payloadHash = keccak256(payload);

                let transferToAddress = AddressZero;

                if (type === 'lockUnlock' || type === 'lockUnlockFee') {
                    transferToAddress = tokenManager.address;
                }

                const tx = await tokenManager.callContractWithInterchainToken(destinationChain, destAddress, amount, data, {
                    value: gasValue,
                });
                await expect(tx)
                    .and.to.emit(token, 'Transfer')
                    .withArgs(wallet.address, transferToAddress, amount)
                    .and.to.emit(gateway, 'ContractCall')
                    .withArgs(service.address, destinationChain, service.address, payloadHash, payload)
                    .and.to.emit(gasService, 'NativeGasPaidForContractCall')
                    .withArgs(service.address, destinationChain, service.address, payloadHash, gasValue, wallet.address)
                    .to.emit(service, 'InterchainTransferWithData')
                    .withArgs(tokenId, destinationChain, destAddress, sendAmount, sourceAddress, data);

                if (type === 'mintBurn')
                    console.log('tokenManager.callContractWithInterchainToken mint/burn gas:', (await tx.wait()).gasUsed.toNumber());
            });
        }

        for (const type of ['lockUnlock', 'mintBurn', 'lockUnlockFee']) {
            it(`Should be able to initiate an interchain token transfer via the interchainTransfer function on the service [${type}]`, async () => {
                const [token, tokenManager, tokenId] = await deployFunctions[type](`Test Token ${type}`, 'TT', 12, amount);
                const sendAmount = type === 'lockUnlockFee' ? amount - 10 : amount;
                const metadata = '0x00000000';
                const payload = defaultAbiCoder.encode(
                    ['uint256', 'bytes32', 'bytes', 'bytes', 'uint256', 'bytes'],
                    [MESSAGE_TYPE_INTERCHAIN_TRANSFER_WITH_DATA, tokenId, sourceAddress, destAddress, sendAmount, '0x'],
                );
                const payloadHash = keccak256(payload);

                let transferToAddress = AddressZero;

                if (type === 'lockUnlock' || type === 'lockUnlockFee') {
                    transferToAddress = tokenManager.address;
                }

                const tx = await service.interchainTransfer(tokenId, destinationChain, destAddress, amount, metadata);
                await expect(tx)
                    .and.to.emit(token, 'Transfer')
                    .withArgs(wallet.address, transferToAddress, amount)
                    .and.to.emit(gateway, 'ContractCall')
                    .withArgs(service.address, destinationChain, service.address, payloadHash, payload)
                    .to.emit(service, 'InterchainTransferWithData')
                    .withArgs(tokenId, destinationChain, destAddress, sendAmount, sourceAddress, '0x');

                if (type === 'mintBurn')
                    console.log('service.interchainTransfer with metadata mint/burn gas:', (await tx.wait()).gasUsed.toNumber());
            });
        }

        for (const type of ['lockUnlock', 'mintBurn', 'lockUnlockFee']) {
            it(`Should be able to initiate an interchain token transfer via the callContractWithInterchainToken function on the service [${type}]`, async () => {
                const [token, tokenManager, tokenId] = await deployFunctions[type](`Test Token ${type}`, 'TT', 12, amount);
                const sendAmount = type === 'lockUnlockFee' ? amount - 10 : amount;
                const payload = defaultAbiCoder.encode(
                    ['uint256', 'bytes32', 'bytes', 'bytes', 'uint256', 'bytes'],
                    [MESSAGE_TYPE_INTERCHAIN_TRANSFER_WITH_DATA, tokenId, sourceAddress, destAddress, sendAmount, data],
                );
                const payloadHash = keccak256(payload);

                let transferToAddress = AddressZero;

                if (type === 'lockUnlock' || type === 'lockUnlockFee') {
                    transferToAddress = tokenManager.address;
                }

                const tx = await service.callContractWithInterchainToken(tokenId, destinationChain, destAddress, amount, data);
                await expect(tx)
                    .and.to.emit(token, 'Transfer')
                    .withArgs(wallet.address, transferToAddress, amount)
                    .and.to.emit(gateway, 'ContractCall')
                    .withArgs(service.address, destinationChain, service.address, payloadHash, payload)
                    .to.emit(service, 'InterchainTransferWithData')
                    .withArgs(tokenId, destinationChain, destAddress, sendAmount, sourceAddress, data);

                if (type === 'mintBurn')
                    console.log('service.callContractWithInterchainToken mint/burn gas:', (await tx.wait()).gasUsed.toNumber());
            });
        }

        it(`Should revert on callContractWithInterchainToken function when service is paused`, async () => {
            const tokenId = HashZero;

            const txPaused = await service.setPauseStatus(true);
            await txPaused.wait();

            await expectRevert(
                (gasOptions) => service.callContractWithInterchainToken(tokenId, destinationChain, destAddress, amount, data, gasOptions),
                service,
                'Pause',
            );
        });

        it(`Should revert on interchainTransfer function when service is paused`, async () => {
            const metadata = '0x';
            const tokenId = HashZero;

            await expectRevert(
                (gasOptions) => service.interchainTransfer(tokenId, destinationChain, destAddress, amount, metadata, gasOptions),
                service,
                'Pause',
            );

            const txPaused = await service.setPauseStatus(false);
            await txPaused.wait();
        });

        it(`Should revert on interchainTransfer function with invalid metadata version`, async () => {
            const [, , tokenId] = await deployFunctions.lockUnlock(`Test Token lockUnlock`, 'TT', 12, amount);

            const metadata = '0x00000001';

            await expectRevert(
                (gasOptions) => service.interchainTransfer(tokenId, destinationChain, destAddress, amount, metadata, gasOptions),
                service,
                'InvalidMetadataVersion',
            );
        });
    });

    describe('Receive Remote Token with Data', () => {
        let sourceAddress;
        const sourceAddressForService = '0x1234';
        const amount = 1234;
        let destAddress;
        let executable;
        let invalidExecutable;

        before(async () => {
            sourceAddress = service.address;
            executable = await deployContract(wallet, 'TestInterchainExecutable', [service.address]);
            invalidExecutable = await deployContract(wallet, 'TestInvalidInterchainExecutable', [service.address]);
            destAddress = executable.address;
        });

        it('Should be able to receive lock/unlock token', async () => {
            const [token, tokenManager, tokenId] = await deployFunctions.lockUnlock(`Test Token Lock Unlock`, 'TT', 12, amount);
            (await token.transfer(tokenManager.address, amount)).wait();
            const msg = `lock/unlock`;
            const data = defaultAbiCoder.encode(['address', 'string'], [wallet.address, msg]);
            const payload = defaultAbiCoder.encode(
                ['uint256', 'bytes32', 'bytes', 'bytes', 'uint256', 'bytes'],
                [MESSAGE_TYPE_INTERCHAIN_TRANSFER_WITH_DATA, tokenId, sourceAddressForService, destAddress, amount, data],
            );
            const commandId = await approveContractCall(gateway, sourceChain, sourceAddress, service.address, payload);

            await expect(service.execute(commandId, sourceChain, sourceAddress, payload))
                .to.emit(token, 'Transfer')
                .withArgs(tokenManager.address, destAddress, amount)
                .to.emit(token, 'Transfer')
                .withArgs(destAddress, wallet.address, amount)
                .and.to.emit(service, 'InterchainTransferReceivedWithData')
                .withArgs(tokenId, sourceChain, sourceAddressForService, destAddress, amount)
                .and.to.emit(executable, 'MessageReceived')
                .withArgs(sourceChain, sourceAddressForService, wallet.address, msg, tokenId, amount);

            expect(await executable.lastMessage()).to.equal(msg);
        });

        it('Should be able to receive mint/burn token', async () => {
            const [token, , tokenId] = await deployFunctions.mintBurn(`Test Token Mint Burn`, 'TT', 12, amount);

            const msg = `mint/burn`;
            const data = defaultAbiCoder.encode(['address', 'string'], [wallet.address, msg]);
            const payload = defaultAbiCoder.encode(
                ['uint256', 'bytes32', 'bytes', 'bytes', 'uint256', 'bytes'],
                [MESSAGE_TYPE_INTERCHAIN_TRANSFER_WITH_DATA, tokenId, sourceAddressForService, destAddress, amount, data],
            );
            const commandId = await approveContractCall(gateway, sourceChain, sourceAddress, service.address, payload);

            const tx = await service.execute(commandId, sourceChain, sourceAddress, payload);
            await expect(tx)
                .to.emit(token, 'Transfer')
                .withArgs(AddressZero, destAddress, amount)
                .to.emit(token, 'Transfer')
                .withArgs(destAddress, wallet.address, amount)
                .and.to.emit(service, 'InterchainTransferReceivedWithData')
                .withArgs(tokenId, sourceChain, sourceAddressForService, destAddress, amount)
                .and.to.emit(executable, 'MessageReceived')
                .withArgs(sourceChain, sourceAddressForService, wallet.address, msg, tokenId, amount);

            console.log('Receive GMP INTERCHAIN_TRANSFER_WITH_DATA mint/burn gas:', (await tx.wait()).gasUsed.toNumber());

            expect(await executable.lastMessage()).to.equal(msg);
        });

        it('Should be able to receive lock/unlock with fee on transfer token', async () => {
            const [token, tokenManager, tokenId] = await deployFunctions.lockUnlockFee(`Test Token Lock Unlock`, 'TT', 12, amount + 10);
            (await token.transfer(tokenManager.address, amount + 10)).wait();
            const msg = `lock/unlock`;
            const data = defaultAbiCoder.encode(['address', 'string'], [wallet.address, msg]);
            const payload = defaultAbiCoder.encode(
                ['uint256', 'bytes32', 'bytes', 'bytes', 'uint256', 'bytes'],
                [MESSAGE_TYPE_INTERCHAIN_TRANSFER_WITH_DATA, tokenId, sourceAddressForService, destAddress, amount, data],
            );
            const commandId = await approveContractCall(gateway, sourceChain, sourceAddress, service.address, payload);

            await expect(service.execute(commandId, sourceChain, sourceAddress, payload))
                .to.emit(token, 'Transfer')
                .withArgs(tokenManager.address, destAddress, amount)
                .to.emit(token, 'Transfer')
                .withArgs(destAddress, wallet.address, amount - 10)
                .and.to.emit(service, 'InterchainTransferReceivedWithData')
                .withArgs(tokenId, sourceChain, sourceAddressForService, destAddress, amount - 10)
                .and.to.emit(executable, 'MessageReceived')
                .withArgs(sourceChain, sourceAddressForService, wallet.address, msg, tokenId, amount - 10);

            expect(await executable.lastMessage()).to.equal(msg);
        });

        it('Should revert if execute with interchain token fails', async () => {
            const [token, tokenManager, tokenId] = await deployFunctions.lockUnlock(`Test Token Lock Unlock`, 'TT', 12, amount);
            (await token.transfer(tokenManager.address, amount)).wait();
            const msg = `lock/unlock`;
            const data = defaultAbiCoder.encode(['address', 'string'], [wallet.address, msg]);
            const payload = defaultAbiCoder.encode(
                ['uint256', 'bytes32', 'bytes', 'bytes', 'uint256', 'bytes'],
                [MESSAGE_TYPE_INTERCHAIN_TRANSFER_WITH_DATA, tokenId, sourceAddressForService, invalidExecutable.address, amount, data],
            );
            const commandId = await approveContractCall(gateway, sourceChain, sourceAddress, service.address, payload);

            await expectRevert(
                (gasOptions) => service.execute(commandId, sourceChain, sourceAddress, payload, gasOptions),
                service,
                'ExecuteWithInterchainTokenFailed',
                [invalidExecutable.address],
            );
        });
    });

    describe('Send Interchain Token', () => {
        const amount = 1234;
        const destAddress = '0x5678';
        const gasValue = 90;
        const metadata = '0x';

        for (const type of ['lockUnlock', 'mintBurn', 'lockUnlockFee']) {
            it(`Should be able to initiate an interchain token transfer [${type}]`, async () => {
                const [token, tokenManager, tokenId] = await deployFunctions[type](`Test Token ${type}`, 'TT', 12, amount, true);
                const sendAmount = type === 'lockUnlockFee' ? amount - 10 : amount;
                const payload = defaultAbiCoder.encode(
                    ['uint256', 'bytes32', 'bytes', 'bytes', 'uint256'],
                    [MESSAGE_TYPE_INTERCHAIN_TRANSFER, tokenId, hexlify(wallet.address), destAddress, sendAmount],
                );
                const payloadHash = keccak256(payload);

                let transferToAddress = AddressZero;

                if (type === 'lockUnlock' || type === 'lockUnlockFee') {
                    transferToAddress = tokenManager.address;
                }

                await expect(token.interchainTransfer(destinationChain, destAddress, amount, metadata, { value: gasValue }))
                    .and.to.emit(token, 'Transfer')
                    .withArgs(wallet.address, transferToAddress, amount)
                    .and.to.emit(gateway, 'ContractCall')
                    .withArgs(service.address, destinationChain, service.address, payloadHash, payload)
                    .and.to.emit(gasService, 'NativeGasPaidForContractCall')
                    .withArgs(service.address, destinationChain, service.address, payloadHash, gasValue, wallet.address)
                    .to.emit(service, 'InterchainTransfer')
                    .withArgs(tokenId, destinationChain, destAddress, sendAmount);
            });

            it(`Should be able to initiate an interchain token transfer using interchainTransferFrom [${type}]`, async () => {
                const [token, tokenManager, tokenId] = await deployFunctions[type](`Test Token ${type}`, 'TT', 12, amount, true);
                const sendAmount = type === 'lockUnlockFee' ? amount - 10 : amount;
                const payload = defaultAbiCoder.encode(
                    ['uint256', 'bytes32', 'bytes', 'bytes', 'uint256'],
                    [MESSAGE_TYPE_INTERCHAIN_TRANSFER, tokenId, hexlify(wallet.address), destAddress, sendAmount],
                );
                const payloadHash = keccak256(payload);

                let transferToAddress = AddressZero;

                if (type === 'lockUnlock' || type === 'lockUnlockFee') {
                    transferToAddress = tokenManager.address;
                }

                const sender = wallet;
                const spender = otherWallet;
                await token.approve(spender.address, amount).then((tx) => tx.wait());

                await expect(
                    token
                        .connect(spender)
                        .interchainTransferFrom(sender.address, destinationChain, destAddress, amount, metadata, { value: gasValue }),
                )
                    .and.to.emit(token, 'Transfer')
                    .withArgs(wallet.address, transferToAddress, amount)
                    .and.to.emit(gateway, 'ContractCall')
                    .withArgs(service.address, destinationChain, service.address, payloadHash, payload)
                    .and.to.emit(gasService, 'NativeGasPaidForContractCall')
                    .withArgs(service.address, destinationChain, service.address, payloadHash, gasValue, spender.address)
                    .to.emit(service, 'InterchainTransfer')
                    .withArgs(tokenId, destinationChain, destAddress, sendAmount);
            });
        }

        it(`Should be able to initiate an interchain token transfer using interchainTransferFrom with max possible allowance`, async () => {
            const [token, tokenManager, tokenId] = await deployFunctions.lockUnlock(`Test Token LockUnlock`, 'TT', 12, amount, true);
            const sendAmount = amount;
            const payload = defaultAbiCoder.encode(
                ['uint256', 'bytes32', 'bytes', 'bytes', 'uint256'],
                [MESSAGE_TYPE_INTERCHAIN_TRANSFER, tokenId, hexlify(wallet.address), destAddress, sendAmount],
            );
            const payloadHash = keccak256(payload);

            const transferToAddress = tokenManager.address;

            const sender = wallet;
            const spender = otherWallet;
            await token.approve(spender.address, MaxUint256).then((tx) => tx.wait());

            const tx = await token
                .connect(spender)
                .interchainTransferFrom(sender.address, destinationChain, destAddress, amount, metadata, { value: gasValue });
            await expect(tx)
                .and.to.emit(token, 'Transfer')
                .withArgs(wallet.address, transferToAddress, amount)
                .and.to.emit(gateway, 'ContractCall')
                .withArgs(service.address, destinationChain, service.address, payloadHash, payload)
                .and.to.emit(gasService, 'NativeGasPaidForContractCall')
                .withArgs(service.address, destinationChain, service.address, payloadHash, gasValue, spender.address)
                .to.emit(service, 'InterchainTransfer')
                .withArgs(tokenId, destinationChain, destAddress, sendAmount);

            console.log('token.interchainTransferFrom lock/unlock gas:', (await tx.wait()).gasUsed.toNumber());
        });
    });

    describe('Send Interchain Token With Data', () => {
        const amount = 1234;
        const destAddress = '0x5678';
        const gasValue = 90;
        let sourceAddress;
        const data = '0x1234';

        before(() => {
            sourceAddress = wallet.address;
        });

        for (const type of ['lockUnlock', 'mintBurn', 'lockUnlockFee']) {
            it(`Should be able to initiate an interchain token transfer [${type}]`, async () => {
                const [token, tokenManager, tokenId] = await deployFunctions[type](`Test Token ${type}`, 'TT', 12, amount, false);
                const sendAmount = type === 'lockUnlockFee' ? amount - 10 : amount;

                const payload = defaultAbiCoder.encode(
                    ['uint256', 'bytes32', 'bytes', 'bytes', 'uint256', 'bytes'],
                    [MESSAGE_TYPE_INTERCHAIN_TRANSFER_WITH_DATA, tokenId, sourceAddress, destAddress, sendAmount, data],
                );
                const payloadHash = keccak256(payload);

                let transferToAddress = AddressZero;

                if (type === 'lockUnlock' || type === 'lockUnlockFee') {
                    transferToAddress = tokenManager.address;
                }

                const metadata = solidityPack(['uint32', 'bytes'], [0, data]);
                await expect(token.interchainTransfer(destinationChain, destAddress, amount, metadata, { value: gasValue }))
                    .and.to.emit(token, 'Transfer')
                    .withArgs(wallet.address, transferToAddress, amount)
                    .and.to.emit(gateway, 'ContractCall')
                    .withArgs(service.address, destinationChain, service.address, payloadHash, payload)
                    .and.to.emit(gasService, 'NativeGasPaidForContractCall')
                    .withArgs(service.address, destinationChain, service.address, payloadHash, gasValue, wallet.address)
                    .to.emit(service, 'InterchainTransferWithData')
                    .withArgs(tokenId, destinationChain, destAddress, sendAmount, sourceAddress, data);
            });
        }
    });

    describe('Express Execute', () => {
        const commandId = getRandomBytes32();
        const sourceAddress = '0x1234';
        const amount = 1234;
        const destinationAddress = new Wallet(getRandomBytes32()).address;
        const tokenName = 'name';
        const tokenSymbol = 'symbol';
        const tokenDecimals = 16;
        const message = 'message';
        let data;
        let tokenId;
        let executable;
        let invalidExecutable;
        let token;

        before(async () => {
            [token, , tokenId] = await deployFunctions.lockUnlock(tokenName, tokenSymbol, tokenDecimals, amount * 2, true);
            await (await token.approve(service.address, amount * 2)).wait();
            data = defaultAbiCoder.encode(['address', 'string'], [destinationAddress, message]);
            executable = await deployContract(wallet, 'TestInterchainExecutable', [service.address]);
            invalidExecutable = await deployContract(wallet, 'TestInvalidInterchainExecutable', [service.address]);
        });

        it('Should revert on executeWithInterchainToken when not called by the service', async () => {
            await expectRevert(
                (gasOptions) =>
                    executable.executeWithInterchainToken(sourceChain, sourceAddress, data, tokenId, token.address, amount, gasOptions),
                executable,
                'NotService',
                [wallet.address],
            );
        });

        it('Should revert on expressExecuteWithInterchainToken when not called by the service', async () => {
            await expectRevert(
                (gasOptions) =>
                    executable.expressExecuteWithInterchainToken(
                        sourceChain,
                        sourceAddress,
                        data,
                        tokenId,
                        token.address,
                        amount,
                        gasOptions,
                    ),
                executable,
                'NotService',
                [wallet.address],
            );
        });

        it('Should revert on express execute when service is paused', async () => {
            const payload = '0x';

            let txPaused = await service.setPauseStatus(true);
            await txPaused.wait();

            await expectRevert(
                (gasOptions) => service.expressExecute(commandId, sourceChain, sourceAddress, payload, gasOptions),
                service,
                'Pause',
            );

            txPaused = await service.setPauseStatus(false);
            await txPaused.wait();
        });

        it('Should express execute', async () => {
            const payload = defaultAbiCoder.encode(
                ['uint256', 'bytes32', 'bytes', 'bytes', 'uint256'],
                [MESSAGE_TYPE_INTERCHAIN_TRANSFER, tokenId, hexlify(wallet.address), destinationAddress, amount],
            );
            await expect(service.expressExecute(commandId, sourceChain, sourceAddress, payload))
                .to.emit(service, 'ExpressExecuted')
                .withArgs(commandId, sourceChain, sourceAddress, keccak256(payload), wallet.address)
                .and.to.emit(token, 'Transfer')
                .withArgs(wallet.address, destinationAddress, amount);
        });

        it('Should revert on express execute with token if token transfer fails on destination chain', async () => {
            const payload = defaultAbiCoder.encode(
                ['uint256', 'bytes32', 'bytes', 'bytes', 'uint256', ' bytes'],
                [MESSAGE_TYPE_INTERCHAIN_TRANSFER_WITH_DATA, tokenId, sourceAddress, invalidExecutable.address, amount, data],
            );

            await expectRevert(
                (gasOptions) => service.expressExecute(commandId, sourceChain, sourceAddress, payload, gasOptions),
                service,
                'ExpressExecuteWithInterchainTokenFailed',
                [invalidExecutable.address],
            );
        });

        it('Should express execute with token', async () => {
            const payload = defaultAbiCoder.encode(
                ['uint256', 'bytes32', 'bytes', 'bytes', 'uint256', ' bytes'],
                [MESSAGE_TYPE_INTERCHAIN_TRANSFER_WITH_DATA, tokenId, sourceAddress, executable.address, amount, data],
            );
            await expect(service.expressExecute(commandId, sourceChain, sourceAddress, payload))
                .to.emit(service, 'ExpressExecuted')
                .withArgs(commandId, sourceChain, sourceAddress, keccak256(payload), wallet.address)
                .and.to.emit(token, 'Transfer')
                .withArgs(wallet.address, executable.address, amount)
                .and.to.emit(token, 'Transfer')
                .withArgs(executable.address, destinationAddress, amount)
                .and.to.emit(executable, 'MessageReceived')
                .withArgs(sourceChain, sourceAddress, destinationAddress, message, tokenId, amount);
        });
    });

    describe('Express Receive Remote Token', () => {
        let sourceAddress;
        const amount = 1234;
        const destAddress = new Wallet(getRandomBytes32()).address;

        before(async () => {
            sourceAddress = service.address;
        });

        it('Should revert if command is already executed by gateway', async () => {
            const [token, tokenManager, tokenId] = await deployFunctions.lockUnlock(`Test Token Lock Unlock`, 'TT', 12, 2 * amount);
            await (await token.transfer(tokenManager.address, amount)).wait();
            await (await token.approve(service.address, amount)).wait();

            const payload = defaultAbiCoder.encode(
                ['uint256', 'bytes32', 'bytes', 'bytes', 'uint256'],
                [MESSAGE_TYPE_INTERCHAIN_TRANSFER, tokenId, hexlify(wallet.address), destAddress, amount],
            );

            const commandId = await approveContractCall(gateway, sourceChain, sourceAddress, service.address, payload);

            await expectRevert(
                (gasOptions) => service.expressExecute(commandId, sourceChain, sourceAddress, payload, gasOptions),
                service,
                'AlreadyExecuted',
            );
        });

        it('Should revert with invalid messageType', async () => {
            const [token, tokenManager, tokenId] = await deployFunctions.lockUnlock(`Test Token Lock Unlock`, 'TT', 12, 2 * amount);
            await (await token.transfer(tokenManager.address, amount)).wait();
            await (await token.approve(service.address, amount)).wait();

            const payload = defaultAbiCoder.encode(
                ['uint256', 'bytes32', 'bytes', 'uint256'],
                [MESSAGE_TYPE_DEPLOY_TOKEN_MANAGER, tokenId, destAddress, amount],
            );
            const commandId = await approveContractCall(gateway, sourceChain, sourceAddress, service.address, payload);

            await expectRevert(
                (gasOptions) => service.expressExecute(commandId, sourceChain, sourceAddress, payload, gasOptions),
                service,
                'InvalidExpressMessageType',
                [MESSAGE_TYPE_DEPLOY_TOKEN_MANAGER],
            );
        });

        it('Should be able to receive lock/unlock token', async () => {
            const [token, tokenManager, tokenId] = await deployFunctions.lockUnlock(`Test Token Lock Unlock`, 'TT', 12, 2 * amount);
            await (await token.transfer(tokenManager.address, amount)).wait();
            await (await token.approve(service.address, amount)).wait();

            const payload = defaultAbiCoder.encode(
                ['uint256', 'bytes32', 'bytes', 'bytes', 'uint256'],
                [MESSAGE_TYPE_INTERCHAIN_TRANSFER, tokenId, hexlify(wallet.address), destAddress, amount],
            );

            const commandId = getRandomBytes32();
            await (await service.expressExecute(commandId, sourceChain, sourceAddress, payload)).wait();
            await approveContractCall(gateway, sourceChain, sourceAddress, service.address, payload, getRandomBytes32(), 0, commandId);

            await expect(service.execute(commandId, sourceChain, sourceAddress, payload))
                .to.emit(token, 'Transfer')
                .withArgs(tokenManager.address, wallet.address, amount)
                .and.to.emit(service, 'ExpressExecutionFulfilled')
                .withArgs(commandId, sourceChain, sourceAddress, keccak256(payload), wallet.address);
        });

        it('Should be able to receive mint/burn token', async () => {
            const [token, , tokenId] = await deployFunctions.mintBurn(`Test Token Mint Burn`, 'TT', 12, amount);

            await (await token.approve(service.address, amount)).wait();

            const payload = defaultAbiCoder.encode(
                ['uint256', 'bytes32', 'bytes', 'bytes', 'uint256'],
                [MESSAGE_TYPE_INTERCHAIN_TRANSFER, tokenId, hexlify(wallet.address), destAddress, amount],
            );

            const commandId = getRandomBytes32();
            await (await service.expressExecute(commandId, sourceChain, sourceAddress, payload)).wait();
            await approveContractCall(gateway, sourceChain, sourceAddress, service.address, payload, getRandomBytes32(), 0, commandId);

            await expect(service.execute(commandId, sourceChain, sourceAddress, payload))
                .to.emit(token, 'Transfer')
                .withArgs(AddressZero, wallet.address, amount)
                .and.to.emit(service, 'ExpressExecutionFulfilled')
                .withArgs(commandId, sourceChain, sourceAddress, keccak256(payload), wallet.address);
        });

        it('Should be able to receive lock/unlock with fee on transfer token', async () => {
            const [token, tokenManager, tokenId] = await deployFunctions.lockUnlockFee(`Test Token Lock Unlock`, 'TT', 12, 2 * amount + 10);
            await (await token.transfer(tokenManager.address, amount + 10)).wait();
            await (await token.approve(service.address, amount)).wait();

            const payload = defaultAbiCoder.encode(
                ['uint256', 'bytes32', 'bytes', 'bytes', 'uint256'],
                [MESSAGE_TYPE_INTERCHAIN_TRANSFER, tokenId, hexlify(wallet.address), destAddress, amount],
            );

            const commandId = getRandomBytes32();
            await (await service.expressExecute(commandId, sourceChain, sourceAddress, payload)).wait();
            await approveContractCall(gateway, sourceChain, sourceAddress, service.address, payload, getRandomBytes32(), 0, commandId);

            await expect(service.execute(commandId, sourceChain, sourceAddress, payload))
                .to.emit(token, 'Transfer')
                .withArgs(tokenManager.address, wallet.address, amount)
                .and.to.emit(service, 'ExpressExecutionFulfilled')
                .withArgs(commandId, sourceChain, sourceAddress, keccak256(payload), wallet.address);
        });
    });

    describe('Express Receive Remote Token with Data', () => {
        let sourceAddress;
        const sourceAddressForService = '0x1234';
        const amount = 1234;
        let destAddress;
        let executable;

        before(async () => {
            sourceAddress = service.address;
            executable = await deployContract(wallet, 'TestInterchainExecutable', [service.address]);
            destAddress = executable.address;
        });

        it('Should be able to receive lock/unlock token', async () => {
            const [token, tokenManager, tokenId] = await deployFunctions.lockUnlock(`Test Token Lock Unlock`, 'TT', 12, amount * 2);
            await (await token.transfer(tokenManager.address, amount)).wait();
            await (await token.approve(service.address, amount)).wait();

            const msg = `lock/unlock`;
            const data = defaultAbiCoder.encode(['address', 'string'], [wallet.address, msg]);
            const payload = defaultAbiCoder.encode(
                ['uint256', 'bytes32', 'bytes', 'bytes', 'uint256', 'bytes'],
                [MESSAGE_TYPE_INTERCHAIN_TRANSFER_WITH_DATA, tokenId, sourceAddressForService, destAddress, amount, data],
            );

            const commandId = getRandomBytes32();
            await (await service.expressExecute(commandId, sourceChain, sourceAddress, payload)).wait();
            await approveContractCall(gateway, sourceChain, sourceAddress, service.address, payload, getRandomBytes32(), 0, commandId);

            const tx = service.execute(commandId, sourceChain, sourceAddress, payload);
            await expect(tx)
                .to.emit(token, 'Transfer')
                .withArgs(tokenManager.address, wallet.address, amount)
                .and.to.emit(service, 'ExpressExecutionFulfilled')
                .withArgs(commandId, sourceChain, sourceAddress, keccak256(payload), wallet.address);

            expect(await executable.lastMessage()).to.equal(msg);
        });

        it('Should be able to receive mint/burn token', async () => {
            const [token, , tokenId] = await deployFunctions.mintBurn(`Test Token Mint Burn`, 'TT', 12, amount);
            await (await token.approve(service.address, amount)).wait();

            const msg = `mint/burn`;
            const data = defaultAbiCoder.encode(['address', 'string'], [wallet.address, msg]);
            const payload = defaultAbiCoder.encode(
                ['uint256', 'bytes32', 'bytes', 'bytes', 'uint256', 'bytes'],
                [MESSAGE_TYPE_INTERCHAIN_TRANSFER_WITH_DATA, tokenId, sourceAddressForService, destAddress, amount, data],
            );

            const commandId = getRandomBytes32();
            await (await service.expressExecute(commandId, sourceChain, sourceAddress, payload)).wait();
            await approveContractCall(gateway, sourceChain, sourceAddress, service.address, payload, getRandomBytes32(), 0, commandId);

            await expect(service.execute(commandId, sourceChain, sourceAddress, payload))
                .to.emit(token, 'Transfer')
                .withArgs(AddressZero, wallet.address, amount)
                .and.to.emit(service, 'ExpressExecutionFulfilled')
                .withArgs(commandId, sourceChain, sourceAddress, keccak256(payload), wallet.address);

            expect(await executable.lastMessage()).to.equal(msg);
        });

        it('Should be able to receive lock/unlock with fee on transfer token', async () => {
            const [token, tokenManager, tokenId] = await deployFunctions.lockUnlockFee(`Test Token Lock Unlock`, 'TT', 12, amount * 2 + 10);
            await (await token.transfer(tokenManager.address, amount + 10)).wait();
            await (await token.approve(service.address, amount)).wait();

            const msg = `lock/unlock`;
            const data = defaultAbiCoder.encode(['address', 'string'], [wallet.address, msg]);
            const payload = defaultAbiCoder.encode(
                ['uint256', 'bytes32', 'bytes', 'bytes', 'uint256', 'bytes'],
                [MESSAGE_TYPE_INTERCHAIN_TRANSFER_WITH_DATA, tokenId, sourceAddressForService, destAddress, amount, data],
            );
            const commandId = await approveContractCall(gateway, sourceChain, sourceAddress, service.address, payload);

            await expect(service.expressExecute(commandId, sourceChain, sourceAddress, payload)).to.be.reverted;
        });
    });

    describe('Flow Limits', () => {
        const destinationAddress = '0x1234';
        let tokenManager, tokenId;
        const sendAmount = 1234;
        const flowLimit = (sendAmount * 3) / 2;
        const mintAmount = flowLimit * 3;

        beforeEach(async () => {
            [, tokenManager, tokenId] = await deployFunctions.mintBurn(`Test Token Lock Unlock`, 'TT', 12, mintAmount);
            await (await tokenManager.setFlowLimit(flowLimit)).wait();
        });

        it('Should be able to send token only if it does not trigger the mint limit', async () => {
            await (await tokenManager.interchainTransfer(destinationChain, destinationAddress, sendAmount, '0x')).wait();
            await expectRevert(
                (gasOptions) => tokenManager.interchainTransfer(destinationChain, destinationAddress, sendAmount, '0x', gasOptions),
                tokenManager,
                'FlowLimitExceeded',
                [flowLimit, 2 * sendAmount],
            );
        });

        it('Should be able to receive token only if it does not trigger the mint limit', async () => {
            const tokenFlowLimit = await service.flowLimit(tokenId);
            expect(tokenFlowLimit).to.eq(flowLimit);

            let flowIn = await service.flowInAmount(tokenId);
            let flowOut = await service.flowOutAmount(tokenId);

            expect(flowIn).to.eq(0);
            expect(flowOut).to.eq(0);

            async function receiveToken(sendAmount) {
                const payload = defaultAbiCoder.encode(
                    ['uint256', 'bytes32', 'bytes', 'bytes', 'uint256'],
                    [MESSAGE_TYPE_INTERCHAIN_TRANSFER, tokenId, hexlify(wallet.address), wallet.address, sendAmount],
                );
                const commandId = await approveContractCall(gateway, destinationChain, service.address, service.address, payload);

                return service.execute(commandId, destinationChain, service.address, payload);
            }

            await (await receiveToken(sendAmount)).wait();

            flowIn = await service.flowInAmount(tokenId);
            flowOut = await service.flowOutAmount(tokenId);

            expect(flowIn).to.eq(sendAmount);
            expect(flowOut).to.eq(0);

            await expectRevert((gasOptions) => receiveToken(sendAmount, gasOptions), tokenManager, 'FlowLimitExceeded', [
                flowLimit,
                2 * sendAmount,
            ]);
        });

        it('Should be able to set flow limits for each token manager', async () => {
            const tokenIds = [];
            const tokenManagers = [];

            for (const type of ['lockUnlock', 'mintBurn', 'lockUnlockFee']) {
                const [, tokenManager, tokenId] = await deployFunctions[type](`Test Token ${type}`, 'TT', 12, mintAmount);
                tokenIds.push(tokenId);
                tokenManagers.push(tokenManager);
            }

            const flowLimits = new Array(tokenManagers.length).fill(flowLimit);

            await expectRevert(
                (gasOptions) => service.connect(otherWallet).setFlowLimits(tokenIds, flowLimits, gasOptions),
                service,
                'MissingRole',
                [otherWallet.address, OPERATOR_ROLE],
            );

            await expect(service.setFlowLimits(tokenIds, flowLimits))
                .to.emit(tokenManagers[0], 'FlowLimitSet')
                .withArgs(tokenIds[0], service.address, flowLimit)
                .to.emit(tokenManagers[1], 'FlowLimitSet')
                .withArgs(tokenIds[1], service.address, flowLimit)
                .to.emit(tokenManagers[2], 'FlowLimitSet')
                .withArgs(tokenIds[2], service.address, flowLimit);

            flowLimits.pop();

            await expectRevert((gasOptions) => service.setFlowLimits(tokenIds, flowLimits, gasOptions), service, 'LengthMismatch');
        });
    });

    describe('Flow Limiters', () => {
        let tokenManager;
        const sendAmount = 1234;
        const flowLimit = (sendAmount * 3) / 2;
        const mintAmount = flowLimit * 3;

        beforeEach(async () => {
            [, tokenManager] = await deployFunctions.mintBurn(`Test Token Lock Unlock`, 'TT', 12, mintAmount);
        });

        it('Should have only the owner be a flow limiter', async () => {
            expect(await tokenManager.hasRole(wallet.address, FLOW_LIMITER_ROLE)).to.equal(true);
            expect(await tokenManager.hasRole(otherWallet.address, FLOW_LIMITER_ROLE)).to.equal(false);
        });

        it('Should be able to add a flow limiter', async () => {
            await expect(tokenManager.addFlowLimiter(otherWallet.address))
                .to.emit(tokenManager, 'RolesAdded')
                .withArgs(otherWallet.address, 1 << FLOW_LIMITER_ROLE);

            expect(await tokenManager.hasRole(wallet.address, FLOW_LIMITER_ROLE)).to.equal(true);
            expect(await tokenManager.hasRole(otherWallet.address, FLOW_LIMITER_ROLE)).to.equal(true);
        });

        it('Should be able to remove a flow limiter', async () => {
            await expect(tokenManager.removeFlowLimiter(wallet.address))
                .to.emit(tokenManager, 'RolesRemoved')
                .withArgs(wallet.address, 1 << FLOW_LIMITER_ROLE);

            expect(await tokenManager.hasRole(wallet.address, FLOW_LIMITER_ROLE)).to.equal(false);
            expect(await tokenManager.hasRole(otherWallet.address, FLOW_LIMITER_ROLE)).to.equal(false);
        });

        it('Should revert if trying to add a flow limiter as not the operator', async () => {
            await expectRevert(
                (gasOptions) => tokenManager.connect(otherWallet).addFlowLimiter(otherWallet.address, gasOptions),
                tokenManager,
                'MissingRole',
                [otherWallet.address, OPERATOR_ROLE],
            );
        });

        it('Should revert if trying to add a flow limiter as not the operator', async () => {
            await expectRevert(
                (gasOptions) => tokenManager.connect(otherWallet).removeFlowLimiter(wallet.address, gasOptions),
                tokenManager,
                'MissingRole',
                [otherWallet.address, OPERATOR_ROLE],
            );
        });
    });

    describe('Call contract value', () => {
        const trustedAddress = 'Trusted address';

        it('Should revert on contractCallValue if not called by remote service', async () => {
            const payload = '0x';

            await expectRevert(
                (gasOptions) => service.contractCallValue(sourceChain, trustedAddress, payload, gasOptions),
                service,
                'NotRemoteService',
            );
        });

        it('Should revert on contractCallValue if service is paused', async () => {
            const payload = '0x';

            await service.setTrustedAddress(sourceChain, trustedAddress).then((tx) => tx.wait());

            let txPaused = await service.setPauseStatus(true);
            await txPaused.wait();

            await expectRevert(
                (gasOptions) => service.contractCallValue(sourceChain, trustedAddress, payload, gasOptions),
                service,
                'Pause',
            );

            txPaused = await service.setPauseStatus(false);
            await txPaused.wait();
        });

        it('Should revert on invalid express message type', async () => {
            const message = 10;
            const tokenId = HashZero;
            const amount = 100;
            const payload = defaultAbiCoder.encode(['uint256', 'bytes32', 'bytes', 'uint256'], [message, tokenId, '0x', amount]);

            await expectRevert(
                (gasOptions) => service.contractCallValue(sourceChain, trustedAddress, payload, gasOptions),
                service,
                'InvalidExpressMessageType',
                [message],
            );
        });

        it('Should return correct token address and amount', async () => {
            const mintAmount = 1234;
            const [token, , tokenId] = await deployFunctions.lockUnlock(`Test Token Lock Unlock`, 'TT', 12, mintAmount);
            const message = 0;
            const amount = 100;
            const payload = defaultAbiCoder.encode(['uint256', 'bytes32', 'bytes', 'uint256'], [message, tokenId, '0x', amount]);

            const [tokenAddress, returnedAmount] = await service.contractCallValue(sourceChain, trustedAddress, payload);

            expect(tokenAddress).to.eq(token.address);
            expect(returnedAmount).to.eq(amount);
        });
    });

    describe('Unsupported functions', () => {
        const commandId = HashZero;
        const sourceChain = 'Source chain';
        const sourceAddress = 'Source address';
        const payload = '0x';
        const symbol = 'ABC';
        const amount = 100;

        it('Should revert on contractCallWithTokenValue', async () => {
            await expectRevert(
                (gasOptions) => service.contractCallWithTokenValue(sourceChain, sourceAddress, payload, symbol, amount, gasOptions),
                service,
                'ExecuteWithTokenNotSupported',
            );
        });

        it('Should revert on expressExecuteWithToken', async () => {
            await expectRevert(
                (gasOptions) => service.expressExecuteWithToken(commandId, sourceChain, sourceAddress, payload, symbol, amount, gasOptions),
                service,
                'ExecuteWithTokenNotSupported',
            );
        });

        it('Should revert on executeWithToken', async () => {
            await expectRevert(
                (gasOptions) => service.executeWithToken(commandId, sourceChain, sourceAddress, payload, symbol, amount, gasOptions),
                service,
                'ExecuteWithTokenNotSupported',
            );
        });
    });
});<|MERGE_RESOLUTION|>--- conflicted
+++ resolved
@@ -710,16 +710,7 @@
             sourceAddress = service.address;
         });
 
-<<<<<<< HEAD
-        beforeEach(async () => {
-            txPaused = await service.setPauseStatus(false);
-            await txPaused.wait();
-        });
-
         it('Should revert on receiving a remote interchain token deployment if not approved by the gateway', async () => {
-=======
-        it('Should revert on receiving a remote interchain token depoloyment if not approved by the gateway', async () => {
->>>>>>> 2dffb826
             const tokenId = getRandomBytes32();
             const distributor = wallet.address;
             const commandId = getRandomBytes32();
@@ -1045,9 +1036,18 @@
             console.log('Send custom deployTokenManager to remote chain gas:', (await tx.wait()).gasUsed.toNumber());
         });
 
-<<<<<<< HEAD
         it('Should revert on a remote custom token manager deployment if the token manager does does not exist', async () => {
-=======
+            const salt = getRandomBytes32();
+            const tokenId = await service.interchainTokenId(wallet.address, salt);
+            const gasValue = 1e6;
+            const params = '0x1234';
+            const type = LOCK_UNLOCK;
+
+            await expect(
+                service.deployTokenManager(salt, destinationChain, type, params, gasValue, { value: gasValue }),
+            ).to.be.revertedWithCustomError(service, 'TokenManagerDoesNotExist', [tokenId]);
+        });
+
         it('Should revert on remote custom token manager deployment if paused', async () => {
             let tx = await service.setPauseStatus(true);
             await tx.wait();
@@ -1104,7 +1104,6 @@
         });
 
         it('Should revert on a remote custom token manager deployment if a local token manager does not exist for the same tokenId', async () => {
->>>>>>> 2dffb826
             const salt = getRandomBytes32();
             const tokenId = await service.interchainTokenId(wallet.address, salt);
             const gasValue = 1e6;
