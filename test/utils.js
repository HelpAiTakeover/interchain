--- conflicted
+++ resolved
@@ -12,13 +12,7 @@
     return network.config.blockGasLimit ? { gasLimit: network.config.blockGasLimit.toString() } : { gasLimit: 5e6 }; // defaults to 5M gas for revert tests to work correctly
 };
 
-<<<<<<< HEAD
-const expectRevert = async (txFunc, contract, error) => {
-=======
-const isHardhat = network.name === 'hardhat';
-
 const expectRevert = async (txFunc, contract, error, args) => {
->>>>>>> 9f89c148
     if (network.config.skipRevertTests) {
         await expect(txFunc(getGasOptions())).to.be.reverted;
     } else {
