--- conflicted
+++ resolved
@@ -1,412 +1,3 @@
-<<<<<<< HEAD
-'use strict';
-
-require('dotenv').config();
-const chai = require('chai');
-const { ethers } = require('hardhat');
-const { time } = require('@nomicfoundation/hardhat-network-helpers');
-const { Wallet, Contract } = ethers;
-const { AddressZero } = ethers.constants;
-const { defaultAbiCoder, arrayify, toUtf8Bytes, hexlify } = ethers.utils;
-const { expect } = chai;
-const { getRandomBytes32, expectRevert } = require('../scripts/utils');
-const { deployContract } = require('../scripts/deploy');
-
-const ImplemenationTest = require('../artifacts/contracts/test/utils/ImplementationTest.sol/ImplementationTest.json');
-const StandardizedToken = require('../artifacts/contracts/token-implementations/StandardizedToken.sol/StandardizedToken.json');
-const StandardizedTokenProxy = require('../artifacts/contracts/proxies/StandardizedTokenProxy.sol/StandardizedTokenProxy.json');
-
-let ownerWallet, otherWallet;
-
-before(async () => {
-    const wallets = await ethers.getSigners();
-    ownerWallet = wallets[0];
-    otherWallet = wallets[1];
-});
-
-describe('Operatable', () => {
-    let test;
-    before(async () => {
-        test = await deployContract(ownerWallet, 'OperatorableTest', [ownerWallet.address]);
-    });
-
-    it('Should be able to run the onlyOperatorable function as the operator', async () => {
-        await (await test.testOperatorable()).wait();
-        expect(await test.nonce()).to.equal(1);
-    });
-
-    it('Should not be able to run the onlyOperatorable function as not the operator', async () => {
-        await expectRevert((gasOptions) => test.connect(otherWallet).testOperatorable(gasOptions), test, 'NotOperator');
-    });
-
-    it('Should be able to change the operator only as the operator', async () => {
-        expect(await test.operator()).to.equal(ownerWallet.address);
-        await expect(test.transferOperatorship(otherWallet.address)).to.emit(test, 'OperatorshipTransferred').withArgs(otherWallet.address);
-        expect(await test.operator()).to.equal(otherWallet.address);
-        await expectRevert((gasOptions) => test.transferOperatorship(otherWallet.address, gasOptions), test, 'NotOperator');
-    });
-
-    it('Should be able to propose operator only as the operator', async () => {
-        expect(await test.operator()).to.equal(otherWallet.address);
-        await expectRevert((gasOptions) => test.proposeOperatorship(ownerWallet.address, gasOptions), test, 'NotOperator');
-        await expect(test.connect(otherWallet).proposeOperatorship(ownerWallet.address))
-            .to.emit(test, 'OperatorChangeProposed')
-            .withArgs(ownerWallet.address);
-    });
-
-    it('Should be able to accept operatorship only as proposed operator', async () => {
-        expect(await test.operator()).to.equal(otherWallet.address);
-        await expectRevert((gasOptions) => test.connect(otherWallet).acceptOperatorship(gasOptions), test, 'NotProposedOperator');
-        await expect(test.acceptOperatorship()).to.emit(test, 'OperatorshipTransferred').withArgs(ownerWallet.address);
-    });
-});
-
-describe('Distributable', () => {
-    let test;
-    before(async () => {
-        test = await deployContract(ownerWallet, 'DistributableTest', [ownerWallet.address]);
-    });
-
-    it('Should be able to run the onlyDistributor function as the distributor', async () => {
-        await (await test.testDistributable()).wait();
-        expect(await test.nonce()).to.equal(1);
-    });
-
-    it('Should not be able to run the onlyDistributor function as not the distributor', async () => {
-        await expectRevert((gasOptions) => test.connect(otherWallet).testDistributable(gasOptions), test, 'NotDistributor');
-    });
-
-    it('Should be able to change the distributor only as the distributor', async () => {
-        expect(await test.distributor()).to.equal(ownerWallet.address);
-        await expect(test.transferDistributorship(otherWallet.address))
-            .to.emit(test, 'DistributorshipTransferred')
-            .withArgs(otherWallet.address);
-        expect(await test.distributor()).to.equal(otherWallet.address);
-        await expectRevert((gasOptions) => test.transferDistributorship(otherWallet.address, gasOptions), test, 'NotDistributor');
-    });
-
-    it('Should be able to propose a new distributor only as distributor', async () => {
-        expect(await test.distributor()).to.equal(otherWallet.address);
-        await expectRevert(
-            (gasOptions) => test.connect(ownerWallet).proposeDistributorship(ownerWallet.address, gasOptions),
-            test,
-            'NotDistributor',
-        );
-        await expect(test.connect(otherWallet).proposeDistributorship(ownerWallet.address))
-            .to.emit(test, 'DistributorshipTransferStarted')
-            .withArgs(ownerWallet.address);
-    });
-
-    it('Should be able to accept distributorship only as the proposed distributor', async () => {
-        expect(await test.distributor()).to.equal(otherWallet.address);
-        await expectRevert((gasOptions) => test.connect(otherWallet).acceptDistributorship(gasOptions), test, 'NotProposedDistributor');
-        await expect(test.connect(ownerWallet).acceptDistributorship())
-            .to.emit(test, 'DistributorshipTransferred')
-            .withArgs(ownerWallet.address);
-    });
-});
-
-describe('ExpressCallHandler', () => {
-    let handler;
-    const expressCaller = new Wallet(getRandomBytes32()).address;
-    const payload = '0x5678';
-
-    before(async () => {
-        handler = await deployContract(ownerWallet, 'ExpressCallHandlerTest');
-    });
-
-    it('Should be able to set an express receive token', async () => {
-        const commandId = getRandomBytes32();
-        await expect(handler.setExpressReceiveToken(payload, commandId, expressCaller))
-            .to.emit(handler, 'ExpressReceive')
-            .withArgs(payload, commandId, expressCaller);
-        expect(await handler.getExpressReceiveToken(payload, commandId)).to.equal(expressCaller);
-    });
-
-    it('Should not be able to set an express receive token if it is already set', async () => {
-        const commandId = getRandomBytes32();
-        await expect(handler.setExpressReceiveToken(payload, commandId, expressCaller))
-            .to.emit(handler, 'ExpressReceive')
-            .withArgs(payload, commandId, expressCaller);
-        expect(await handler.getExpressReceiveToken(payload, commandId)).to.equal(expressCaller);
-
-        const newExpressCaller = new Wallet(getRandomBytes32()).address;
-        await expectRevert(
-            (gasOptions) => handler.setExpressReceiveToken(payload, commandId, newExpressCaller, gasOptions),
-            handler,
-            'AlreadyExpressCalled',
-        );
-    });
-
-    it('Should properly pop an express receive token', async () => {
-        const commandId = getRandomBytes32();
-        await expect(handler.popExpressReceiveToken(payload, commandId)).to.not.emit(handler, 'ExpressExecutionFulfilled');
-        expect(await handler.lastPoppedExpressCaller()).to.equal(AddressZero);
-
-        await (await handler.setExpressReceiveToken(payload, commandId, expressCaller)).wait();
-
-        await expect(handler.popExpressReceiveToken(payload, commandId))
-            .to.emit(handler, 'ExpressExecutionFulfilled')
-            .withArgs(payload, commandId, expressCaller);
-        expect(await handler.lastPoppedExpressCaller()).to.equal(expressCaller);
-    });
-});
-
-describe('FlowLimit', async () => {
-    let test;
-    const flowLimit = 5;
-
-    before(async () => {
-        test = await deployContract(ownerWallet, 'FlowLimitTest');
-    });
-
-    async function nextEpoch() {
-        const latest = Number(await time.latest());
-        const epoch = 6 * 3600;
-        const next = (Math.floor(latest / epoch) + 1) * epoch;
-
-        await time.increaseTo(next);
-    }
-
-    it('Should be able to set the flow limit', async () => {
-        await expect(test.setFlowLimit(flowLimit)).to.emit(test, 'FlowLimitSet').withArgs(flowLimit);
-        expect(await test.getFlowLimit()).to.equal(flowLimit);
-    });
-
-    it('Should test flow in', async () => {
-        await nextEpoch();
-
-        for (let i = 0; i < flowLimit; i++) {
-            await (await test.addFlowIn(1)).wait();
-            expect(await test.getFlowInAmount()).to.equal(i + 1);
-        }
-
-        await expectRevert((gasOptions) => test.addFlowIn(1, gasOptions), test, 'FlowLimitExceeded');
-
-        await nextEpoch();
-
-        expect(await test.getFlowInAmount()).to.equal(0);
-        await (await test.addFlowIn(flowLimit)).wait();
-    });
-
-    it('Should test flow out', async () => {
-        await nextEpoch();
-
-        for (let i = 0; i < flowLimit; i++) {
-            await (await test.addFlowOut(1)).wait();
-            expect(await test.getFlowOutAmount()).to.equal(i + 1);
-        }
-
-        await expectRevert((gasOptions) => test.addFlowOut(1, gasOptions), test, 'FlowLimitExceeded');
-
-        await nextEpoch();
-
-        expect(await test.getFlowOutAmount()).to.equal(0);
-        await (await test.addFlowOut(flowLimit)).wait();
-    });
-});
-
-describe('Implementation', () => {
-    let implementation, proxy;
-
-    before(async () => {
-        implementation = await deployContract(ownerWallet, 'ImplementationTest');
-        proxy = await deployContract(ownerWallet, 'NakedProxy', [implementation.address]);
-        proxy = new Contract(proxy.address, ImplemenationTest.abi, ownerWallet);
-    });
-
-    it('Should test the implemenation contract', async () => {
-        const val = 123;
-        const params = defaultAbiCoder.encode(['uint256'], [val]);
-        await (await proxy.setup(params)).wait();
-        expect(await proxy.val()).to.equal(val);
-
-        await expectRevert((gasOptions) => implementation.setup(params, gasOptions), implementation, 'NotProxy');
-    });
-});
-
-describe('Mutlicall', () => {
-    let test;
-    let function1Data;
-    let function2Data;
-    let function3Data;
-
-    before(async () => {
-        test = await deployContract(ownerWallet, 'MulticallTest');
-        function1Data = (await test.populateTransaction.function1()).data;
-        function2Data = (await test.populateTransaction.function2()).data;
-        function3Data = (await test.populateTransaction.function3()).data;
-    });
-
-    it('Shoult test the multicall', async () => {
-        const nonce = Number(await test.nonce());
-        await expect(test.multicall([function1Data, function2Data, function2Data, function1Data]))
-            .to.emit(test, 'Function1Called')
-            .withArgs(nonce + 0)
-            .and.to.emit(test, 'Function2Called')
-            .withArgs(nonce + 1)
-            .and.to.emit(test, 'Function2Called')
-            .withArgs(nonce + 2)
-            .and.to.emit(test, 'Function1Called')
-            .withArgs(nonce + 3);
-    });
-
-    it('Shoult test the multicall returns', async () => {
-        const nonce = Number(await test.nonce());
-        await expect(test.multicallTest([function2Data, function1Data, function2Data, function2Data]))
-            .to.emit(test, 'Function2Called')
-            .withArgs(nonce + 0)
-            .and.to.emit(test, 'Function1Called')
-            .withArgs(nonce + 1)
-            .and.to.emit(test, 'Function2Called')
-            .withArgs(nonce + 2)
-            .and.to.emit(test, 'Function2Called')
-            .withArgs(nonce + 3);
-        const lastReturns = await test.getLastMulticallReturns();
-
-        for (let i = 0; i < lastReturns.length; i++) {
-            const val = Number(defaultAbiCoder.decode(['uint256'], lastReturns[i]));
-            expect(val).to.equal(nonce + i);
-        }
-    });
-
-    it('Shoult revert if any of the calls fail', async () => {
-        const nonce = Number(await test.nonce());
-        await expect(test.multicall([function1Data, function2Data, function3Data, function1Data]))
-            .to.emit(test, 'Function1Called')
-            .withArgs(nonce + 0)
-            .and.to.emit(test, 'Function2Called')
-            .withArgs(nonce + 1).to.be.reverted;
-    });
-});
-
-describe('Pausable', () => {
-    let test;
-    before(async () => {
-        test = await deployContract(ownerWallet, 'PausableTest');
-    });
-
-    it('Should be able to set paused to true or false', async () => {
-        await expect(test.setPaused(true)).to.emit(test, 'PausedSet').withArgs(true);
-        expect(await test.isPaused()).to.equal(true);
-        await expect(test.setPaused(false)).to.emit(test, 'PausedSet').withArgs(false);
-        expect(await test.isPaused()).to.equal(false);
-    });
-
-    it('Should be able to execute notPaused functions only when not paused', async () => {
-        await expect(test.setPaused(false)).to.emit(test, 'PausedSet').withArgs(false);
-        await expect(test.testPaused()).to.emit(test, 'TestEvent');
-
-        await expect(test.setPaused(true)).to.emit(test, 'PausedSet').withArgs(true);
-        await expectRevert((gasOptions) => test.testPaused(gasOptions), test, 'Paused');
-    });
-});
-
-describe('StandardizedTokenDeployer', () => {
-    let standardizedToken, standardizedTokenDeployer;
-    const tokenManager = new Wallet(getRandomBytes32()).address;
-    const mintTo = new Wallet(getRandomBytes32()).address;
-    const name = 'tokenName';
-    const symbol = 'tokenSymbol';
-    const decimals = 18;
-    const mintAmount = 123;
-
-    before(async () => {
-        standardizedToken = await deployContract(ownerWallet, 'StandardizedToken');
-        standardizedTokenDeployer = await deployContract(ownerWallet, 'StandardizedTokenDeployer', [standardizedToken.address]);
-    });
-
-    it('Should revert on deployment with invalid implementation address', async () => {
-        await expectRevert(
-            (gasOptions) => deployContract(ownerWallet, 'StandardizedTokenDeployer', [AddressZero, gasOptions]),
-            standardizedTokenDeployer,
-            'AddressZero',
-        );
-    });
-
-    it('Should deploy a mint burn token only once', async () => {
-        const salt = getRandomBytes32();
-
-        const tokenAddress = await standardizedTokenDeployer.deployedAddress(salt);
-
-        const token = new Contract(tokenAddress, StandardizedToken.abi, ownerWallet);
-        const tokenProxy = new Contract(tokenAddress, StandardizedTokenProxy.abi, ownerWallet);
-
-        await expect(
-            standardizedTokenDeployer.deployStandardizedToken(salt, tokenManager, tokenManager, name, symbol, decimals, mintAmount, mintTo),
-        )
-            .to.emit(token, 'Transfer')
-            .withArgs(AddressZero, mintTo, mintAmount)
-            .and.to.emit(token, 'DistributorshipTransferred')
-            .withArgs(tokenManager);
-
-        expect(await tokenProxy.implementation()).to.equal(standardizedToken.address);
-        expect(await token.name()).to.equal(name);
-        expect(await token.symbol()).to.equal(symbol);
-        expect(await token.decimals()).to.equal(decimals);
-        expect(await token.balanceOf(mintTo)).to.equal(mintAmount);
-        expect(await token.distributor()).to.equal(tokenManager);
-        expect(await token.tokenManager()).to.equal(tokenManager);
-
-        await expectRevert(
-            (gasOptions) =>
-                standardizedTokenDeployer.deployStandardizedToken(
-                    salt,
-                    tokenManager,
-                    tokenManager,
-                    name,
-                    symbol,
-                    decimals,
-                    mintAmount,
-                    mintTo,
-                    gasOptions,
-                ),
-            standardizedTokenDeployer,
-            'AlreadyDeployed',
-        );
-    });
-
-    describe('AddressBytesUtils', () => {
-        let addressBytesUtils;
-
-        before(async () => {
-            addressBytesUtils = await deployContract(ownerWallet, 'AddressBytesUtilsTest');
-        });
-
-        it('Should convert bytes address to address', async () => {
-            const bytesAddress = arrayify(ownerWallet.address);
-            const convertedAddress = await addressBytesUtils.toAddress(bytesAddress);
-            expect(convertedAddress).to.eq(ownerWallet.address);
-        });
-
-        it('Should revert on invalid bytes length', async () => {
-            const bytesAddress = defaultAbiCoder.encode(['bytes'], [toUtf8Bytes(ownerWallet.address)]);
-            await expectRevert(
-                (gasOptions) => addressBytesUtils.toAddress(bytesAddress, gasOptions),
-                addressBytesUtils,
-                'InvalidBytesLength',
-            );
-        });
-
-        it('Should convert address to bytes address', async () => {
-            const convertedAddress = await addressBytesUtils.toBytes(ownerWallet.address);
-            expect(convertedAddress).to.eq(hexlify(ownerWallet.address));
-        });
-    });
-
-    describe('NoReEntrancy', () => {
-        let noReEntrancy;
-
-        before(async () => {
-            noReEntrancy = await deployContract(ownerWallet, 'NoReEntrancyTest');
-        });
-
-        it('Should revert on reentrancy', async function () {
-            await expect(noReEntrancy.testFunction()).to.be.revertedWithCustomError(noReEntrancy, 'ReEntrancy');
-        });
-    });
-});
-=======
 const { ethers, network } = require('hardhat');
 const { expect } = require('chai');
 const { defaultAbiCoder, keccak256 } = ethers.utils;
@@ -436,5 +27,4 @@
     getChainId,
     getGasOptions,
     expectRevert,
-};
->>>>>>> 494a5218
+};