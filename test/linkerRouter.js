--- conflicted
+++ resolved
@@ -17,7 +17,6 @@
 const n = 1;
 
 async function setupLocal(toFund) {
-<<<<<<< HEAD
     for (let i = 0; i < n; i++) {
         const network = await createNetwork({ port: 8510 + i });
         const user = network.userWallets[0];
@@ -57,42 +56,6 @@
         await stopAll();
     });
 
-=======
-    await createAndExport({
-        chainOutputPath: './info/local1.json',
-        accountsToFund: toFund,
-        relayInterval: 100,
-        chains: ['Ethereum'],
-        port: 8501,
-    });
-    chain = require('../info/local1.json')[0];
-}
-
-
-
-describe('LinkerRouter', () => {
-
-    before(async () => {
-        const deployerKey = keccak256(defaultAbiCoder.encode(['string'], [process.env.PRIVATE_KEY_GENERATOR]));
-        const otherKey = keccak256(defaultAbiCoder.encode(['string'], ['another key']));
-        const deployerAddress = new Wallet(deployerKey).address;
-        const otherAddress = new Wallet(otherKey).address;
-        const toFund = [deployerAddress, otherAddress];
-        await setupLocal(toFund);
-        const provider = getDefaultProvider(chain.rpc);
-        wallet = new Wallet(deployerKey, provider);
-        otherWallet = new Wallet(otherKey, provider);
-        const { deployLinkerRouter } = require('../scripts/deploy.js');
-    
-        linkerRouter = await deployLinkerRouter(chain, wallet);
-        interChainTokenServiceAddress = await linkerRouter.interChainTokenServiceAddress();
-    });
-    
-    after(async () => {
-        await stopAll();
-    });
-
->>>>>>> d1315d30
     it('Should get the correct remote address for unregistered chains', async () => {
         const remoteAddress = await linkerRouter.getRemoteAddress(otherChain);
         expect(remoteAddress).to.equal(interChainTokenServiceAddress.toLowerCase());
