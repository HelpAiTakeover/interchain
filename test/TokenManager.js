'use strict';

const chai = require('chai');
const { ethers } = require('hardhat');
const {
    utils: { keccak256, toUtf8Bytes, defaultAbiCoder },
    constants: { AddressZero },
    getContractAt,
} = ethers;
const { expect } = chai;
const { expectRevert, getRandomBytes32 } = require('./utils');
const { deployContract, deployAll } = require('../scripts/deploy');

describe('Token Manager', () => {
    const FLOW_LIMITER_ROLE = 2;
    let owner, user, token, service;
    let tokenManagerTest, tokenManagerLockUnlock, tokenManagerMintBurn, tokenManagerLockUnlockFeeOnTransfer;

    before(async () => {
        [owner, user, token, service] = await ethers.getSigners();

        tokenManagerTest = await deployContract(owner, `TokenManagerTest`, [service.address]);
        tokenManagerLockUnlock = await deployContract(owner, `TokenManagerLockUnlock`, [service.address]);
        tokenManagerMintBurn = await deployContract(owner, `TokenManagerMintBurn`, [service.address]);
        tokenManagerLockUnlockFeeOnTransfer = await deployContract(owner, `TokenManagerLockUnlockFee`, [service.address]);
    });

    it('Should calculate hardcoded constants correctly', async () => {
        await expect(deployContract(owner, `TestTokenManager`, [service.address])).to.not.be.reverted;
    });

    it('Should revert on token manager deployment with invalid service address', async () => {
        await expectRevert(
            (gasOptions) => deployContract(owner, `TokenManagerTest`, [AddressZero, gasOptions]),
            tokenManagerTest,
            'TokenLinkerZeroAddress',
        );
    });

    it('Should return the correct contract id', async () => {
        const expectedContractid = keccak256(toUtf8Bytes('token-manager'));
        const contractId = await tokenManagerTest.contractId();
        expect(contractId).to.eq(expectedContractid);
    });

    it('Should revert on setup if not called by the proxy', async () => {
        const params = '0x';
        await expectRevert((gasOptions) => tokenManagerTest.setup(params, gasOptions), tokenManagerTest, 'NotProxy');
    });

    it('Should revert on transmitInterchainTransfer if not called by the token', async () => {
        const [service] = await deployAll(owner, 'Test');
        const salt = getRandomBytes32();
        const MINT_BURN = 0;

        const params = defaultAbiCoder.encode(['bytes', 'address'], [owner.address, token.address]);
        await await service.deployTokenManager(salt, '', MINT_BURN, params, 0);
        const tokenManagerAddress = await service.tokenManagerAddress(await service.interchainTokenId(owner.address, salt));
        const tokenManager = await getContractAt('ITokenManager', tokenManagerAddress, owner);

        const sender = owner.address;
        const destinationChain = 'Dest Chain';
        const destinationAddress = toUtf8Bytes(user.address);
        const amount = 10;
        const metadata = '0x00000000';

        await expectRevert(
            (gasOptions) =>
<<<<<<< HEAD
                tokenManagerTest.transmitInterchainTransfer(sender, destinationChain, destinationAddress, amount, metadata, gasOptions),
            tokenManagerTest,
=======
                tokenManager.transmitInterchainTransfer(sender, destinationChain, destinationAddress, amount, metadata, gasOptions),
            tokenManagerLockUnlock,
>>>>>>> 74e25246
            'NotToken',
            [sender],
        );
    });

    it('Should revert on giveToken if not called by the service', async () => {
        const destinationAddress = user.address;
        const amount = 10;

        await expectRevert(
            (gasOptions) => tokenManagerTest.giveToken(destinationAddress, amount, gasOptions),
            tokenManagerTest,
            'NotService',
            [owner.address],
        );
    });

    it('Should revert on takeToken if not called by the service', async () => {
        const sourceAddress = user.address;
        const amount = 10;

        await expectRevert((gasOptions) => tokenManagerTest.takeToken(sourceAddress, amount, gasOptions), tokenManagerTest, 'NotService', [
            owner.address,
        ]);
    });

    it('Should revert on setFlowLimit if not called by the operator', async () => {
        const flowLimit = 100;

        await expectRevert((gasOptions) => tokenManagerTest.setFlowLimit(flowLimit, gasOptions), tokenManagerTest, 'MissingRole', [
            owner.address,
            FLOW_LIMITER_ROLE,
        ]);
    });

    it('Should revert on addFlowLimiter if flow limiter address is invalid', async () => {
        await tokenManagerTest.addOperator(owner.address).then((tx) => tx.wait());

        await expectRevert((gasOptions) => tokenManagerTest.addFlowLimiter(AddressZero, gasOptions), tokenManagerTest, 'ZeroAddress', []);
    });

    it('Should revert on removeFlowLimiter if flow limiter address is invalid', async () => {
        await tokenManagerTest.addOperator(owner.address).then((tx) => tx.wait());

        await expectRevert(
            (gasOptions) => tokenManagerTest.removeFlowLimiter(AddressZero, gasOptions),
            tokenManagerTest,
            'ZeroAddress',
            [],
        );
    });

    it('Should return the correct parameters for lock/unlock token manager', async () => {
        const expectedParams = defaultAbiCoder.encode(['bytes', 'address'], [toUtf8Bytes(owner.address), token.address]);
        const params = await tokenManagerLockUnlock.params(toUtf8Bytes(owner.address), token.address);
        expect(expectedParams).to.eq(params);
    });

    it('Should return the correct parameters for mint/burn token manager', async () => {
        const expectedParams = defaultAbiCoder.encode(['bytes', 'address'], [toUtf8Bytes(owner.address), token.address]);
        const params = await tokenManagerMintBurn.params(toUtf8Bytes(owner.address), token.address);
        expect(expectedParams).to.eq(params);
    });

    it('Should return the correct parameters for fee on transfer token manager', async () => {
        const expectedParams = defaultAbiCoder.encode(['bytes', 'address'], [toUtf8Bytes(owner.address), token.address]);
        const params = await tokenManagerLockUnlockFeeOnTransfer.params(toUtf8Bytes(owner.address), token.address);
        expect(expectedParams).to.eq(params);
    });
});<|MERGE_RESOLUTION|>--- conflicted
+++ resolved
@@ -66,13 +66,8 @@
 
         await expectRevert(
             (gasOptions) =>
-<<<<<<< HEAD
-                tokenManagerTest.transmitInterchainTransfer(sender, destinationChain, destinationAddress, amount, metadata, gasOptions),
-            tokenManagerTest,
-=======
                 tokenManager.transmitInterchainTransfer(sender, destinationChain, destinationAddress, amount, metadata, gasOptions),
             tokenManagerLockUnlock,
->>>>>>> 74e25246
             'NotToken',
             [sender],
         );
